--- conflicted
+++ resolved
@@ -1835,9 +1835,6 @@
     return std::make_shared<AnalysisResult>(std::move(result));
 }
 
-<<<<<<< HEAD
-bool ReadFromMergeTree::requestReadingInOrder(size_t prefix_size, int direction, size_t read_limit, std::optional<ActionsDAG> virtual_row_conversion_)
-=======
 int ReadFromMergeTree::getSortDirection() const
 {
     if (query_info.input_order_info)
@@ -1857,8 +1854,7 @@
         enable_vertical_final);
 }
 
-bool ReadFromMergeTree::requestReadingInOrder(size_t prefix_size, int direction, size_t read_limit)
->>>>>>> a8fe70f3
+bool ReadFromMergeTree::requestReadingInOrder(size_t prefix_size, int direction, size_t read_limit, std::optional<ActionsDAG> virtual_row_conversion_)
 {
     /// if dirction is not set, use current one
     if (!direction)
@@ -1881,13 +1877,11 @@
     /// Let prefer in-order optimization over vertical FINAL for now
     enable_vertical_final = false;
 
-<<<<<<< HEAD
     /// Disable virtual row for FINAL.
     if (virtual_row_conversion_ && !isQueryWithFinal())
         virtual_row_conversion = std::make_shared<ExpressionActions>(std::move(*virtual_row_conversion_));
-=======
+
     updateSortDescription();
->>>>>>> a8fe70f3
 
     return true;
 }
