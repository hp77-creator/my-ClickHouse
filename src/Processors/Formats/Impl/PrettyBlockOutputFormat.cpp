#include <Processors/Formats/Impl/PrettyBlockOutputFormat.h>
#include <Processors/Formats/Impl/VerticalRowOutputFormat.h>
#include <Formats/FormatFactory.h>
#include <Formats/PrettyFormatHelpers.h>
#include <IO/WriteBuffer.h>
#include <IO/WriteHelpers.h>
#include <IO/WriteBufferFromString.h>
#include <IO/Operators.h>
#include <Common/UTF8Helpers.h>
#include <Common/PODArray.h>
#include <Common/formatReadable.h>
#include <DataTypes/DataTypeLowCardinality.h>
#include <DataTypes/DataTypeNullable.h>

#include <algorithm>


namespace DB
{

PrettyBlockOutputFormat::PrettyBlockOutputFormat(
    WriteBuffer & out_, const Block & header_, const FormatSettings & format_settings_, Style style_, bool mono_block_, bool color_)
     : IOutputFormat(header_, out_), format_settings(format_settings_), serializations(header_.getSerializations()), style(style_), mono_block(mono_block_), color(color_)
{
    /// Decide whether we should print a tip near the single number value in the result.
    if (header_.getColumns().size() == 1)
    {
        /// Check if it is a numeric type, possible wrapped by Nullable or LowCardinality.
        DataTypePtr type = removeNullable(recursiveRemoveLowCardinality(header_.getDataTypes().at(0)));
        if (isNumber(type))
            readable_number_tip = true;
    }
}

bool PrettyBlockOutputFormat::cutInTheMiddle(size_t row_num, size_t num_rows, size_t max_rows)
{
    return num_rows > max_rows
        && !(row_num < (max_rows + 1) / 2
            || row_num >= num_rows - max_rows / 2);
}


/// Evaluate the visible width of the values and column names.
/// Note that number of code points is just a rough approximation of visible string width.
void PrettyBlockOutputFormat::calculateWidths(
    const Block & header, const Chunk & chunk, bool split_by_lines, bool & out_has_newlines,
    WidthsPerColumn & widths, Widths & max_padded_widths, Widths & name_widths, Strings & names)
{
    size_t num_rows = chunk.getNumRows();
    size_t num_displayed_rows = std::min<size_t>(num_rows, format_settings.pretty.max_rows);

    /// len(num_rows + total_rows) + len(". ")
    row_number_width = static_cast<size_t>(std::floor(std::log10(num_rows + total_rows))) + 3;

    size_t num_columns = chunk.getNumColumns();
    const auto & columns = chunk.getColumns();

    widths.resize(num_columns);
    max_padded_widths.resize_fill(num_columns);
    name_widths.resize(num_columns);
    names.resize(num_columns);

    /// Calculate the widths of all values.
    String serialized_value;
    size_t prefix = row_number_width + (style == Style::Space ? 1 : 2); // Tab character adjustment
    for (size_t i = 0; i < num_columns; ++i)
    {
        const auto & elem = header.getByPosition(i);
        const auto & column = columns[i];

        widths[i].resize_fill(num_displayed_rows);

        size_t displayed_row = 0;
        for (size_t j = 0; j < num_rows; ++j)
        {
            if (cutInTheMiddle(j, num_rows, format_settings.pretty.max_rows))
                continue;

            {
                WriteBufferFromString out_serialize(serialized_value);
                auto serialization = elem.type->getDefaultSerialization();
                serialization->serializeText(*column, j, out_serialize, format_settings);
            }

            /// Avoid calculating width of too long strings by limiting their size in bytes.
            /// Note that it is just an estimation. 4 is the maximum size of Unicode code point in bytes in UTF-8.
            /// But it's possible that the string is long in bytes but very short in visible size.
            /// (e.g. non-printable characters, diacritics, combining characters)
            if (format_settings.pretty.max_value_width)
            {
                size_t max_byte_size = format_settings.pretty.max_value_width * 4;
                if (serialized_value.size() > max_byte_size)
                    serialized_value.resize(max_byte_size);
            }

            size_t start_from_offset = 0;
            size_t next_offset = 0;
            while (start_from_offset < serialized_value.size())
            {
                if (split_by_lines)
                {
                    const char * end = serialized_value.data() + serialized_value.size();
                    const char * next_nl = find_first_symbols<'\n'>(serialized_value.data() + start_from_offset, end);
                    if (next_nl < end)
                        out_has_newlines = true;
                    size_t fragment_end_offset = next_nl - serialized_value.data();
                    next_offset = fragment_end_offset;
                }
                else
                {
                    next_offset = serialized_value.size();
                }

                widths[i][displayed_row] = std::max(
                    widths[i][displayed_row],
                    UTF8::computeWidth(reinterpret_cast<const UInt8 *>(serialized_value.data() + start_from_offset), next_offset - start_from_offset, prefix));

                max_padded_widths[i] = std::max<UInt64>(
                    max_padded_widths[i],
                    std::min<UInt64>({format_settings.pretty.max_column_pad_width, format_settings.pretty.max_value_width, widths[i][displayed_row]}));

                start_from_offset = next_offset;
                if (start_from_offset < serialized_value.size())
                    ++start_from_offset;
            }

            ++displayed_row;
        }

        /// Also, calculate the widths for the names of columns.
        {
            auto [name, width] = truncateName(elem.name,
                format_settings.pretty.max_column_name_width_cut_to
                    ? std::max<UInt64>(max_padded_widths[i], format_settings.pretty.max_column_name_width_cut_to)
                    : 0,
                format_settings.pretty.max_column_name_width_min_chars_to_cut,
                format_settings.pretty.charset != FormatSettings::Pretty::Charset::UTF8);

            names[i] = std::move(name);
            name_widths[i] = std::min<UInt64>(format_settings.pretty.max_column_pad_width, width);
            max_padded_widths[i] = std::max<UInt64>(max_padded_widths[i], name_widths[i]);
        }
        prefix += max_padded_widths[i] + 3;
    }
}

void PrettyBlockOutputFormat::write(Chunk chunk, PortKind port_kind)
{
    if (total_rows >= format_settings.pretty.max_rows)
    {
        total_rows += chunk.getNumRows();
        return;
    }
    if (mono_block || format_settings.pretty.squash_consecutive_ms)
    {
        if (port_kind == PortKind::Main)
        {
            if (format_settings.pretty.squash_consecutive_ms && !mono_block && !thread)
            {
                thread.emplace([this, thread_group = CurrentThread::getGroup()]
                {
                    SCOPE_EXIT_SAFE(
                        if (thread_group)
                            CurrentThread::detachFromGroupIfNotDetached();
                    );
                    if (thread_group)
                        CurrentThread::attachToGroupIfDetached(thread_group);

                    setThreadName("PrettyWriter");
                    writingThread();
                });
            }

            if (mono_chunk)
                mono_chunk.append(chunk);
            else
                mono_chunk = std::move(chunk);
            mono_chunk_condvar.notify_one();
            return;
        }

        /// Should be written from writeSuffix()
        assert(!mono_chunk);
    }

    writeChunk(chunk, port_kind);
}

void PrettyBlockOutputFormat::writingThread()
{
    std::unique_lock lock(writing_mutex);
    Stopwatch watch(CLOCK_MONOTONIC_COARSE);
    while (!finish)
    {
        if (std::cv_status::timeout == mono_chunk_condvar.wait_for(lock, std::chrono::milliseconds(format_settings.pretty.squash_consecutive_ms))
            || watch.elapsedMilliseconds() > format_settings.pretty.squash_max_wait_ms)
        {
            writeMonoChunkIfNeeded();
            watch.restart();
        }
    }
}

void PrettyBlockOutputFormat::writeChunk(const Chunk & chunk, PortKind port_kind)
{
    auto num_rows = chunk.getNumRows();
    auto num_columns = chunk.getNumColumns();
    const auto & columns = chunk.getColumns();
    const auto & header = getPort(port_kind).getHeader();

    size_t cut_to_width = format_settings.pretty.max_value_width;
    if (!format_settings.pretty.max_value_width_apply_for_single_value && num_rows == 1 && num_columns == 1 && total_rows == 0)
        cut_to_width = 0;

    WidthsPerColumn widths;
    Widths max_widths;
    Widths name_widths;
    Strings names;
    bool has_newlines = false;
    calculateWidths(header, chunk, format_settings.pretty.multiline_fields, has_newlines, widths, max_widths, name_widths, names);

    size_t table_width = 0;
    for (size_t width : max_widths)
        table_width += width;

    /// Fallback to Vertical format if:
    /// enabled by the settings, this is the first chunk (or totals/extremes), the number of rows is small enough,
    /// either the table width is larger than the max_value_width or any of the values contain a newline.
    if (format_settings.pretty.fallback_to_vertical
        && (displayed_rows == 0 || port_kind != PortKind::Main)
        && num_rows <= format_settings.pretty.fallback_to_vertical_max_rows_per_chunk
        && (table_width >= format_settings.pretty.fallback_to_vertical_min_table_width || has_newlines))
    {
        if (!vertical_format_fallback)
        {
            vertical_format_fallback = std::make_unique<VerticalRowOutputFormat>(out, header, format_settings);
            vertical_format_fallback->writePrefixIfNeeded();
        }

        for (size_t i = 0; i < num_rows && displayed_rows < format_settings.pretty.max_rows; ++i)
        {
            if (i != 0)
                vertical_format_fallback->writeRowBetweenDelimiter();
            vertical_format_fallback->writeRow(columns, i);
            ++displayed_rows;
        }

        return;
    }

    /// Create separators

    String left_blank;
    if (format_settings.pretty.row_numbers)
        left_blank.assign(row_number_width, ' ');

    String header_begin;    /// ┏━━┳━━━┓
    String header_end;      /// ┡━━╇━━━┩
    String rows_separator;  /// ├──┼───┤
    String rows_end;        /// └──┴───┘
    String footer_begin;    /// ┢━━╈━━━┪
    String footer_end;      /// ┗━━┻━━━┛

    bool unicode = format_settings.pretty.charset == FormatSettings::Pretty::Charset::UTF8;
    using GridPart = std::array<std::string_view, 4>;
    using Grid = std::array<GridPart, 7>;

    constexpr Grid utf8_grid
    {
        GridPart{"┏", "━", "┳", "┓"},
        GridPart{"┡", "━", "╇", "┩"},
        GridPart{"├", "─", "┼", "┤"},
        GridPart{"└", "─", "┴", "┘"},
        GridPart{"┢", "━", "╈", "┪"},
        GridPart{"┗", "━", "┻", "┛"},
        GridPart{"┌", "─", "┬", "┐"},
    };

    constexpr Grid ascii_grid
    {
        GridPart{"+", "-", "+", "+"},
        GridPart{"+", "-", "+", "+"},
        GridPart{"+", "-", "+", "+"},
        GridPart{"+", "-", "+", "+"},
        GridPart{"+", "-", "+", "+"},
        GridPart{"+", "-", "+", "+"},
        GridPart{"+", "-", "+", "+"},
    };

    Grid grid = unicode ? utf8_grid : ascii_grid;

    std::string_view vertical_bold_bar   = unicode ? "┃" : "|";
    std::string_view vertical_bar        = unicode ? "│" : "|";
    std::string_view horizontal_bar      = unicode ? "─" : "-";

    if (style == Style::Full)
    {
        header_begin = left_blank;
        header_end = left_blank;
        rows_separator = left_blank;
        rows_end = left_blank;
        footer_begin = left_blank;
        footer_end = left_blank;

        WriteBufferFromString header_begin_out(header_begin, AppendModeTag{});
        WriteBufferFromString header_end_out(header_end, AppendModeTag{});
        WriteBufferFromString rows_separator_out(rows_separator, AppendModeTag{});
        WriteBufferFromString rows_end_out(rows_end, AppendModeTag{});
        WriteBufferFromString footer_begin_out(footer_begin, AppendModeTag{});
        WriteBufferFromString footer_end_out(footer_end, AppendModeTag{});

        header_begin_out    << grid[0][0];
        header_end_out      << grid[1][0];
        rows_separator_out  << grid[2][0];
        rows_end_out        << grid[3][0];
        footer_begin_out    << grid[4][0];
        footer_end_out      << grid[5][0];

        for (size_t i = 0; i < num_columns; ++i)
        {
            if (i != 0)
            {
                header_begin_out    << grid[0][2];
                header_end_out      << grid[1][2];
                rows_separator_out  << grid[2][2];
                rows_end_out        << grid[3][2];
                footer_begin_out    << grid[4][2];
                footer_end_out      << grid[5][2];
            }

            for (size_t j = 0; j < max_widths[i] + 2; ++j)
            {
                header_begin_out    << grid[0][1];
                header_end_out      << grid[1][1];
                rows_separator_out  << grid[2][1];
                rows_end_out        << grid[3][1];
                footer_begin_out    << grid[4][1];
                footer_end_out      << grid[5][1];
            }
        }

        header_begin_out    << grid[0][3] << "\n";
        header_end_out      << grid[1][3] << "\n";
        rows_separator_out  << grid[2][3] << "\n";
        rows_end_out        << grid[3][3] << "\n";
        footer_begin_out    << grid[4][3] << "\n";
        footer_end_out      << grid[5][3] << "\n";
    }
    else if (style == Style::Compact)
    {
        rows_end = left_blank;
        WriteBufferFromString rows_end_out(rows_end, AppendModeTag{});
        rows_end_out << grid[3][0];
        for (size_t i = 0; i < num_columns; ++i)
        {
            if (i != 0)
                rows_end_out << grid[3][2];
            for (size_t j = 0; j < max_widths[i] + 2; ++j)
                rows_end_out << grid[3][1];
        }
        rows_end_out << grid[3][3] << "\n";
    }
    else if (style == Style::Space)
    {
        header_end = "\n";
        footer_begin = "\n";
        footer_end = "\n";
    }

    ///    ─ ─ ─ ─
    String vertical_filler = left_blank;

    {
        size_t vertical_filler_size = 0;
        WriteBufferFromString vertical_filler_out(vertical_filler, AppendModeTag{});

        for (size_t i = 0; i < num_columns; ++i)
            vertical_filler_size += max_widths[i] + 3;

        if (style == Style::Space)
            vertical_filler_size -= 2;
        else
            vertical_filler_size += 1;

        for (size_t i = 0; i < vertical_filler_size; ++i)
            vertical_filler_out << (i % 2 ? " " : horizontal_bar);

        vertical_filler_out << "\n";
    }

    ///    ┃ name ┃
    ///    ┌─name─┐
    ///    └─name─┘
    ///      name
    auto write_names = [&](bool is_top) -> void
    {
        writeString(left_blank, out);

        if (style == Style::Full)
            out << vertical_bold_bar << " ";
        else if (style == Style::Compact)
            out << grid[is_top ? 6 : 3][0] << horizontal_bar;
        else if (style == Style::Space)
            out << " ";

        for (size_t i = 0; i < num_columns; ++i)
        {
            if (i != 0)
            {
                if (style == Style::Full)
                    out << " " << vertical_bold_bar << " ";
                else if (style == Style::Compact)
                    out << horizontal_bar << grid[is_top ? 6 : 3][2] << horizontal_bar;
                else if (style == Style::Space)
                    out << "   ";
            }

            const auto & col = header.getByPosition(i);

            auto write_value = [&]
            {
                if (color)
                    out << "\033[1m";
                writeString(names[i], out);
                if (color)
                    out << "\033[0m";
            };

            auto write_padding = [&]
            {
                for (size_t k = 0; k < max_widths[i] - name_widths[i]; ++k)
                {
                    if (style == Style::Compact)
                        out << horizontal_bar;
                    else
                        out << " ";
                }
            };

            if (col.type->shouldAlignRightInPrettyFormats())
            {
                write_padding();
                write_value();
            }
            else
            {
                write_value();
                write_padding();
            }
        }
        if (style == Style::Full)
            out << " " << vertical_bold_bar;
        else if (style == Style::Compact)
            out << horizontal_bar << grid[is_top ? 6 : 3][3];

        out << "\n";
    };

    writeString(header_begin, out);
    write_names(true);
    writeString(header_end, out);

    bool vertical_filler_written = false;
    size_t displayed_row = 0;

    std::vector<std::optional<String>> serialized_values(num_columns);
    std::vector<size_t> offsets_inside_serialized_values(num_columns);

    for (size_t i = 0; i < num_rows && displayed_rows < format_settings.pretty.max_rows; ++i)
    {
        if (cutInTheMiddle(i, num_rows, format_settings.pretty.max_rows))
        {
            if (!vertical_filler_written)
            {
                writeString(rows_separator, out);
                writeString(vertical_filler, out);
                vertical_filler_written = true;
            }
        }
        else
        {
            if (i != 0)
                writeString(rows_separator, out);

<<<<<<< HEAD
            /// A value can span multiple lines, and we want to iterate over them.
            for (size_t j = 0; j < num_columns; ++j)
=======
            if (format_settings.pretty.row_numbers)
>>>>>>> e2b39390
            {
                serialized_values[j].reset();
                offsets_inside_serialized_values[j] = 0;
            }

            /// As long as there are lines in any of fields, output a line.
            bool first_line = true;
            while (true)
            {
                if (format_settings.pretty.output_format_pretty_row_numbers)
                {
                    if (first_line)
                    {
                        /// Write row number;
                        auto row_num_string = std::to_string(i + 1 + total_rows) + ". ";
                        for (size_t j = 0; j < row_number_width - row_num_string.size(); ++j)
                            writeChar(' ', out);

                        if (color)
                            out << "\033[90m";
                        writeString(row_num_string, out);
                        if (color)
                            out << "\033[0m";

                        first_line = false;
                    }
                    else
                        out << left_blank;
                }

                bool all_lines_printed = true;
                for (size_t j = 0; j < num_columns; ++j)
                {
                    if (style != Style::Space)
                        out << vertical_bar;
                    else if (j != 0)
                        out << " ";

                    const auto & type = *header.getByPosition(j).type;
                    writeValueWithPadding(
                        *columns[j],
                        *serializations[j],
                        i,
                        format_settings.pretty.multiline_fields, serialized_values[j], offsets_inside_serialized_values[j],
                        widths[j].empty() ? max_widths[j] : widths[j][displayed_row],
                        max_widths[j],
                        cut_to_width,
                        type.shouldAlignRightInPrettyFormats(),
                        isNumber(type));

                    if (offsets_inside_serialized_values[j] != serialized_values[j]->size())
                        all_lines_printed = false;
                }

                if (style != Style::Space)
                    out << vertical_bar;

                if (readable_number_tip)
                    writeReadableNumberTipIfSingleValue(out, chunk, format_settings, color);

                out << "\n";
                if (all_lines_printed)
                    break;
            }

            ++displayed_row;
            ++displayed_rows;
        }
    }

    /// output column names in the footer
    if ((num_rows >= format_settings.pretty.display_footer_column_names_min_rows) && format_settings.pretty.display_footer_column_names)
    {
        writeString(footer_begin, out);
        write_names(false);
        writeString(footer_end, out);
    }
    else
    {
        ///    └──────┘
        writeString(rows_end, out);
    }
    total_rows += num_rows;
}


void PrettyBlockOutputFormat::writeValueWithPadding(
    const IColumn & column, const ISerialization & serialization, size_t row_num,
    bool split_by_lines, std::optional<String> & serialized_value, size_t & start_from_offset,
    size_t value_width, size_t pad_to_width, size_t cut_to_width, bool align_right, bool is_number)
{
    if (!serialized_value)
    {
        serialized_value = String();
        start_from_offset = 0;
        WriteBufferFromString out_serialize(*serialized_value);
        serialization.serializeText(column, row_num, out_serialize, format_settings);
    }

    size_t prefix = row_number_width + (style == Style::Space ? 1 : 2);

    bool is_continuation = start_from_offset > 0 && start_from_offset < serialized_value->size();

    String serialized_fragment;
    if (start_from_offset == serialized_value->size())
    {
        /// Only padding, nothing remains.
        value_width = 0;
    }
    else if (split_by_lines)
    {
        const char * end = serialized_value->data() + serialized_value->size();
        const char * next_nl = find_first_symbols<'\n'>(serialized_value->data() + start_from_offset, end);
        size_t fragment_end_offset = next_nl - serialized_value->data();
        serialized_fragment = serialized_value->substr(start_from_offset, fragment_end_offset - start_from_offset);
        value_width = UTF8::computeWidth(reinterpret_cast<const UInt8 *>(serialized_fragment.data()), serialized_fragment.size(), prefix);
        start_from_offset = fragment_end_offset;
    }
    else
    {
        serialized_fragment = *serialized_value;
        start_from_offset = serialized_value->size();
    }

    /// Highlight groups of thousands.
    if (color && is_number && format_settings.pretty.highlight_digit_groups)
        serialized_fragment = highlightDigitGroups(serialized_fragment);

    /// Highlight trailing spaces.
    if (color && format_settings.pretty.highlight_trailing_spaces)
        serialized_fragment = highlightTrailingSpaces(serialized_fragment);

    const char * ellipsis = format_settings.pretty.charset == FormatSettings::Pretty::Charset::UTF8 ? "⋯" : "~";
    const char * line_feed = format_settings.pretty.charset == FormatSettings::Pretty::Charset::UTF8 ? "↴" : "\\";
    const char * line_continuation = format_settings.pretty.charset == FormatSettings::Pretty::Charset::UTF8 ? "↳" : ">";

    bool is_cut = false;
    if (cut_to_width && value_width > cut_to_width)
    {
        is_cut = true;
        serialized_fragment.resize(UTF8::computeBytesBeforeWidth(
            reinterpret_cast<const UInt8 *>(serialized_fragment.data()), serialized_fragment.size(), prefix, format_settings.pretty.max_value_width));

        if (color)
        {
            serialized_fragment += "\033[31;1m";
            serialized_fragment += ellipsis;
            serialized_fragment += "\033[0m";
        }
        else
            serialized_fragment += ellipsis;

        value_width = format_settings.pretty.max_value_width;
    }

    auto write_padding = [&]()
    {
        if (pad_to_width > value_width)
            for (size_t k = 0; k < pad_to_width - value_width; ++k)
                writeChar(' ', out);
    };

    if (is_continuation)
    {
        if (color)
            out << "\033[90m";
        writeCString(line_continuation, out);
        if (color)
            out << "\033[0m";
    }
    else
        out.write(' ');

    if (align_right)
    {
        write_padding();
        out.write(serialized_fragment.data(), serialized_fragment.size());
    }
    else
    {
        out.write(serialized_fragment.data(), serialized_fragment.size());
        write_padding();
    }

    if (start_from_offset != serialized_value->size())
    {
        if (color)
            out << "\033[90m";
        writeCString(line_feed, out);
        if (color)
            out << "\033[0m";
    }
    else if (!is_cut)
        out.write(' ');

    if (start_from_offset < serialized_value->size())
        ++start_from_offset;
}


void PrettyBlockOutputFormat::consume(Chunk chunk)
{
    write(std::move(chunk), PortKind::Main);
}

void PrettyBlockOutputFormat::consumeTotals(Chunk chunk)
{
    total_rows = 0;
    writeCString("\nTotals:\n", out);
    write(std::move(chunk), PortKind::Totals);
}

void PrettyBlockOutputFormat::consumeExtremes(Chunk chunk)
{
    total_rows = 0;
    writeCString("\nExtremes:\n", out);
    write(std::move(chunk), PortKind::Extremes);
}


void PrettyBlockOutputFormat::writeMonoChunkIfNeeded()
{
    if (mono_chunk)
    {
        writeChunk(mono_chunk, PortKind::Main);
        mono_chunk.clear();
    }
}

void PrettyBlockOutputFormat::stopThread()
{
    if (thread)
    {
        finish = true;
        mono_chunk_condvar.notify_one();
    }
}

PrettyBlockOutputFormat::~PrettyBlockOutputFormat()
{
    if (thread)
    {
        stopThread();
        thread->join();
    }
}

void PrettyBlockOutputFormat::writeSuffix()
{
    stopThread();
    writeMonoChunkIfNeeded();
    writeSuffixImpl();
}

void PrettyBlockOutputFormat::writeSuffixImpl()
{
    if (total_rows >= format_settings.pretty.max_rows)
    {
        if (style == Style::Space)
            out << "\n";

        out << "Showed " << displayed_rows << " out of " << total_rows << " rows.\n";
    }
}

void registerOutputFormatPretty(FormatFactory & factory)
{
    /// Various combinations are available under their own names, e.g. PrettyCompactNoEscapesMonoBlock.
    for (auto style : {PrettyBlockOutputFormat::Style::Full, PrettyBlockOutputFormat::Style::Compact, PrettyBlockOutputFormat::Style::Space})
    {
        for (bool no_escapes : {false, true})
        {
            for (bool mono_block : {false, true})
            {
                String name = "Pretty";

                if (style == PrettyBlockOutputFormat::Style::Compact)
                    name += "Compact";
                else if (style == PrettyBlockOutputFormat::Style::Space)
                    name += "Space";

                if (no_escapes)
                    name += "NoEscapes";
                if (mono_block)
                    name += "MonoBlock";

                factory.registerOutputFormat(name, [style, no_escapes, mono_block](
                    WriteBuffer & buf,
                    const Block & sample,
                    const FormatSettings & format_settings)
                {
                    bool color = !no_escapes
                        && (format_settings.pretty.color == 1 || (format_settings.pretty.color == 2 && format_settings.is_writing_to_terminal));
                    return std::make_shared<PrettyBlockOutputFormat>(buf, sample, format_settings, style, mono_block, color);
                });
            }
        }
    }
}

}<|MERGE_RESOLUTION|>--- conflicted
+++ resolved
@@ -482,12 +482,8 @@
             if (i != 0)
                 writeString(rows_separator, out);
 
-<<<<<<< HEAD
             /// A value can span multiple lines, and we want to iterate over them.
             for (size_t j = 0; j < num_columns; ++j)
-=======
-            if (format_settings.pretty.row_numbers)
->>>>>>> e2b39390
             {
                 serialized_values[j].reset();
                 offsets_inside_serialized_values[j] = 0;
@@ -497,7 +493,7 @@
             bool first_line = true;
             while (true)
             {
-                if (format_settings.pretty.output_format_pretty_row_numbers)
+                if (format_settings.pretty.row_numbers)
                 {
                     if (first_line)
                     {
