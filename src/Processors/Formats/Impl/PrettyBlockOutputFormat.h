#pragma once

#include <Core/Block.h>
#include <Processors/Formats/IOutputFormat.h>
#include <Formats/FormatSettings.h>
#include <Formats/FormatFactory.h>

namespace DB
{

class WriteBuffer;
class Context;


/** Prints the result in the form of beautiful tables.
  */
class PrettyBlockOutputFormat : public IOutputFormat
{
public:
    enum class Style
    {
        Full,    /// Table borders are displayed between every row.
        Compact, /// Table borders only for outline, but not between rows.
        Space,   /// Blank spaces instead of table borders.
    };

    /// no_escapes - do not use ANSI escape sequences - to display in the browser, not in the console.
    PrettyBlockOutputFormat(WriteBuffer & out_, const Block & header_, const FormatSettings & format_settings_, Style style_, bool mono_block_, bool color_);
    ~PrettyBlockOutputFormat() override;

    String getName() const override { return "PrettyBlockOutputFormat"; }

protected:
    void consume(Chunk) override;
    void consumeTotals(Chunk) override;
    void consumeExtremes(Chunk) override;

    size_t total_rows = 0;
    size_t displayed_rows = 0;
    size_t row_number_width = 7; // "10000. "

    const FormatSettings format_settings;
    Serializations serializations;

    using Widths = PODArray<size_t>;
    using WidthsPerColumn = std::vector<Widths>;

    void write(Chunk chunk, PortKind port_kind);
    virtual void writeChunk(const Chunk & chunk, PortKind port_kind);
    void writeMonoChunkIfNeeded();
    void writeSuffix() override;
    virtual void writeSuffixImpl();

    void onRowsReadBeforeUpdate() override { total_rows = getRowsReadBefore(); }

    void calculateWidths(
        const Block & header, const Chunk & chunk, bool split_by_lines, bool & out_has_newlines,
        WidthsPerColumn & widths, Widths & max_padded_widths, Widths & name_widths, Strings & names);

    void writeValueWithPadding(
        const IColumn & column, const ISerialization & serialization, size_t row_num,
        bool split_by_lines, std::optional<String> & serialized_value, size_t & start_from_offset,
        size_t value_width, size_t pad_to_width, size_t cut_to_width, bool align_right, bool is_number);

    void resetFormatterImpl() override
    {
        total_rows = 0;
        displayed_rows = 0;
    }

    static bool cutInTheMiddle(size_t row_num, size_t num_rows, size_t max_rows);

    bool readable_number_tip = false;

private:
    Style style;
    bool mono_block;
    bool color;

    /// For mono_block == true only
    Chunk mono_chunk;
<<<<<<< HEAD

    /// Fallback to Vertical format for wide but short tables.
    std::unique_ptr<IRowOutputFormat> vertical_format_fallback;
=======
    /// Implements squashing of chunks by time
    std::condition_variable mono_chunk_condvar;
    std::optional<ThreadFromGlobalPool> thread;
    std::atomic_bool finish{false};
    void writingThread();
    void stopThread();
>>>>>>> e2b39390
};

}<|MERGE_RESOLUTION|>--- conflicted
+++ resolved
@@ -77,20 +77,18 @@
     bool mono_block;
     bool color;
 
+    /// Fallback to Vertical format for wide but short tables.
+    std::unique_ptr<IRowOutputFormat> vertical_format_fallback;
+
     /// For mono_block == true only
     Chunk mono_chunk;
-<<<<<<< HEAD
 
-    /// Fallback to Vertical format for wide but short tables.
-    std::unique_ptr<IRowOutputFormat> vertical_format_fallback;
-=======
     /// Implements squashing of chunks by time
     std::condition_variable mono_chunk_condvar;
     std::optional<ThreadFromGlobalPool> thread;
     std::atomic_bool finish{false};
     void writingThread();
     void stopThread();
->>>>>>> e2b39390
 };
 
 }