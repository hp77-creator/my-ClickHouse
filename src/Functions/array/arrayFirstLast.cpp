#include <Columns/ColumnsNumber.h>
#include <Columns/ColumnNullable.h>
#include <DataTypes/DataTypesNumber.h>
#include <Functions/FunctionFactory.h>

#include "FunctionArrayMapped.h"


namespace DB
{
namespace ErrorCodes
{
    extern const int ILLEGAL_COLUMN;
}

enum class ArrayFirstLastStrategy : uint8_t
{
    First,
    Last
};

enum class ArrayFirstLastElementNotExistsStrategy : uint8_t
{
    Default,
    Null
};

template <ArrayFirstLastStrategy strategy, ArrayFirstLastElementNotExistsStrategy element_not_exists_strategy>
struct ArrayFirstLastImpl
{
    static bool needBoolean() { return false; }
    static bool needExpression() { return true; }
    static bool needOneArray() { return false; }

    static DataTypePtr getReturnType(const DataTypePtr & /*expression_return*/, const DataTypePtr & array_element)
    {
        if constexpr (element_not_exists_strategy == ArrayFirstLastElementNotExistsStrategy::Null)
            return makeNullable(array_element);

        return array_element;
    }

    static ColumnPtr createNullableColumn(MutableColumnPtr && column, ColumnUInt8::MutablePtr && null_map)
    {
        if (auto * nullable_column = typeid_cast<ColumnNullable *>(column.get()))
        {
            nullable_column->applyNullMap(*null_map);
            return std::move(column);
        }
        return ColumnNullable::create(std::move(column), std::move(null_map));
    }

    static ColumnPtr execute(const ColumnArray & array, ColumnPtr mapped)
    {
        const auto * column_filter = typeid_cast<const ColumnUInt8 *>(&*mapped);

        if (!column_filter)
        {
            const auto * column_filter_const = checkAndGetColumnConst<ColumnUInt8>(&*mapped);

            if (!column_filter_const)
                throw Exception(ErrorCodes::ILLEGAL_COLUMN, "Unexpected type of filter column: {}; The result of the lambda is expected to be a UInt8", mapped->getDataType());

            if (column_filter_const->getValue<UInt8>())
            {
                const auto & offsets = array.getOffsets();
                const auto & data = array.getData();
                auto out = data.cloneEmpty();
                out->reserve(data.size());

                size_t offsets_size = offsets.size();

                ColumnUInt8::MutablePtr col_null_map_to;
                ColumnUInt8::Container * vec_null_map_to = nullptr;

                if constexpr (element_not_exists_strategy == ArrayFirstLastElementNotExistsStrategy::Null)
                {
                    col_null_map_to = ColumnUInt8::create(offsets_size, false);
                    vec_null_map_to = &col_null_map_to->getData();
                }

                for (size_t offset_index = 0; offset_index < offsets_size; ++offset_index)
                {
                    size_t start_offset = offsets[offset_index - 1];
                    size_t end_offset = offsets[offset_index];

                    if (end_offset > start_offset)
                    {
                        if constexpr (strategy == ArrayFirstLastStrategy::First)
                            out->insert(data[start_offset]);
                        else
                            out->insert(data[end_offset - 1]);
                    }
                    else
                    {
                        out->insertDefault();

                        if constexpr (element_not_exists_strategy == ArrayFirstLastElementNotExistsStrategy::Null)
                            (*vec_null_map_to)[offset_index] = true;
                    }
                }

                if constexpr (element_not_exists_strategy == ArrayFirstLastElementNotExistsStrategy::Null)
                    return createNullableColumn(std::move(out), std::move(col_null_map_to));

                return out;
            }

            auto out = array.getData().cloneEmpty();
            out->insertManyDefaults(array.size());

            if constexpr (element_not_exists_strategy == ArrayFirstLastElementNotExistsStrategy::Null)
            {
                auto col_null_map_to = ColumnUInt8::create(out->size(), true);
                return createNullableColumn(std::move(out), std::move(col_null_map_to));
            }

            return out;
        }

        const auto & filter = column_filter->getData();
        const auto & offsets = array.getOffsets();
        const auto & data = array.getData();
        auto out = data.cloneEmpty();
        out->reserve(data.size());

        size_t offsets_size = offsets.size();

        ColumnUInt8::MutablePtr col_null_map_to;
        ColumnUInt8::Container * vec_null_map_to = nullptr;

        if constexpr (element_not_exists_strategy == ArrayFirstLastElementNotExistsStrategy::Null)
        {
            col_null_map_to = ColumnUInt8::create(offsets_size, false);
            vec_null_map_to = &col_null_map_to->getData();
        }

        for (size_t offset_index = 0; offset_index < offsets_size; ++offset_index)
        {
            size_t start_offset = offsets[offset_index - 1];
            size_t end_offset = offsets[offset_index];

            bool exists = false;

            if constexpr (strategy == ArrayFirstLastStrategy::First)
            {
                for (; start_offset != end_offset; ++start_offset)
                {
                    if (filter[start_offset])
                    {
                        out->insert(data[start_offset]);
                        exists = true;
                        break;
                    }
                }
            }
            else
            {
                for (; end_offset != start_offset; --end_offset)
                {
                    if (filter[end_offset - 1])
                    {
                        out->insert(data[end_offset - 1]);
                        exists = true;
                        break;
                    }
                }
            }

            if (!exists)
            {
                out->insertDefault();

                if constexpr (element_not_exists_strategy == ArrayFirstLastElementNotExistsStrategy::Null)
                    (*vec_null_map_to)[offset_index] = true;
            }
        }

        if constexpr (element_not_exists_strategy == ArrayFirstLastElementNotExistsStrategy::Null)
            return createNullableColumn(std::move(out), std::move(col_null_map_to));

        return out;
    }
};

struct NameArrayFirst { static constexpr auto name = "arrayFirst"; };
using ArrayFirstImpl = ArrayFirstLastImpl<ArrayFirstLastStrategy::First, ArrayFirstLastElementNotExistsStrategy::Default>;
using FunctionArrayFirst = FunctionArrayMapped<ArrayFirstImpl, NameArrayFirst>;

struct NameArrayFirstOrNull { static constexpr auto name = "arrayFirstOrNull"; };
using ArrayFirstOrNullImpl = ArrayFirstLastImpl<ArrayFirstLastStrategy::First, ArrayFirstLastElementNotExistsStrategy::Null>;
using FunctionArrayFirstOrNull = FunctionArrayMapped<ArrayFirstOrNullImpl, NameArrayFirstOrNull>;

struct NameArrayLast { static constexpr auto name = "arrayLast"; };
using ArrayLastImpl = ArrayFirstLastImpl<ArrayFirstLastStrategy::Last, ArrayFirstLastElementNotExistsStrategy::Default>;
using FunctionArrayLast = FunctionArrayMapped<ArrayLastImpl, NameArrayLast>;

struct NameArrayLastOrNull { static constexpr auto name = "arrayLastOrNull"; };
using ArrayLastOrNullImpl = ArrayFirstLastImpl<ArrayFirstLastStrategy::Last, ArrayFirstLastElementNotExistsStrategy::Null>;
using FunctionArrayLastOrNull = FunctionArrayMapped<ArrayLastOrNullImpl, NameArrayLastOrNull>;

REGISTER_FUNCTION(ArrayFirst)
{
    /// arrayFirst

    FunctionDocumentation::Description description = R"(
<<<<<<< HEAD
Returns the first element in the source array for which `func(x [, y1, y2, ... yN])` returns something other than 0, otherwise it returns a default value.
=======
Returns the first element in the source array for which `func(x[, y1, y2, ... yN])` returns true, otherwise it returns a default value.
>>>>>>> b28b58a4
    )";
    FunctionDocumentation::Syntax syntax = "arrayFirst(func(x[, y1, ..., yN]), source_arr[, cond1_arr, ... , condN_arr])";
    FunctionDocumentation::Arguments arguments = {
        {"func(x[, y1, ..., yN])", "A lambda function which operates on elements of the source array (`x`) and condition arrays (`y`). [Lambda function](/sql-reference/functions/overview#arrow-operator-and-lambda)."},
        {"source_arr", "The source array to process. [`Array(T)`](/sql-reference/data-types/array)."},
        {"[, cond1_arr, ... , condN_arr]", "Optional. N condition arrays providing additional arguments to the lambda function. [`Array(T)`](/sql-reference/data-types/array)."}
    };
<<<<<<< HEAD
    FunctionDocumentation::ReturnedValue returned_value = "Returns the first element of the source array for which `func` is not `0`, otherwise returns the default value of `T`.";
    FunctionDocumentation::Examples examples = {
        {"Usage example", "SELECT arrayFirst(x, y -> x=y, ['a', 'b', 'c'], ['c', 'b', 'a'])", "b"},
        {"No match", "SELECT arrayFirst(x, y -> x=y, [0, 1, 2], [3, 3, 3]) AS res, toTypeName(res)", "0	UInt8"}
=======
    FunctionDocumentation::ReturnedValue returned_value = "Returns the first element of the source array for which `λ` is true, otherwise returns the default value of `T`.";
    FunctionDocumentation::Examples examples = {
        {"Usage example", "SELECT arrayFirst(x, y -> x=y, ['a', 'b', 'c'], ['c', 'b', 'a'])", "b"},
        {"No match", "SELECT arrayFirst(x, y -> x=y, [0, 1, 2], [3, 3, 3]) AS res, toTypeName(res)", "0 UInt8"}
>>>>>>> b28b58a4
    };
    FunctionDocumentation::IntroducedIn introduced_in = {1, 1};
    FunctionDocumentation::Category category = FunctionDocumentation::Category::Array;
    FunctionDocumentation documentation = {description, syntax, arguments, returned_value, examples, introduced_in, category};

    factory.registerFunction<FunctionArrayFirst>(documentation);

    /// arrayFirstOrNull

    FunctionDocumentation::Description description_orNull = R"(
<<<<<<< HEAD
Returns the first element in the source array for which `func(x [, y1, y2, ... yN])` returns something other than `0`, otherwise it returns `NULL`.
    )";
    FunctionDocumentation::Syntax syntax_orNull = "arrayFirstOrNull(func(x [, y1, ..., yN]), source_arr, [, cond1_arr, ... , condN_arr])";
    FunctionDocumentation::Arguments arguments_orNull = {
        {"func(x [, y1, ..., yN])", "A lambda function which operates on elements of the source array (`x`) and condition arrays (`y`). [Lambda function](/sql-reference/functions/overview#arrow-operator-and-lambda)."},
        {"source_arr", "The source array to process. [`Array(T)`](/sql-reference/data-types/array)."},
        {"[, cond1_arr, ... , condN_arr]", "Optional. N condition arrays providing additional arguments to the lambda function. [`Array(T)`](/sql-reference/data-types/array)."}
    };
    FunctionDocumentation::ReturnedValue returned_value_orNull = "Returns the first element of the source array for which `func` is not `0`, otherwise returns `NULL`.";
=======
Returns the first element in the source array for which `func(x[, y1, y2, ... yN])` returns true, otherwise it returns `NULL`.
    )";
    FunctionDocumentation::Syntax syntax_orNull = "arrayFirstOrNull(func(x[, y1, ..., yN]), source_arr[, cond1_arr, ... , condN_arr])";
    FunctionDocumentation::Arguments arguments_orNull = {
        {"func(x[, y1, ..., yN])", "A lambda function which operates on elements of the source array (`x`) and condition arrays (`y`). [Lambda function](/sql-reference/functions/overview#arrow-operator-and-lambda)."},
        {"source_arr", "The source array to process. [`Array(T)`](/sql-reference/data-types/array)."},
        {"[, cond1_arr, ... , condN_arr]", "Optional. N condition arrays providing additional arguments to the lambda function. [`Array(T)`](/sql-reference/data-types/array)."}
    };
    FunctionDocumentation::ReturnedValue returned_value_orNull = "Returns the first element of the source array for which `func` is true, otherwise returns `NULL`.";
>>>>>>> b28b58a4
    FunctionDocumentation::Examples examples_orNull = {
        {"Usage example", "SELECT arrayFirstOrNull(x, y -> x=y, ['a', 'b', 'c'], ['c', 'b', 'a'])", "b"},
        {"No match", "SELECT arrayFirstOrNull(x, y -> x=y, [0, 1, 2], [3, 3, 3]) AS res, toTypeName(res)", "NULL Nullable(UInt8)"}
    };
    FunctionDocumentation::IntroducedIn introduced_in_orNull = {1, 1};
    FunctionDocumentation::Category category_orNull = FunctionDocumentation::Category::Array;
    FunctionDocumentation documentation_orNull = {description_orNull, syntax_orNull, arguments_orNull, returned_value_orNull, examples_orNull, introduced_in_orNull, category_orNull};

    factory.registerFunction<FunctionArrayFirstOrNull>(documentation_orNull);

    /// arrayLast

    FunctionDocumentation::Description description_last = R"(
<<<<<<< HEAD
Returns the last element in the source array for which `func(x [, y1, y2, ... yN])` returns something other than 0, otherwise it returns a default value.
    )";
    FunctionDocumentation::Syntax syntax_last = "arrayLast(func(x [, y1, ..., yN]), source_arr, [, cond1_arr, ... , condN_arr])";
    FunctionDocumentation::Arguments arguments_last = {
        {"func(x [, y1, ..., yN])", "A lambda function `func(x [, y1, y2, ... yN]) → F(x [, y1, y2, ... yN])` which operates on elements of the source array (`x`) and condition arrays (`y`). [Lambda function](/sql-reference/functions/overview#arrow-operator-and-lambda)."},
        {"source_arr", "The source array to process. [`Array(T)`](/sql-reference/data-types/array)."},
        {"[, cond1_arr, ... , condN_arr]", "Optional. N condition arrays providing additional arguments to the lambda function. [`Array(T)`](/sql-reference/data-types/array)."}
    };
    FunctionDocumentation::ReturnedValue returned_value_last = "Returns the last element of the source array for which `func` is not `0`, otherwise returns the default value of `T`.";
    FunctionDocumentation::Examples examples_last = {
        {"Usage example", "SELECT arrayLast(x, y -> x=y, ['a', 'b', 'c'], ['a', 'b', 'c'])", "c"},
        {"No match", "SELECT arrayFirst(x, y -> x=y, [0, 1, 2], [3, 3, 3]) AS res, toTypeName(res)", "0	UInt8"}
=======
Returns the last element in the source array for which a lambda `func(x [, y1, y2, ... yN])` returns true, otherwise it returns a default value.
    )";
    FunctionDocumentation::Syntax syntax_last = "arrayLast(func(x[, y1, ..., yN]), source[, cond1, ... , condN_arr])";
    FunctionDocumentation::Arguments arguments_last = {
        {"func(x[, y1, ..., yN])", "A lambda function which operates on elements of the source array (`x`) and condition arrays (`y`). [Lambda function](/sql-reference/functions/overview#arrow-operator-and-lambda)."},
        {"source", "The source array to process. [`Array(T)`](/sql-reference/data-types/array)."},
        {"[, cond1, ... , condN]", "Optional. N condition arrays providing additional arguments to the lambda function. [`Array(T)`](/sql-reference/data-types/array)."}
    };
    FunctionDocumentation::ReturnedValue returned_value_last = "Returns the last element of the source array for which `func` is true, otherwise returns the default value of `T`.";
    FunctionDocumentation::Examples examples_last = {
        {"Usage example", "SELECT arrayLast(x, y -> x=y, ['a', 'b', 'c'], ['a', 'b', 'c'])", "c"},
        {
            "No match",
            "SELECT arrayFirst(x, y -> x=y, [0, 1, 2], [3, 3, 3]) AS res, toTypeName(res)",
            "0 UInt8"
        }
>>>>>>> b28b58a4
    };
    FunctionDocumentation::IntroducedIn introduced_in_last = {1, 1};
    FunctionDocumentation::Category category_last = FunctionDocumentation::Category::Array;
    FunctionDocumentation documentation_last = {description_last, syntax_last, arguments_last, returned_value_last, examples_last, introduced_in_last, category_last};
    factory.registerFunction<FunctionArrayLast>(documentation_last);

    /// arrayLastOrNull

    FunctionDocumentation::Description description_last_null = R"(
<<<<<<< HEAD
Returns the last element in the source array for which `func(x [, y1, y2, ... yN])` returns something other than `0`, otherwise it returns `NULL`.
=======
Returns the last element in the source array for which a lambda `func(x [, y1, y2, ... yN])` returns true, otherwise it returns `NULL`.
>>>>>>> b28b58a4
    )";
    FunctionDocumentation::Syntax syntax_last_null = "arrayLastOrNull(func(x[, y1, ..., yN]), source_arr[, cond1_arr, ... , condN_arr])";
    FunctionDocumentation::Arguments arguments_last_null = {
        {"func(x [, y1, ..., yN])", "A lambda function which operates on elements of the source array (`x`) and condition arrays (`y`). [Lambda function](/sql-reference/functions/overview#arrow-operator-and-lambda)."},
        {"source_arr", "The source array to process. [`Array(T)`](/sql-reference/data-types/array)."},
        {"[, cond1_arr, ... , condN_arr]", "Optional. N condition arrays providing additional arguments to the lambda function. [`Array(T)`](/sql-reference/data-types/array)."}
    };
<<<<<<< HEAD
    FunctionDocumentation::ReturnedValue returned_value_last_null = "Returns the last element of the source array for which `func` is not `0`, otherwise returns `NULL`.";
    FunctionDocumentation::Examples examples_last_null = {
        {"Usage example", "SELECT arrayLastOrNull(x, y -> x=y, ['a', 'b', 'c'], ['a', 'b', 'c'])", "c"},
        {"No match", "SELECT arrayLastOrNull(x, y -> x=y, [0, 1, 2], [3, 3, 3]) AS res, toTypeName(res)", "NULL Nullable(UInt8)"}
=======
    FunctionDocumentation::ReturnedValue returned_value_last_null = "Returns the last element of the source array for which `λ` is not true, otherwise returns `NULL`.";
    FunctionDocumentation::Examples examples_last_null = {
        {"Usage example", "SELECT arrayLastOrNull(x, y -> x=y, ['a', 'b', 'c'], ['a', 'b', 'c'])", "c"},
        {
            "No match",
            "SELECT arrayLastOrNull(x, y -> x=y, [0, 1, 2], [3, 3, 3]) AS res, toTypeName(res)",
            "NULL Nullable(UInt8)"
        }
>>>>>>> b28b58a4
    };
    FunctionDocumentation::IntroducedIn introduced_in_last_null = {1, 1};
    FunctionDocumentation::Category category_last_null = FunctionDocumentation::Category::Array;
    FunctionDocumentation documentation_last_null = {description_last_null, syntax_last_null, arguments_last_null, returned_value_last_null, examples_last_null, introduced_in_last_null, category_last_null};

    factory.registerFunction<FunctionArrayLastOrNull>(documentation_last_null);
}

}
<|MERGE_RESOLUTION|>--- conflicted
+++ resolved
@@ -204,11 +204,7 @@
     /// arrayFirst
 
     FunctionDocumentation::Description description = R"(
-<<<<<<< HEAD
-Returns the first element in the source array for which `func(x [, y1, y2, ... yN])` returns something other than 0, otherwise it returns a default value.
-=======
 Returns the first element in the source array for which `func(x[, y1, y2, ... yN])` returns true, otherwise it returns a default value.
->>>>>>> b28b58a4
     )";
     FunctionDocumentation::Syntax syntax = "arrayFirst(func(x[, y1, ..., yN]), source_arr[, cond1_arr, ... , condN_arr])";
     FunctionDocumentation::Arguments arguments = {
@@ -216,17 +212,10 @@
         {"source_arr", "The source array to process. [`Array(T)`](/sql-reference/data-types/array)."},
         {"[, cond1_arr, ... , condN_arr]", "Optional. N condition arrays providing additional arguments to the lambda function. [`Array(T)`](/sql-reference/data-types/array)."}
     };
-<<<<<<< HEAD
-    FunctionDocumentation::ReturnedValue returned_value = "Returns the first element of the source array for which `func` is not `0`, otherwise returns the default value of `T`.";
-    FunctionDocumentation::Examples examples = {
-        {"Usage example", "SELECT arrayFirst(x, y -> x=y, ['a', 'b', 'c'], ['c', 'b', 'a'])", "b"},
-        {"No match", "SELECT arrayFirst(x, y -> x=y, [0, 1, 2], [3, 3, 3]) AS res, toTypeName(res)", "0	UInt8"}
-=======
     FunctionDocumentation::ReturnedValue returned_value = "Returns the first element of the source array for which `λ` is true, otherwise returns the default value of `T`.";
     FunctionDocumentation::Examples examples = {
         {"Usage example", "SELECT arrayFirst(x, y -> x=y, ['a', 'b', 'c'], ['c', 'b', 'a'])", "b"},
         {"No match", "SELECT arrayFirst(x, y -> x=y, [0, 1, 2], [3, 3, 3]) AS res, toTypeName(res)", "0 UInt8"}
->>>>>>> b28b58a4
     };
     FunctionDocumentation::IntroducedIn introduced_in = {1, 1};
     FunctionDocumentation::Category category = FunctionDocumentation::Category::Array;
@@ -237,17 +226,6 @@
     /// arrayFirstOrNull
 
     FunctionDocumentation::Description description_orNull = R"(
-<<<<<<< HEAD
-Returns the first element in the source array for which `func(x [, y1, y2, ... yN])` returns something other than `0`, otherwise it returns `NULL`.
-    )";
-    FunctionDocumentation::Syntax syntax_orNull = "arrayFirstOrNull(func(x [, y1, ..., yN]), source_arr, [, cond1_arr, ... , condN_arr])";
-    FunctionDocumentation::Arguments arguments_orNull = {
-        {"func(x [, y1, ..., yN])", "A lambda function which operates on elements of the source array (`x`) and condition arrays (`y`). [Lambda function](/sql-reference/functions/overview#arrow-operator-and-lambda)."},
-        {"source_arr", "The source array to process. [`Array(T)`](/sql-reference/data-types/array)."},
-        {"[, cond1_arr, ... , condN_arr]", "Optional. N condition arrays providing additional arguments to the lambda function. [`Array(T)`](/sql-reference/data-types/array)."}
-    };
-    FunctionDocumentation::ReturnedValue returned_value_orNull = "Returns the first element of the source array for which `func` is not `0`, otherwise returns `NULL`.";
-=======
 Returns the first element in the source array for which `func(x[, y1, y2, ... yN])` returns true, otherwise it returns `NULL`.
     )";
     FunctionDocumentation::Syntax syntax_orNull = "arrayFirstOrNull(func(x[, y1, ..., yN]), source_arr[, cond1_arr, ... , condN_arr])";
@@ -257,7 +235,6 @@
         {"[, cond1_arr, ... , condN_arr]", "Optional. N condition arrays providing additional arguments to the lambda function. [`Array(T)`](/sql-reference/data-types/array)."}
     };
     FunctionDocumentation::ReturnedValue returned_value_orNull = "Returns the first element of the source array for which `func` is true, otherwise returns `NULL`.";
->>>>>>> b28b58a4
     FunctionDocumentation::Examples examples_orNull = {
         {"Usage example", "SELECT arrayFirstOrNull(x, y -> x=y, ['a', 'b', 'c'], ['c', 'b', 'a'])", "b"},
         {"No match", "SELECT arrayFirstOrNull(x, y -> x=y, [0, 1, 2], [3, 3, 3]) AS res, toTypeName(res)", "NULL Nullable(UInt8)"}
@@ -271,20 +248,6 @@
     /// arrayLast
 
     FunctionDocumentation::Description description_last = R"(
-<<<<<<< HEAD
-Returns the last element in the source array for which `func(x [, y1, y2, ... yN])` returns something other than 0, otherwise it returns a default value.
-    )";
-    FunctionDocumentation::Syntax syntax_last = "arrayLast(func(x [, y1, ..., yN]), source_arr, [, cond1_arr, ... , condN_arr])";
-    FunctionDocumentation::Arguments arguments_last = {
-        {"func(x [, y1, ..., yN])", "A lambda function `func(x [, y1, y2, ... yN]) → F(x [, y1, y2, ... yN])` which operates on elements of the source array (`x`) and condition arrays (`y`). [Lambda function](/sql-reference/functions/overview#arrow-operator-and-lambda)."},
-        {"source_arr", "The source array to process. [`Array(T)`](/sql-reference/data-types/array)."},
-        {"[, cond1_arr, ... , condN_arr]", "Optional. N condition arrays providing additional arguments to the lambda function. [`Array(T)`](/sql-reference/data-types/array)."}
-    };
-    FunctionDocumentation::ReturnedValue returned_value_last = "Returns the last element of the source array for which `func` is not `0`, otherwise returns the default value of `T`.";
-    FunctionDocumentation::Examples examples_last = {
-        {"Usage example", "SELECT arrayLast(x, y -> x=y, ['a', 'b', 'c'], ['a', 'b', 'c'])", "c"},
-        {"No match", "SELECT arrayFirst(x, y -> x=y, [0, 1, 2], [3, 3, 3]) AS res, toTypeName(res)", "0	UInt8"}
-=======
 Returns the last element in the source array for which a lambda `func(x [, y1, y2, ... yN])` returns true, otherwise it returns a default value.
     )";
     FunctionDocumentation::Syntax syntax_last = "arrayLast(func(x[, y1, ..., yN]), source[, cond1, ... , condN_arr])";
@@ -301,7 +264,6 @@
             "SELECT arrayFirst(x, y -> x=y, [0, 1, 2], [3, 3, 3]) AS res, toTypeName(res)",
             "0 UInt8"
         }
->>>>>>> b28b58a4
     };
     FunctionDocumentation::IntroducedIn introduced_in_last = {1, 1};
     FunctionDocumentation::Category category_last = FunctionDocumentation::Category::Array;
@@ -311,11 +273,7 @@
     /// arrayLastOrNull
 
     FunctionDocumentation::Description description_last_null = R"(
-<<<<<<< HEAD
-Returns the last element in the source array for which `func(x [, y1, y2, ... yN])` returns something other than `0`, otherwise it returns `NULL`.
-=======
 Returns the last element in the source array for which a lambda `func(x [, y1, y2, ... yN])` returns true, otherwise it returns `NULL`.
->>>>>>> b28b58a4
     )";
     FunctionDocumentation::Syntax syntax_last_null = "arrayLastOrNull(func(x[, y1, ..., yN]), source_arr[, cond1_arr, ... , condN_arr])";
     FunctionDocumentation::Arguments arguments_last_null = {
@@ -323,12 +281,6 @@
         {"source_arr", "The source array to process. [`Array(T)`](/sql-reference/data-types/array)."},
         {"[, cond1_arr, ... , condN_arr]", "Optional. N condition arrays providing additional arguments to the lambda function. [`Array(T)`](/sql-reference/data-types/array)."}
     };
-<<<<<<< HEAD
-    FunctionDocumentation::ReturnedValue returned_value_last_null = "Returns the last element of the source array for which `func` is not `0`, otherwise returns `NULL`.";
-    FunctionDocumentation::Examples examples_last_null = {
-        {"Usage example", "SELECT arrayLastOrNull(x, y -> x=y, ['a', 'b', 'c'], ['a', 'b', 'c'])", "c"},
-        {"No match", "SELECT arrayLastOrNull(x, y -> x=y, [0, 1, 2], [3, 3, 3]) AS res, toTypeName(res)", "NULL Nullable(UInt8)"}
-=======
     FunctionDocumentation::ReturnedValue returned_value_last_null = "Returns the last element of the source array for which `λ` is not true, otherwise returns `NULL`.";
     FunctionDocumentation::Examples examples_last_null = {
         {"Usage example", "SELECT arrayLastOrNull(x, y -> x=y, ['a', 'b', 'c'], ['a', 'b', 'c'])", "c"},
@@ -337,7 +289,6 @@
             "SELECT arrayLastOrNull(x, y -> x=y, [0, 1, 2], [3, 3, 3]) AS res, toTypeName(res)",
             "NULL Nullable(UInt8)"
         }
->>>>>>> b28b58a4
     };
     FunctionDocumentation::IntroducedIn introduced_in_last_null = {1, 1};
     FunctionDocumentation::Category category_last_null = FunctionDocumentation::Category::Array;
