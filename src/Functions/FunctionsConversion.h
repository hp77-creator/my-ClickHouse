--- conflicted
+++ resolved
@@ -878,13 +878,8 @@
         const DateLUTImpl * local_time_zone [[maybe_unused]] = nullptr;
         const DateLUTImpl * utc_time_zone [[maybe_unused]] = nullptr;
 
-<<<<<<< HEAD
-        /// For conversion to Date/Time or DateTime type, second argument with time zone could be specified.
-        if constexpr (to_datetime|| to_time || to_datetime64 || to_time64)
-=======
         /// For conversion to Date or DateTime type, second argument with time zone could be specified.
-        if constexpr (std::is_same_v<ToDataType, DataTypeDateTime> || to_datetime64)
->>>>>>> bd9d9100
+        if constexpr (to_datetime|| to_datetime64)
         {
             const auto result_type = removeNullable(res_type);
             // Time zone is already figured out during result type resolution, no need to do it here.
@@ -974,7 +969,7 @@
 
             if constexpr (exception_mode == ConvertFromStringExceptionMode::Throw)
             {
-                if constexpr (parsing_mode == ConvertFromStringParsingMode::BestEffort && (to_datetime || to_datetime64 || to_time || to_time64))
+                if constexpr (parsing_mode == ConvertFromStringParsingMode::BestEffort && (to_datetime || to_datetime64))
                 {
                     if constexpr (to_datetime64)
                     {
@@ -982,21 +977,6 @@
                         parseDateTime64BestEffort(res, col_to->getScale(), read_buffer, *local_time_zone, *utc_time_zone);
                         vec_to[i] = res;
                     }
-<<<<<<< HEAD
-                    else if constexpr (to_time64)
-                    {
-                        Time64 res = 0;
-                        parseTime64BestEffort(res, col_to->getScale(), read_buffer, *local_time_zone, *utc_time_zone);
-                        vec_to[i] = res;
-                    }
-                    else if constexpr (to_time)
-                    {
-                        time_t res;
-                        parseTimeBestEffort(res, read_buffer, *local_time_zone, *utc_time_zone);
-                        convertFromTime<ToDataType>(vec_to[i], res);
-                    }
-=======
->>>>>>> bd9d9100
                     else
                     {
                         time_t res;
@@ -1004,7 +984,7 @@
                         convertFromTime<ToDataType>(vec_to[i], res);
                     }
                 }
-                else if constexpr (parsing_mode == ConvertFromStringParsingMode::BestEffortUS && (to_datetime || to_datetime64 || to_time || to_time64))
+                else if constexpr (parsing_mode == ConvertFromStringParsingMode::BestEffortUS && (to_datetime || to_datetime64))
                 {
                     if constexpr (to_datetime64)
                     {
@@ -1012,21 +992,6 @@
                         parseDateTime64BestEffortUS(res, col_to->getScale(), read_buffer, *local_time_zone, *utc_time_zone);
                         vec_to[i] = res;
                     }
-<<<<<<< HEAD
-                    else if constexpr (to_time64)
-                    {
-                        Time64 res = 0;
-                        parseTime64BestEffortUS(res, col_to->getScale(), read_buffer, *local_time_zone, *utc_time_zone);
-                        vec_to[i] = res;
-                    }
-                    else if constexpr (to_time)
-                    {
-                        time_t res;
-                        parseTimeBestEffortUS(res, read_buffer, *local_time_zone, *utc_time_zone);
-                        convertFromTime<ToDataType>(vec_to[i], res);
-                    }
-=======
->>>>>>> bd9d9100
                     else
                     {
                         time_t res;
@@ -1078,7 +1043,7 @@
             {
                 bool parsed;
 
-                if constexpr (parsing_mode == ConvertFromStringParsingMode::BestEffort && (to_datetime || to_datetime64 || to_time || to_time64))
+                if constexpr (parsing_mode == ConvertFromStringParsingMode::BestEffort && (to_datetime || to_datetime64))
                 {
                     if constexpr (to_datetime64)
                     {
@@ -1086,21 +1051,6 @@
                         parsed = tryParseDateTime64BestEffort(res, col_to->getScale(), read_buffer, *local_time_zone, *utc_time_zone);
                         vec_to[i] = res;
                     }
-<<<<<<< HEAD
-                    else if constexpr (to_time64)
-                    {
-                        Time64 res = 0;
-                        parsed = tryParseTime64BestEffort(res, col_to->getScale(), read_buffer, *local_time_zone, *utc_time_zone);
-                        vec_to[i] = res;
-                    }
-                    else if constexpr (to_time)
-                    {
-                        time_t res;
-                        parsed = tryParseTimeBestEffort(res, read_buffer, *local_time_zone, *utc_time_zone);
-                        convertFromTime<ToDataType>(vec_to[i],res);
-                    }
-=======
->>>>>>> bd9d9100
                     else
                     {
                         time_t res;
@@ -1108,7 +1058,7 @@
                         convertFromTime<ToDataType>(vec_to[i],res);
                     }
                 }
-                else if constexpr (parsing_mode == ConvertFromStringParsingMode::BestEffortUS && (to_datetime || to_datetime64 || to_time || to_time64))
+                else if constexpr (parsing_mode == ConvertFromStringParsingMode::BestEffortUS && (to_datetime || to_datetime64))
                 {
                     if constexpr (to_datetime64)
                     {
@@ -1116,21 +1066,6 @@
                         parsed = tryParseDateTime64BestEffortUS(res, col_to->getScale(), read_buffer, *local_time_zone, *utc_time_zone);
                         vec_to[i] = res;
                     }
-<<<<<<< HEAD
-                    else if constexpr (to_time64)
-                    {
-                        Time64 res = 0;
-                        parsed = tryParseTime64BestEffortUS(res, col_to->getScale(), read_buffer, *local_time_zone, *utc_time_zone);
-                        vec_to[i] = res;
-                    }
-                    else if constexpr (to_time)
-                    {
-                        time_t res;
-                        parsed = tryParseTimeBestEffortUS(res, read_buffer, *local_time_zone, *utc_time_zone);
-                        convertFromTime<ToDataType>(vec_to[i],res);
-                    }
-=======
->>>>>>> bd9d9100
                     else
                     {
                         time_t res;
