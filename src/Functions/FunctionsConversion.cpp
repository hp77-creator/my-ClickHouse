#include <type_traits>

#include <AggregateFunctions/IAggregateFunction.h>
#include <Columns/ColumnAggregateFunction.h>
#include <Columns/ColumnArray.h>
#include <Columns/ColumnConst.h>
#include <Columns/ColumnFixedString.h>
#include <Columns/ColumnLowCardinality.h>
#include <Columns/ColumnMap.h>
#include <Columns/ColumnNothing.h>
#include <Columns/ColumnNullable.h>
#include <Columns/ColumnObjectDeprecated.h>
#include <Columns/ColumnObject.h>
#include <Columns/ColumnString.h>
#include <Columns/ColumnStringHelpers.h>
#include <Columns/ColumnTuple.h>
#include <Columns/ColumnVariant.h>
#include <Columns/ColumnDynamic.h>
#include <Columns/ColumnsCommon.h>
#include <Core/AccurateComparison.h>
#include <Core/Settings.h>
#include <Core/Types.h>
#include <DataTypes/DataTypeAggregateFunction.h>
#include <DataTypes/DataTypeArray.h>
#include <DataTypes/DataTypeDate.h>
#include <DataTypes/DataTypeDate32.h>
#include <DataTypes/DataTypeDateTime.h>
#include <DataTypes/DataTypeDateTime64.h>
#include <DataTypes/DataTypeEnum.h>
#include <DataTypes/DataTypeFactory.h>
#include <DataTypes/DataTypeFixedString.h>
#include <DataTypes/DataTypeIPv4andIPv6.h>
#include <DataTypes/DataTypeInterval.h>
#include <DataTypes/DataTypeLowCardinality.h>
#include <DataTypes/DataTypeMap.h>
#include <DataTypes/DataTypeNested.h>
#include <DataTypes/DataTypeNothing.h>
#include <DataTypes/DataTypeNullable.h>
#include <DataTypes/DataTypeObjectDeprecated.h>
#include <DataTypes/DataTypeObject.h>
#include <DataTypes/DataTypeString.h>
#include <DataTypes/DataTypeTuple.h>
#include <DataTypes/DataTypeUUID.h>
#include <DataTypes/DataTypeVariant.h>
#include <DataTypes/DataTypeDynamic.h>
#include <DataTypes/DataTypesDecimal.h>
#include <DataTypes/DataTypesNumber.h>
#include <DataTypes/DataTypesBinaryEncoding.h>
#include <DataTypes/ObjectUtils.h>
#include <DataTypes/Serializations/SerializationDecimal.h>
#include <DataTypes/getLeastSupertype.h>
#include <Formats/FormatSettings.h>
#include <Formats/FormatFactory.h>
#include <Functions/CastOverloadResolver.h>
#include <Functions/DateTimeTransforms.h>
#include <Functions/FunctionFactory.h>
#include <Functions/FunctionHelpers.h>
#include <Functions/FunctionsCodingIP.h>
#include <Functions/IFunctionAdaptors.h>
#include <Functions/TransformDateTime64.h>
#include <Functions/castTypeToEither.h>
#include <Functions/toFixedString.h>
#include <IO/Operators.h>
#include <IO/ReadBufferFromMemory.h>
#include <IO/WriteBufferFromVector.h>
#include <IO/parseDateTimeBestEffort.h>
#include <Interpreters/Context.h>
#include <Common/Concepts.h>
#include <Common/CurrentThread.h>
#include <Common/Exception.h>
#include <Common/HashTable/HashMap.h>
#include <Common/IPv6ToBinary.h>
#include <Common/assert_cast.h>
#include <Common/quoteString.h>

namespace DB
{
namespace Setting
{
    extern const SettingsBool cast_ipv4_ipv6_default_on_conversion_error;
    extern const SettingsBool cast_string_to_dynamic_use_inference;
    extern const SettingsDateTimeOverflowBehavior date_time_overflow_behavior;
    extern const SettingsBool input_format_ipv4_default_on_conversion_error;
    extern const SettingsBool input_format_ipv6_default_on_conversion_error;
    extern const SettingsBool precise_float_parsing;
    extern const SettingsBool date_time_64_output_format_cut_trailing_zeros_align_to_groups_of_thousands;
}

namespace ErrorCodes
{
    extern const int ATTEMPT_TO_READ_AFTER_EOF;
    extern const int CANNOT_PARSE_NUMBER;
    extern const int CANNOT_READ_ARRAY_FROM_TEXT;
    extern const int CANNOT_PARSE_INPUT_ASSERTION_FAILED;
    extern const int CANNOT_PARSE_QUOTED_STRING;
    extern const int CANNOT_PARSE_ESCAPE_SEQUENCE;
    extern const int CANNOT_PARSE_DATE;
    extern const int CANNOT_PARSE_DATETIME;
    extern const int CANNOT_PARSE_TEXT;
    extern const int CANNOT_PARSE_UUID;
    extern const int CANNOT_PARSE_IPV4;
    extern const int CANNOT_PARSE_IPV6;
    extern const int TOO_FEW_ARGUMENTS_FOR_FUNCTION;
    extern const int LOGICAL_ERROR;
    extern const int TYPE_MISMATCH;
    extern const int CANNOT_CONVERT_TYPE;
    extern const int ILLEGAL_COLUMN;
    extern const int NUMBER_OF_ARGUMENTS_DOESNT_MATCH;
    extern const int ILLEGAL_TYPE_OF_ARGUMENT;
    extern const int NOT_IMPLEMENTED;
    extern const int CANNOT_INSERT_NULL_IN_ORDINARY_COLUMN;
    extern const int VALUE_IS_OUT_OF_RANGE_OF_DATA_TYPE;
}

namespace
{

/** Type conversion functions.
  * toType - conversion in "natural way";
  */

UInt32 extractToDecimalScale(const ColumnWithTypeAndName & named_column)
{
    const auto * arg_type = named_column.type.get();
    bool ok = checkAndGetDataType<DataTypeUInt64>(arg_type)
        || checkAndGetDataType<DataTypeUInt32>(arg_type)
        || checkAndGetDataType<DataTypeUInt16>(arg_type)
        || checkAndGetDataType<DataTypeUInt8>(arg_type);
    if (!ok)
        throw Exception(ErrorCodes::ILLEGAL_TYPE_OF_ARGUMENT, "Illegal type of toDecimal() scale {}", named_column.type->getName());

    Field field;
    named_column.column->get(0, field);
    return static_cast<UInt32>(field.safeGet<UInt32>());
}


/** Conversion of Date to DateTime: adding 00:00:00 time component.
  */
template <FormatSettings::DateTimeOverflowBehavior date_time_overflow_behavior = default_date_time_overflow_behavior>
struct ToDateTimeImpl
{
    static constexpr auto name = "toDateTime";

    static UInt32 execute(UInt16 d, const DateLUTImpl & time_zone)
    {
        if constexpr (date_time_overflow_behavior == FormatSettings::DateTimeOverflowBehavior::Throw)
        {
            if (d > MAX_DATETIME_DAY_NUM) [[unlikely]]
                throw Exception(ErrorCodes::VALUE_IS_OUT_OF_RANGE_OF_DATA_TYPE, "Day number {} is out of bounds of type DateTime", d);
        }
        else if constexpr (date_time_overflow_behavior == FormatSettings::DateTimeOverflowBehavior::Saturate)
        {
            d = std::min<time_t>(d, MAX_DATETIME_DAY_NUM);
        }
        return static_cast<UInt32>(time_zone.fromDayNum(DayNum(d)));
    }

    static UInt32 execute(Int32 d, const DateLUTImpl & time_zone)
    {
        if constexpr (date_time_overflow_behavior == FormatSettings::DateTimeOverflowBehavior::Saturate)
        {
            if (d < 0)
                return 0;
            else if (d > MAX_DATETIME_DAY_NUM)
                d = MAX_DATETIME_DAY_NUM;
        }
        else if constexpr (date_time_overflow_behavior == FormatSettings::DateTimeOverflowBehavior::Throw)
        {
            if (d < 0 || d > MAX_DATETIME_DAY_NUM) [[unlikely]]
                throw Exception(ErrorCodes::VALUE_IS_OUT_OF_RANGE_OF_DATA_TYPE, "Value {} is out of bounds of type DateTime", d);
        }
        return static_cast<UInt32>(time_zone.fromDayNum(ExtendedDayNum(d)));
    }

    static UInt32 execute(UInt32 dt, const DateLUTImpl & /*time_zone*/)
    {
        return dt;
    }

    static UInt32 execute(Int64 dt64, const DateLUTImpl & /*time_zone*/)
    {
        if constexpr (date_time_overflow_behavior == FormatSettings::DateTimeOverflowBehavior::Ignore)
            return static_cast<UInt32>(dt64);
        else
        {
            if (dt64 < 0 || dt64 >= MAX_DATETIME_TIMESTAMP)
            {
                if constexpr (date_time_overflow_behavior == FormatSettings::DateTimeOverflowBehavior::Saturate)
                    return dt64 < 0 ? 0 : std::numeric_limits<UInt32>::max();
                else
                    throw Exception(ErrorCodes::VALUE_IS_OUT_OF_RANGE_OF_DATA_TYPE, "Value {} is out of bounds of type DateTime", dt64);
            }
            else
                return static_cast<UInt32>(dt64);
        }
    }
};


/// Implementation of toDate function.

template <typename FromType, FormatSettings::DateTimeOverflowBehavior date_time_overflow_behavior>
struct ToDateTransform32Or64
{
    static constexpr auto name = "toDate";

    static NO_SANITIZE_UNDEFINED UInt16 execute(const FromType & from, const DateLUTImpl & time_zone)
    {
        if constexpr (date_time_overflow_behavior == FormatSettings::DateTimeOverflowBehavior::Throw)
        {
            if (from > MAX_DATETIME_TIMESTAMP) [[unlikely]]
                throw Exception(ErrorCodes::VALUE_IS_OUT_OF_RANGE_OF_DATA_TYPE, "Value {} is out of bounds of type Date", from);
        }
        /// if value is smaller (or equal) than maximum day value for Date, than treat it as day num,
        /// otherwise treat it as unix timestamp. This is a bit weird, but we leave this behavior.
        if (from <= DATE_LUT_MAX_DAY_NUM)
            return from;
        else
            return time_zone.toDayNum(std::min(time_t(from), time_t(MAX_DATETIME_TIMESTAMP)));
    }
};


template <typename FromType, FormatSettings::DateTimeOverflowBehavior date_time_overflow_behavior>
struct ToDateTransform32Or64Signed
{
    static constexpr auto name = "toDate";

    static NO_SANITIZE_UNDEFINED UInt16 execute(const FromType & from, const DateLUTImpl & time_zone)
    {
        // TODO: decide narrow or extended range based on FromType
        if constexpr (date_time_overflow_behavior == FormatSettings::DateTimeOverflowBehavior::Throw)
        {
            if (from < 0 || from > MAX_DATE_TIMESTAMP) [[unlikely]]
                throw Exception(ErrorCodes::VALUE_IS_OUT_OF_RANGE_OF_DATA_TYPE, "Value {} is out of bounds of type Date", from);
        }
        else
        {
            if (from < 0)
                return 0;
        }
        return (from <= DATE_LUT_MAX_DAY_NUM)
            ? static_cast<UInt16>(from)
            : time_zone.toDayNum(std::min(time_t(from), time_t(MAX_DATE_TIMESTAMP)));
    }
};

template <typename FromType, FormatSettings::DateTimeOverflowBehavior date_time_overflow_behavior>
struct ToDateTransform8Or16Signed
{
    static constexpr auto name = "toDate";

    static NO_SANITIZE_UNDEFINED UInt16 execute(const FromType & from, const DateLUTImpl &)
    {
        if (from < 0)
        {
            if constexpr (date_time_overflow_behavior == FormatSettings::DateTimeOverflowBehavior::Throw)
                throw Exception(ErrorCodes::VALUE_IS_OUT_OF_RANGE_OF_DATA_TYPE, "Value {} is out of bounds of type Date", from);
            else
                return 0;
        }
        return from;
    }
};

/// Implementation of toDate32 function.

template <typename FromType, FormatSettings::DateTimeOverflowBehavior date_time_overflow_behavior>
struct ToDate32Transform32Or64
{
    static constexpr auto name = "toDate32";

    static NO_SANITIZE_UNDEFINED Int32 execute(const FromType & from, const DateLUTImpl & time_zone)
    {
        if (from < DATE_LUT_MAX_EXTEND_DAY_NUM)
        {
            return static_cast<Int32>(from);
        }
        else
        {
            if constexpr (date_time_overflow_behavior == FormatSettings::DateTimeOverflowBehavior::Throw)
            {
                if (from > MAX_DATETIME64_TIMESTAMP) [[unlikely]]
                    throw Exception(ErrorCodes::VALUE_IS_OUT_OF_RANGE_OF_DATA_TYPE, "Timestamp value {} is out of bounds of type Date32", from);
            }
            return time_zone.toDayNum(std::min(time_t(from), time_t(MAX_DATETIME64_TIMESTAMP)));
        }
    }
};

template <typename FromType, FormatSettings::DateTimeOverflowBehavior date_time_overflow_behavior>
struct ToDate32Transform32Or64Signed
{
    static constexpr auto name = "toDate32";

    static NO_SANITIZE_UNDEFINED Int32 execute(const FromType & from, const DateLUTImpl & time_zone)
    {
        static const Int32 daynum_min_offset = -static_cast<Int32>(DateLUTImpl::getDayNumOffsetEpoch());

        if constexpr (date_time_overflow_behavior == FormatSettings::DateTimeOverflowBehavior::Throw)
        {
            if (from < daynum_min_offset || from > MAX_DATETIME64_TIMESTAMP) [[unlikely]]
                throw Exception(ErrorCodes::VALUE_IS_OUT_OF_RANGE_OF_DATA_TYPE, "Timestamp value {} is out of bounds of type Date32", from);
        }

        if (from < daynum_min_offset)
            return daynum_min_offset;

        return (from < DATE_LUT_MAX_EXTEND_DAY_NUM)
            ? static_cast<Int32>(from)
            : time_zone.toDayNum(std::min(time_t(Int64(from)), time_t(MAX_DATETIME64_TIMESTAMP)));
    }
};

template <typename FromType>
struct ToDate32Transform8Or16Signed
{
    static constexpr auto name = "toDate32";

    static NO_SANITIZE_UNDEFINED Int32 execute(const FromType & from, const DateLUTImpl &)
    {
        return from;
    }
};

template <typename FromType, typename ToType, FormatSettings::DateTimeOverflowBehavior date_time_overflow_behavior>
struct ToDateTimeTransform64
{
    static constexpr auto name = "toDateTime";

    static NO_SANITIZE_UNDEFINED ToType execute(const FromType & from, const DateLUTImpl &)
    {
        if constexpr (date_time_overflow_behavior == FormatSettings::DateTimeOverflowBehavior::Throw)
        {
            if (from > MAX_DATETIME_TIMESTAMP) [[unlikely]]
                throw Exception(ErrorCodes::VALUE_IS_OUT_OF_RANGE_OF_DATA_TYPE, "Timestamp value {} is out of bounds of type DateTime", from);
        }
        return static_cast<ToType>(std::min(time_t(from), time_t(MAX_DATETIME_TIMESTAMP)));
    }
};

template <typename FromType, typename ToType, FormatSettings::DateTimeOverflowBehavior date_time_overflow_behavior>
struct ToDateTimeTransformSigned
{
    static constexpr auto name = "toDateTime";

    static NO_SANITIZE_UNDEFINED ToType execute(const FromType & from, const DateLUTImpl &)
    {
        if (from < 0)
        {
            if constexpr (date_time_overflow_behavior == FormatSettings::DateTimeOverflowBehavior::Throw)
                throw Exception(ErrorCodes::VALUE_IS_OUT_OF_RANGE_OF_DATA_TYPE, "Timestamp value {} is out of bounds of type DateTime", from);
            else
                return 0;
        }
        return from;
    }
};

template <typename FromType, typename ToType, FormatSettings::DateTimeOverflowBehavior date_time_overflow_behavior>
struct ToDateTimeTransform64Signed
{
    static constexpr auto name = "toDateTime";

    static NO_SANITIZE_UNDEFINED ToType execute(const FromType & from, const DateLUTImpl &)
    {
        if constexpr (date_time_overflow_behavior == FormatSettings::DateTimeOverflowBehavior::Throw)
        {
            if (from < 0 || from > MAX_DATETIME_TIMESTAMP) [[unlikely]]
                throw Exception(ErrorCodes::VALUE_IS_OUT_OF_RANGE_OF_DATA_TYPE, "Timestamp value {} is out of bounds of type DateTime", from);
        }

        if (from < 0)
            return 0;
        return static_cast<ToType>(std::min(time_t(from), time_t(MAX_DATETIME_TIMESTAMP)));
    }
};

/** Conversion of numeric to DateTime64
  */

template <typename FromType, FormatSettings::DateTimeOverflowBehavior date_time_overflow_behavior>
struct ToDateTime64TransformUnsigned
{
    static constexpr auto name = "toDateTime64";

    const DateTime64::NativeType scale_multiplier;

    ToDateTime64TransformUnsigned(UInt32 scale) /// NOLINT
        : scale_multiplier(DecimalUtils::scaleMultiplier<DateTime64::NativeType>(scale))
    {}

    NO_SANITIZE_UNDEFINED DateTime64::NativeType execute(FromType from, const DateLUTImpl &) const
    {
        if constexpr (date_time_overflow_behavior == FormatSettings::DateTimeOverflowBehavior::Throw)
        {
            if (from > MAX_DATETIME64_TIMESTAMP) [[unlikely]]
                throw Exception(ErrorCodes::VALUE_IS_OUT_OF_RANGE_OF_DATA_TYPE, "Timestamp value {} is out of bounds of type DateTime64", from);
            else
                return DecimalUtils::decimalFromComponentsWithMultiplier<DateTime64>(from, 0, scale_multiplier);
        }
        else
            return DecimalUtils::decimalFromComponentsWithMultiplier<DateTime64>(std::min<time_t>(from, MAX_DATETIME64_TIMESTAMP), 0, scale_multiplier);
    }
};

template <typename FromType, FormatSettings::DateTimeOverflowBehavior date_time_overflow_behavior>
struct ToDateTime64TransformSigned
{
    static constexpr auto name = "toDateTime64";

    const DateTime64::NativeType scale_multiplier;

    ToDateTime64TransformSigned(UInt32 scale) /// NOLINT
        : scale_multiplier(DecimalUtils::scaleMultiplier<DateTime64::NativeType>(scale))
    {}

    NO_SANITIZE_UNDEFINED DateTime64::NativeType execute(FromType from, const DateLUTImpl &) const
    {
        if constexpr (date_time_overflow_behavior == FormatSettings::DateTimeOverflowBehavior::Throw)
        {
            if (from < MIN_DATETIME64_TIMESTAMP || from > MAX_DATETIME64_TIMESTAMP) [[unlikely]]
                throw Exception(ErrorCodes::VALUE_IS_OUT_OF_RANGE_OF_DATA_TYPE, "Timestamp value {} is out of bounds of type DateTime64", from);
        }
        from = static_cast<FromType>(std::max<time_t>(from, MIN_DATETIME64_TIMESTAMP));
        from = static_cast<FromType>(std::min<time_t>(from, MAX_DATETIME64_TIMESTAMP));

        return DecimalUtils::decimalFromComponentsWithMultiplier<DateTime64>(from, 0, scale_multiplier);
    }
};

template <typename FromDataType, typename FromType, FormatSettings::DateTimeOverflowBehavior date_time_overflow_behavior>
struct ToDateTime64TransformFloat
{
    static constexpr auto name = "toDateTime64";

    const UInt32 scale;

    ToDateTime64TransformFloat(UInt32 scale_) /// NOLINT
        : scale(scale_)
    {}

    NO_SANITIZE_UNDEFINED DateTime64::NativeType execute(FromType from, const DateLUTImpl &) const
    {
        if constexpr (date_time_overflow_behavior == FormatSettings::DateTimeOverflowBehavior::Throw)
        {
            if (from < MIN_DATETIME64_TIMESTAMP || from > MAX_DATETIME64_TIMESTAMP) [[unlikely]]
                throw Exception(ErrorCodes::VALUE_IS_OUT_OF_RANGE_OF_DATA_TYPE, "Timestamp value {} is out of bounds of type DateTime64", from);
        }

        from = std::max(from, static_cast<FromType>(MIN_DATETIME64_TIMESTAMP));
        from = std::min(from, static_cast<FromType>(MAX_DATETIME64_TIMESTAMP));
        return convertToDecimal<FromDataType, DataTypeDateTime64>(from, scale);
    }
};

struct ToDateTime64Transform
{
    static constexpr auto name = "toDateTime64";

    const DateTime64::NativeType scale_multiplier;

    ToDateTime64Transform(UInt32 scale) /// NOLINT
        : scale_multiplier(DecimalUtils::scaleMultiplier<DateTime64::NativeType>(scale))
    {}

    DateTime64::NativeType execute(UInt16 d, const DateLUTImpl & time_zone) const
    {
        const auto dt = ToDateTimeImpl<>::execute(d, time_zone);
        return execute(dt, time_zone);
    }

    DateTime64::NativeType execute(Int32 d, const DateLUTImpl & time_zone) const
    {
        Int64 dt = static_cast<Int64>(time_zone.fromDayNum(ExtendedDayNum(d)));
        return DecimalUtils::decimalFromComponentsWithMultiplier<DateTime64>(dt, 0, scale_multiplier);
    }

    DateTime64::NativeType execute(UInt32 dt, const DateLUTImpl & /*time_zone*/) const
    {
        return DecimalUtils::decimalFromComponentsWithMultiplier<DateTime64>(dt, 0, scale_multiplier);
    }
};

/** Transformation of numbers, dates, datetimes to strings: through formatting.
  */
template <typename DataType>
struct FormatImpl
{
    template <typename ReturnType = void>
    static ReturnType execute(const typename DataType::FieldType x, WriteBuffer & wb, const DataType *, const DateLUTImpl *)
    {
        writeText(x, wb);
        return ReturnType(true);
    }
};

template <>
struct FormatImpl<DataTypeDate>
{
    template <typename ReturnType = void>
    static ReturnType execute(const DataTypeDate::FieldType x, WriteBuffer & wb, const DataTypeDate *, const DateLUTImpl * time_zone)
    {
        writeDateText(DayNum(x), wb, *time_zone);
        return ReturnType(true);
    }
};

template <>
struct FormatImpl<DataTypeDate32>
{
    template <typename ReturnType = void>
    static ReturnType execute(const DataTypeDate32::FieldType x, WriteBuffer & wb, const DataTypeDate32 *, const DateLUTImpl * time_zone)
    {
        writeDateText(ExtendedDayNum(x), wb, *time_zone);
        return ReturnType(true);
    }
};

template <>
struct FormatImpl<DataTypeDateTime>
{
    template <typename ReturnType = void>
    static ReturnType execute(const DataTypeDateTime::FieldType x, WriteBuffer & wb, const DataTypeDateTime *, const DateLUTImpl * time_zone)
    {
        writeDateTimeText(x, wb, *time_zone);
        return ReturnType(true);
    }
};

template <>
struct FormatImpl<DataTypeDateTime64>
{
    template <typename ReturnType = void>
    static ReturnType execute(const DataTypeDateTime64::FieldType x, WriteBuffer & wb, const DataTypeDateTime64 * type, const DateLUTImpl * time_zone)
    {
        writeDateTimeText(DateTime64(x), type->getScale(), wb, *time_zone);
        return ReturnType(true);
    }
};


template <typename FieldType>
struct FormatImpl<DataTypeEnum<FieldType>>
{
    template <typename ReturnType = void>
    static ReturnType execute(const FieldType x, WriteBuffer & wb, const DataTypeEnum<FieldType> * type, const DateLUTImpl *)
    {
        static constexpr bool throw_exception = std::is_same_v<ReturnType, void>;

        if constexpr (throw_exception)
        {
            writeString(type->getNameForValue(x), wb);
        }
        else
        {
            StringRef res;
            bool is_ok = type->getNameForValue(x, res);
            if (is_ok)
                writeString(res, wb);
            return ReturnType(is_ok);
        }
    }
};

template <typename FieldType>
struct FormatImpl<DataTypeDecimal<FieldType>>
{
    template <typename ReturnType = void>
    static ReturnType execute(const FieldType x, WriteBuffer & wb, const DataTypeDecimal<FieldType> * type, const DateLUTImpl *)
    {
        writeText(x, type->getScale(), wb, false);
        return ReturnType(true);
    }
};

ColumnUInt8::MutablePtr copyNullMap(ColumnPtr col)
{
    ColumnUInt8::MutablePtr null_map = nullptr;
    if (const auto * col_nullable = checkAndGetColumn<ColumnNullable>(col.get()))
    {
        null_map = ColumnUInt8::create();
        null_map->insertRangeFrom(col_nullable->getNullMapColumn(), 0, col_nullable->size());
    }
    return null_map;
}


/// Generic conversion of any type to String or FixedString via serialization to text.
template <typename StringColumnType>
struct ConvertImplGenericToString
{
    static ColumnPtr execute(const ColumnsWithTypeAndName & arguments, const DataTypePtr & result_type, size_t /*input_rows_count*/, const ContextPtr & context)
    {
        static_assert(std::is_same_v<StringColumnType, ColumnString> || std::is_same_v<StringColumnType, ColumnFixedString>,
                "Can be used only to serialize to ColumnString or ColumnFixedString");

        ColumnUInt8::MutablePtr null_map = copyNullMap(arguments[0].column);

        const auto & col_with_type_and_name = columnGetNested(arguments[0]);
        const IDataType & type = *col_with_type_and_name.type;
        const IColumn & col_from = *col_with_type_and_name.column;

        size_t size = col_from.size();
        auto col_to = removeNullable(result_type)->createColumn();

        {
            ColumnStringHelpers::WriteHelper write_helper(
                    assert_cast<StringColumnType &>(*col_to),
                    size);

            auto & write_buffer = write_helper.getWriteBuffer();

            FormatSettings format_settings = context ? getFormatSettings(context) : FormatSettings{};
            auto serialization = type.getDefaultSerialization();
            for (size_t row = 0; row < size; ++row)
            {
                serialization->serializeText(col_from, row, write_buffer, format_settings);
                write_helper.rowWritten();
            }

            write_helper.finalize();
        }

        if (result_type->isNullable() && null_map)
            return ColumnNullable::create(std::move(col_to), std::move(null_map));
        return col_to;
    }
};

/** Conversion of time_t to UInt16, Int32, UInt32
  */
template <typename DataType>
void convertFromTime(typename DataType::FieldType & x, time_t & time)
{
    x = time;
}

template <>
inline void convertFromTime<DataTypeDateTime>(DataTypeDateTime::FieldType & x, time_t & time)
{
    if (unlikely(time < 0))
        x = 0;
    else if (unlikely(time > MAX_DATETIME_TIMESTAMP))
        x = MAX_DATETIME_TIMESTAMP;
    else
        x = static_cast<UInt32>(time);
}

/** Conversion of strings to numbers, dates, datetimes: through parsing.
  */
template <typename DataType>
void parseImpl(typename DataType::FieldType & x, ReadBuffer & rb, const DateLUTImpl *, bool precise_float_parsing)
{
    if constexpr (std::is_floating_point_v<typename DataType::FieldType>)
    {
        if (precise_float_parsing)
            readFloatTextPrecise(x, rb);
        else
            readFloatTextFast(x, rb);
    }
    else
        readText(x, rb);
}

template <>
inline void parseImpl<DataTypeDate>(DataTypeDate::FieldType & x, ReadBuffer & rb, const DateLUTImpl * time_zone, bool)
{
    DayNum tmp(0);
    readDateText(tmp, rb, *time_zone);
    x = tmp;
}

template <>
inline void parseImpl<DataTypeDate32>(DataTypeDate32::FieldType & x, ReadBuffer & rb, const DateLUTImpl * time_zone, bool)
{
    ExtendedDayNum tmp(0);
    readDateText(tmp, rb, *time_zone);
    x = tmp;
}


// NOTE: no need of extra overload of DateTime64, since readDateTimeText64 has different signature and that case is explicitly handled in the calling code.
template <>
inline void parseImpl<DataTypeDateTime>(DataTypeDateTime::FieldType & x, ReadBuffer & rb, const DateLUTImpl * time_zone, bool)
{
    time_t time = 0;
    readDateTimeText(time, rb, *time_zone);
    convertFromTime<DataTypeDateTime>(x, time);
}

template <>
inline void parseImpl<DataTypeUUID>(DataTypeUUID::FieldType & x, ReadBuffer & rb, const DateLUTImpl *, bool)
{
    UUID tmp;
    readUUIDText(tmp, rb);
    x = tmp.toUnderType();
}

template <>
inline void parseImpl<DataTypeIPv4>(DataTypeIPv4::FieldType & x, ReadBuffer & rb, const DateLUTImpl *, bool)
{
    IPv4 tmp;
    readIPv4Text(tmp, rb);
    x = tmp.toUnderType();
}

template <>
inline void parseImpl<DataTypeIPv6>(DataTypeIPv6::FieldType & x, ReadBuffer & rb, const DateLUTImpl *, bool)
{
    IPv6 tmp;
    readIPv6Text(tmp, rb);
    x = tmp;
}

template <typename DataType>
bool tryParseImpl(typename DataType::FieldType & x, ReadBuffer & rb, const DateLUTImpl *, bool precise_float_parsing)
{
    if constexpr (std::is_floating_point_v<typename DataType::FieldType>)
    {
        if (precise_float_parsing)
            return tryReadFloatTextPrecise(x, rb);
        else
            return tryReadFloatTextFast(x, rb);
    }
    else /*if constexpr (is_integral_v<typename DataType::FieldType>)*/
        return tryReadIntText(x, rb);
}

template <>
inline bool tryParseImpl<DataTypeDate>(DataTypeDate::FieldType & x, ReadBuffer & rb, const DateLUTImpl * time_zone, bool)
{
    DayNum tmp(0);
    if (!tryReadDateText(tmp, rb, *time_zone))
        return false;
    x = tmp;
    return true;
}

template <>
inline bool tryParseImpl<DataTypeDate32>(DataTypeDate32::FieldType & x, ReadBuffer & rb, const DateLUTImpl * time_zone, bool)
{
    ExtendedDayNum tmp(0);
    if (!tryReadDateText(tmp, rb, *time_zone))
        return false;
    x = tmp;
    return true;
}

template <>
inline bool tryParseImpl<DataTypeDateTime>(DataTypeDateTime::FieldType & x, ReadBuffer & rb, const DateLUTImpl * time_zone, bool)
{
    time_t time = 0;
    if (!tryReadDateTimeText(time, rb, *time_zone))
        return false;
    convertFromTime<DataTypeDateTime>(x, time);
    return true;
}

template <>
inline bool tryParseImpl<DataTypeUUID>(DataTypeUUID::FieldType & x, ReadBuffer & rb, const DateLUTImpl *, bool)
{
    UUID tmp;
    if (!tryReadUUIDText(tmp, rb))
        return false;

    x = tmp.toUnderType();
    return true;
}

template <>
inline bool tryParseImpl<DataTypeIPv4>(DataTypeIPv4::FieldType & x, ReadBuffer & rb, const DateLUTImpl *, bool)
{
    IPv4 tmp;
    if (!tryReadIPv4Text(tmp, rb))
        return false;

    x = tmp.toUnderType();
    return true;
}

template <>
inline bool tryParseImpl<DataTypeIPv6>(DataTypeIPv6::FieldType & x, ReadBuffer & rb, const DateLUTImpl *, bool)
{
    IPv6 tmp;
    if (!tryReadIPv6Text(tmp, rb))
        return false;

    x = tmp;
    return true;
}


/** Throw exception with verbose message when string value is not parsed completely.
  */
[[noreturn]] inline void throwExceptionForIncompletelyParsedValue(ReadBuffer & read_buffer, const IDataType & result_type)
{
    WriteBufferFromOwnString message_buf;
    message_buf << "Cannot parse string " << quote << String(read_buffer.buffer().begin(), read_buffer.buffer().size())
                << " as " << result_type.getName()
                << ": syntax error";

    if (read_buffer.offset())
        message_buf << " at position " << read_buffer.offset()
                    << " (parsed just " << quote << String(read_buffer.buffer().begin(), read_buffer.offset()) << ")";
    else
        message_buf << " at begin of string";

    // Currently there are no functions toIPv{4,6}Or{Null,Zero}
    if (isNativeNumber(result_type) && !(result_type.getName() == "IPv4" || result_type.getName() == "IPv6"))
        message_buf << ". Note: there are to" << result_type.getName() << "OrZero and to" << result_type.getName() << "OrNull functions, which returns zero/NULL instead of throwing exception.";

    throw Exception(PreformattedMessage{message_buf.str(), "Cannot parse string {} as {}: syntax error {}", {String(read_buffer.buffer().begin(), read_buffer.buffer().size()), result_type.getName()}}, ErrorCodes::CANNOT_PARSE_TEXT);
}


enum class ConvertFromStringExceptionMode : uint8_t
{
    Throw,  /// Throw exception if value cannot be parsed.
    Zero,   /// Fill with zero or default if value cannot be parsed.
    Null    /// Return ColumnNullable with NULLs when value cannot be parsed.
};

enum class ConvertFromStringParsingMode : uint8_t
{
    Normal,
    BestEffort,  /// Only applicable for DateTime. Will use sophisticated method, that is slower.
    BestEffortUS
};

struct AccurateConvertStrategyAdditions
{
    UInt32 scale { 0 };
};

struct AccurateOrNullConvertStrategyAdditions
{
    UInt32 scale { 0 };
};

template <typename FromDataType, typename ToDataType, typename Name,
    ConvertFromStringExceptionMode exception_mode, ConvertFromStringParsingMode parsing_mode>
struct ConvertThroughParsing
{
    static_assert(std::is_same_v<FromDataType, DataTypeString> || std::is_same_v<FromDataType, DataTypeFixedString>,
        "ConvertThroughParsing is only applicable for String or FixedString data types");

    static constexpr bool to_datetime64 = std::is_same_v<ToDataType, DataTypeDateTime64>;

    static bool isAllRead(ReadBuffer & in)
    {
        /// In case of FixedString, skip zero bytes at end.
        if constexpr (std::is_same_v<FromDataType, DataTypeFixedString>)
            while (!in.eof() && *in.position() == 0)
                ++in.position();

        if (in.eof())
            return true;

        /// Special case, that allows to parse string with DateTime or DateTime64 as Date or Date32.
        if constexpr (std::is_same_v<ToDataType, DataTypeDate> || std::is_same_v<ToDataType, DataTypeDate32>)
        {
            if (!in.eof() && (*in.position() == ' ' || *in.position() == 'T'))
            {
                if (in.buffer().size() == strlen("YYYY-MM-DD hh:mm:ss"))
                    return true;

                if (in.buffer().size() >= strlen("YYYY-MM-DD hh:mm:ss.x")
                    && in.buffer().begin()[19] == '.')
                {
                    in.position() = in.buffer().begin() + 20;

                    while (!in.eof() && isNumericASCII(*in.position()))
                        ++in.position();

                    if (in.eof())
                        return true;
                }
            }
        }

        return false;
    }

    template <typename Additions = void *>
    static ColumnPtr execute(const ColumnsWithTypeAndName & arguments, const DataTypePtr & res_type, size_t input_rows_count,
                        Additions additions [[maybe_unused]] = Additions())
    {
        using ColVecTo = typename ToDataType::ColumnType;

        const DateLUTImpl * local_time_zone [[maybe_unused]] = nullptr;
        const DateLUTImpl * utc_time_zone [[maybe_unused]] = nullptr;

        /// For conversion to Date or DateTime type, second argument with time zone could be specified.
        if constexpr (std::is_same_v<ToDataType, DataTypeDateTime> || to_datetime64)
        {
            const auto result_type = removeNullable(res_type);
            // Time zone is already figured out during result type resolution, no need to do it here.
            if (const auto dt_col = checkAndGetDataType<ToDataType>(result_type.get()))
                local_time_zone = &dt_col->getTimeZone();
            else
                local_time_zone = &extractTimeZoneFromFunctionArguments(arguments, 1, 0);

            if constexpr (parsing_mode == ConvertFromStringParsingMode::BestEffort || parsing_mode == ConvertFromStringParsingMode::BestEffortUS)
                utc_time_zone = &DateLUT::instance("UTC");
        }
        else if constexpr (std::is_same_v<ToDataType, DataTypeDate> || std::is_same_v<ToDataType, DataTypeDate32>)
        {
            // Timezone is more or less dummy when parsing Date/Date32 from string.
            local_time_zone = &DateLUT::instance();
            utc_time_zone = &DateLUT::instance("UTC");
        }

        const IColumn * col_from = arguments[0].column.get();
        const ColumnString * col_from_string = checkAndGetColumn<ColumnString>(col_from);
        const ColumnFixedString * col_from_fixed_string = checkAndGetColumn<ColumnFixedString>(col_from);

        if (std::is_same_v<FromDataType, DataTypeString> && !col_from_string)
            throw Exception(ErrorCodes::ILLEGAL_COLUMN, "Illegal column {} of first argument of function {}",
                col_from->getName(), Name::name);

        if (std::is_same_v<FromDataType, DataTypeFixedString> && !col_from_fixed_string)
            throw Exception(ErrorCodes::ILLEGAL_COLUMN, "Illegal column {} of first argument of function {}",
                col_from->getName(), Name::name);

        size_t size = input_rows_count;
        typename ColVecTo::MutablePtr col_to = nullptr;

        if constexpr (IsDataTypeDecimal<ToDataType>)
        {
            UInt32 scale = additions;
            if constexpr (to_datetime64)
            {
                ToDataType check_bounds_in_ctor(scale, local_time_zone ? local_time_zone->getTimeZone() : String{});
            }
            else
            {
                ToDataType check_bounds_in_ctor(ToDataType::maxPrecision(), scale);
            }
            col_to = ColVecTo::create(size, scale);
        }
        else
            col_to = ColVecTo::create(size);

        typename ColVecTo::Container & vec_to = col_to->getData();

        ColumnUInt8::MutablePtr col_null_map_to;
        ColumnUInt8::Container * vec_null_map_to [[maybe_unused]] = nullptr;
        if constexpr (exception_mode == ConvertFromStringExceptionMode::Null)
        {
            col_null_map_to = ColumnUInt8::create(size);
            vec_null_map_to = &col_null_map_to->getData();
        }

        const ColumnString::Chars * chars = nullptr;
        const IColumn::Offsets * offsets = nullptr;
        size_t fixed_string_size = 0;

        if constexpr (std::is_same_v<FromDataType, DataTypeString>)
        {
            chars = &col_from_string->getChars();
            offsets = &col_from_string->getOffsets();
        }
        else
        {
            chars = &col_from_fixed_string->getChars();
            fixed_string_size = col_from_fixed_string->getN();
        }

        size_t current_offset = 0;

        bool precise_float_parsing = false;

        if (DB::CurrentThread::isInitialized())
        {
            const DB::ContextPtr query_context = DB::CurrentThread::get().getQueryContext();

            if (query_context)
                precise_float_parsing = query_context->getSettingsRef()[Setting::precise_float_parsing];
        }

        for (size_t i = 0; i < size; ++i)
        {
            size_t next_offset = std::is_same_v<FromDataType, DataTypeString> ? (*offsets)[i] : (current_offset + fixed_string_size);
            size_t string_size = std::is_same_v<FromDataType, DataTypeString> ? next_offset - current_offset - 1 : fixed_string_size;

            ReadBufferFromMemory read_buffer(chars->data() + current_offset, string_size);

            if constexpr (exception_mode == ConvertFromStringExceptionMode::Throw)
            {
                if constexpr (parsing_mode == ConvertFromStringParsingMode::BestEffort)
                {
                    if constexpr (to_datetime64)
                    {
                        DateTime64 res = 0;
                        parseDateTime64BestEffort(res, col_to->getScale(), read_buffer, *local_time_zone, *utc_time_zone);
                        vec_to[i] = res;
                    }
                    else
                    {
                        time_t res;
                        parseDateTimeBestEffort(res, read_buffer, *local_time_zone, *utc_time_zone);
                        convertFromTime<ToDataType>(vec_to[i], res);
                    }
                }
                else if constexpr (parsing_mode == ConvertFromStringParsingMode::BestEffortUS)
                {
                    if constexpr (to_datetime64)
                    {
                        DateTime64 res = 0;
                        parseDateTime64BestEffortUS(res, col_to->getScale(), read_buffer, *local_time_zone, *utc_time_zone);
                        vec_to[i] = res;
                    }
                    else
                    {
                        time_t res;
                        parseDateTimeBestEffortUS(res, read_buffer, *local_time_zone, *utc_time_zone);
                        convertFromTime<ToDataType>(vec_to[i], res);
                    }
                }
                else
                {
                    if constexpr (to_datetime64)
                    {
                        DateTime64 value = 0;
                        readDateTime64Text(value, col_to->getScale(), read_buffer, *local_time_zone);
                        vec_to[i] = value;
                    }
                    else if constexpr (IsDataTypeDecimal<ToDataType>)
                    {
                        SerializationDecimal<typename ToDataType::FieldType>::readText(
                            vec_to[i], read_buffer, ToDataType::maxPrecision(), col_to->getScale());
                    }
                    else
                    {
                        /// we want to utilize constexpr condition here, which is not mixable with value comparison
                        do
                        {
                            if constexpr (std::is_same_v<FromDataType, DataTypeFixedString> && std::is_same_v<ToDataType, DataTypeIPv6>)
                            {
                                if (fixed_string_size == IPV6_BINARY_LENGTH)
                                {
                                    readBinary(vec_to[i], read_buffer);
                                    break;
                                }
                            }
                            if constexpr (std::is_same_v<Additions, AccurateConvertStrategyAdditions>)
                            {
                                if (!tryParseImpl<ToDataType>(vec_to[i], read_buffer, local_time_zone, precise_float_parsing))
                                    throw Exception(ErrorCodes::CANNOT_PARSE_TEXT, "Cannot parse string to type {}", TypeName<typename ToDataType::FieldType>);
                            }
                            else
                                parseImpl<ToDataType>(vec_to[i], read_buffer, local_time_zone, precise_float_parsing);
                        } while (false);
                    }
                }

                if (!isAllRead(read_buffer))
                    throwExceptionForIncompletelyParsedValue(read_buffer, *res_type);
            }
            else
            {
                bool parsed;

                if constexpr (parsing_mode == ConvertFromStringParsingMode::BestEffort)
                {
                    if constexpr (to_datetime64)
                    {
                        DateTime64 res = 0;
                        parsed = tryParseDateTime64BestEffort(res, col_to->getScale(), read_buffer, *local_time_zone, *utc_time_zone);
                        vec_to[i] = res;
                    }
                    else
                    {
                        time_t res;
                        parsed = tryParseDateTimeBestEffort(res, read_buffer, *local_time_zone, *utc_time_zone);
                        convertFromTime<ToDataType>(vec_to[i],res);
                    }
                }
                else if constexpr (parsing_mode == ConvertFromStringParsingMode::BestEffortUS)
                {
                    if constexpr (to_datetime64)
                    {
                        DateTime64 res = 0;
                        parsed = tryParseDateTime64BestEffortUS(res, col_to->getScale(), read_buffer, *local_time_zone, *utc_time_zone);
                        vec_to[i] = res;
                    }
                    else
                    {
                        time_t res;
                        parsed = tryParseDateTimeBestEffortUS(res, read_buffer, *local_time_zone, *utc_time_zone);
                        convertFromTime<ToDataType>(vec_to[i],res);
                    }
                }
                else
                {
                    if constexpr (to_datetime64)
                    {
                        DateTime64 value = 0;
                        parsed = tryReadDateTime64Text(value, col_to->getScale(), read_buffer, *local_time_zone);
                        vec_to[i] = value;
                    }
                    else if constexpr (IsDataTypeDecimal<ToDataType>)
                    {
                        parsed = SerializationDecimal<typename ToDataType::FieldType>::tryReadText(
                            vec_to[i], read_buffer, ToDataType::maxPrecision(), col_to->getScale());
                    }
                    else if (std::is_same_v<FromDataType, DataTypeFixedString> && std::is_same_v<ToDataType, DataTypeIPv6>
                            && fixed_string_size == IPV6_BINARY_LENGTH)
                    {
                        readBinary(vec_to[i], read_buffer);
                        parsed = true;
                    }
                    else
                    {
                        parsed = tryParseImpl<ToDataType>(vec_to[i], read_buffer, local_time_zone, precise_float_parsing);
                    }
                }

                if (!isAllRead(read_buffer))
                    parsed = false;

                if (!parsed)
                {
                    if constexpr (std::is_same_v<ToDataType, DataTypeDate32>)
                    {
                        vec_to[i] = -static_cast<Int32>(DateLUT::instance().getDayNumOffsetEpoch()); /// NOLINT(readability-static-accessed-through-instance)
                    }
                    else
                    {
                        vec_to[i] = static_cast<typename ToDataType::FieldType>(0);
                    }
                }

                if constexpr (exception_mode == ConvertFromStringExceptionMode::Null)
                    (*vec_null_map_to)[i] = !parsed;
            }

            current_offset = next_offset;
        }

        if constexpr (exception_mode == ConvertFromStringExceptionMode::Null)
            return ColumnNullable::create(std::move(col_to), std::move(col_null_map_to));
        else
            return col_to;
    }
};


/// Function toUnixTimestamp has exactly the same implementation as toDateTime of String type.
struct NameToUnixTimestamp { static constexpr auto name = "toUnixTimestamp"; };

enum class BehaviourOnErrorFromString : uint8_t
{
    ConvertDefaultBehaviorTag,
    ConvertReturnNullOnErrorTag,
    ConvertReturnZeroOnErrorTag
};

/** Conversion of number types to each other, enums to numbers, dates and datetimes to numbers and back: done by straight assignment.
  *  (Date is represented internally as number of days from some day; DateTime - as unix timestamp)
  */
template <typename FromDataType, typename ToDataType, typename Name,
    FormatSettings::DateTimeOverflowBehavior date_time_overflow_behavior = default_date_time_overflow_behavior>
struct ConvertImpl
{
    template <typename Additions = void *>
    static ColumnPtr NO_SANITIZE_UNDEFINED execute(
        const ColumnsWithTypeAndName & arguments, const DataTypePtr & result_type [[maybe_unused]], size_t input_rows_count,
        BehaviourOnErrorFromString from_string_tag [[maybe_unused]], Additions additions = Additions())
    {
        const ColumnWithTypeAndName & named_from = arguments[0];

        if constexpr ((std::is_same_v<FromDataType, ToDataType> && !FromDataType::is_parametric)
            || (std::is_same_v<FromDataType, DataTypeEnum8> && std::is_same_v<ToDataType, DataTypeInt8>)
            || (std::is_same_v<FromDataType, DataTypeEnum16> && std::is_same_v<ToDataType, DataTypeInt16>))
        {
            /// If types are the same, reuse the columns.
            /// Conversions between Enum and the underlying type are also free.
            return named_from.column;
        }
        else if constexpr ((std::is_same_v<FromDataType, DataTypeDateTime> || std::is_same_v<FromDataType, DataTypeDate32>)
            && std::is_same_v<ToDataType, DataTypeDate>)
        {
            /// Conversion of DateTime to Date: throw off time component.
            /// Conversion of Date32 to Date.
            return DateTimeTransformImpl<FromDataType, ToDataType, ToDateImpl<date_time_overflow_behavior>, false>::template execute<Additions>(
                arguments, result_type, input_rows_count);
        }
        else if constexpr (std::is_same_v<FromDataType, DataTypeDateTime> && std::is_same_v<ToDataType, DataTypeDate32>)
        {
            /// Conversion of DateTime to Date: throw off time component.
            return DateTimeTransformImpl<FromDataType, ToDataType, ToDate32Impl, false>::template execute<Additions>(
                arguments, result_type, input_rows_count);
        }
        else if constexpr ((std::is_same_v<FromDataType, DataTypeDate> || std::is_same_v<FromDataType, DataTypeDate32>)
            && std::is_same_v<ToDataType, DataTypeDateTime>)
        {
            /// Conversion from Date/Date32 to DateTime.
            return DateTimeTransformImpl<FromDataType, ToDataType, ToDateTimeImpl<date_time_overflow_behavior>, false>::template execute<Additions>(
                arguments, result_type, input_rows_count);
        }
        else if constexpr (std::is_same_v<FromDataType, DataTypeDateTime64> && std::is_same_v<ToDataType, DataTypeDate32>)
        {
            return DateTimeTransformImpl<DataTypeDateTime64, DataTypeDate32, TransformDateTime64<ToDate32Impl>, false>::template execute<Additions>(
                arguments, result_type, input_rows_count, additions);
        }
        /** Special case of converting Int8, Int16, (U)Int32 or (U)Int64 (and also, for convenience,
          * Float32, Float64) to Date. If the
          * number is less than 65536, then it is treated as DayNum, and if it's greater or equals to 65536,
          * then treated as unix timestamp. If the number exceeds UInt32, saturate to MAX_UINT32 then as DayNum.
          * It's a bit illogical, as we actually have two functions in one.
          * But allows to support frequent case,
          *  when user write toDate(UInt32), expecting conversion of unix timestamp to Date.
          *  (otherwise such usage would be frequent mistake).
          */
        else if constexpr ((
                std::is_same_v<FromDataType, DataTypeUInt32>
                || std::is_same_v<FromDataType, DataTypeUInt64>)
            && std::is_same_v<ToDataType, DataTypeDate>)
        {
            return DateTimeTransformImpl<FromDataType, ToDataType, ToDateTransform32Or64<typename FromDataType::FieldType, default_date_time_overflow_behavior>, false>::template execute<Additions>(
                arguments, result_type, input_rows_count);
        }
        else if constexpr ((
                std::is_same_v<FromDataType, DataTypeInt8>
                || std::is_same_v<FromDataType, DataTypeInt16>)
            && std::is_same_v<ToDataType, DataTypeDate>)
        {
            return DateTimeTransformImpl<FromDataType, ToDataType, ToDateTransform8Or16Signed<typename FromDataType::FieldType, default_date_time_overflow_behavior>, false>::template execute<Additions>(
                arguments, result_type, input_rows_count);
        }
        else if constexpr ((
                std::is_same_v<FromDataType, DataTypeInt32>
                || std::is_same_v<FromDataType, DataTypeInt64>
                || std::is_same_v<FromDataType, DataTypeFloat32>
                || std::is_same_v<FromDataType, DataTypeFloat64>)
            && std::is_same_v<ToDataType, DataTypeDate>)
        {
            return DateTimeTransformImpl<FromDataType, ToDataType, ToDateTransform32Or64Signed<typename FromDataType::FieldType, default_date_time_overflow_behavior>, false>::template execute<Additions>(
                arguments, result_type, input_rows_count);
        }
        else if constexpr ((
                std::is_same_v<FromDataType, DataTypeUInt32>
                || std::is_same_v<FromDataType, DataTypeUInt64>)
            && std::is_same_v<ToDataType, DataTypeDate32>)
        {
            return DateTimeTransformImpl<FromDataType, ToDataType, ToDate32Transform32Or64<typename FromDataType::FieldType, default_date_time_overflow_behavior>, false>::template execute<Additions>(
                arguments, result_type, input_rows_count);
        }
        else if constexpr ((
                std::is_same_v<FromDataType, DataTypeInt8>
                || std::is_same_v<FromDataType, DataTypeInt16>)
            && std::is_same_v<ToDataType, DataTypeDate32>)
        {
            return DateTimeTransformImpl<FromDataType, ToDataType, ToDate32Transform8Or16Signed<typename FromDataType::FieldType>, false>::template execute<Additions>(
                arguments, result_type, input_rows_count);
        }
        else if constexpr ((
                std::is_same_v<FromDataType, DataTypeInt32>
                || std::is_same_v<FromDataType, DataTypeInt64>
                || std::is_same_v<FromDataType, DataTypeFloat32>
                || std::is_same_v<FromDataType, DataTypeFloat64>)
            && std::is_same_v<ToDataType, DataTypeDate32>)
        {
            return DateTimeTransformImpl<FromDataType, ToDataType, ToDate32Transform32Or64Signed<typename FromDataType::FieldType, default_date_time_overflow_behavior>, false>::template execute<Additions>(
                arguments, result_type, input_rows_count);
        }
        /// Special case of converting Int8, Int16, Int32 or (U)Int64 (and also, for convenience, Float32, Float64) to DateTime.
        else if constexpr ((
                std::is_same_v<FromDataType, DataTypeInt8>
                || std::is_same_v<FromDataType, DataTypeInt16>
                || std::is_same_v<FromDataType, DataTypeInt32>)
            && std::is_same_v<ToDataType, DataTypeDateTime>)
        {
            return DateTimeTransformImpl<FromDataType, ToDataType, ToDateTimeTransformSigned<typename FromDataType::FieldType, UInt32, default_date_time_overflow_behavior>, false>::template execute<Additions>(
                arguments, result_type, input_rows_count);
        }
        else if constexpr (std::is_same_v<FromDataType, DataTypeUInt64>
            && std::is_same_v<ToDataType, DataTypeDateTime>)
        {
            return DateTimeTransformImpl<FromDataType, ToDataType, ToDateTimeTransform64<typename FromDataType::FieldType, UInt32, default_date_time_overflow_behavior>, false>::template execute<Additions>(
                arguments, result_type, input_rows_count);
        }
        else if constexpr ((
                std::is_same_v<FromDataType, DataTypeInt64>
                || std::is_same_v<FromDataType, DataTypeFloat32>
                || std::is_same_v<FromDataType, DataTypeFloat64>)
            && std::is_same_v<ToDataType, DataTypeDateTime>)
        {
            return DateTimeTransformImpl<FromDataType, ToDataType, ToDateTimeTransform64Signed<typename FromDataType::FieldType, UInt32, default_date_time_overflow_behavior>, false>::template execute<Additions>(
                arguments, result_type, input_rows_count);
        }
        else if constexpr ((
                std::is_same_v<FromDataType, DataTypeInt8>
                || std::is_same_v<FromDataType, DataTypeInt16>
                || std::is_same_v<FromDataType, DataTypeInt32>
                || std::is_same_v<FromDataType, DataTypeInt64>)
            && std::is_same_v<ToDataType, DataTypeDateTime64>)
        {
            return DateTimeTransformImpl<FromDataType, ToDataType, ToDateTime64TransformSigned<typename FromDataType::FieldType, default_date_time_overflow_behavior>, false>::template execute<Additions>(
                arguments, result_type, input_rows_count, additions);
        }
        else if constexpr (std::is_same_v<FromDataType, DataTypeUInt64>
            && std::is_same_v<ToDataType, DataTypeDateTime64>)
        {
            return DateTimeTransformImpl<FromDataType, ToDataType, ToDateTime64TransformUnsigned<UInt64, default_date_time_overflow_behavior>, false>::template execute<Additions>(
                arguments, result_type, input_rows_count, additions);
        }
        else if constexpr ((
                std::is_same_v<FromDataType, DataTypeFloat32>
                || std::is_same_v<FromDataType, DataTypeFloat64>)
            && std::is_same_v<ToDataType, DataTypeDateTime64>)
        {
            return DateTimeTransformImpl<FromDataType, ToDataType, ToDateTime64TransformFloat<FromDataType, typename FromDataType::FieldType, default_date_time_overflow_behavior>, false>::template execute<Additions>(
                arguments, result_type, input_rows_count, additions);
        }
        /// Conversion of DateTime64 to Date or DateTime: discards fractional part.
        else if constexpr (std::is_same_v<FromDataType, DataTypeDateTime64>
            && std::is_same_v<ToDataType, DataTypeDate>)
        {
            return DateTimeTransformImpl<FromDataType, ToDataType, TransformDateTime64<ToDateImpl<date_time_overflow_behavior>>, false>::template execute<Additions>(
                arguments, result_type, input_rows_count, additions);
        }
        else if constexpr (std::is_same_v<FromDataType, DataTypeDateTime64>
            && std::is_same_v<ToDataType, DataTypeDateTime>)
        {
            return DateTimeTransformImpl<FromDataType, ToDataType, TransformDateTime64<ToDateTimeImpl<date_time_overflow_behavior>>, false>::template execute<Additions>(
                arguments, result_type, input_rows_count, additions);
        }
        /// Conversion of Date or DateTime to DateTime64: add zero sub-second part.
        else if constexpr ((
                std::is_same_v<FromDataType, DataTypeDate>
                || std::is_same_v<FromDataType, DataTypeDate32>
                || std::is_same_v<FromDataType, DataTypeDateTime>)
            && std::is_same_v<ToDataType, DataTypeDateTime64>)
        {
            return DateTimeTransformImpl<FromDataType, ToDataType, ToDateTime64Transform, false>::template execute<Additions>(
                arguments, result_type, input_rows_count, additions);
        }
        else if constexpr (IsDataTypeDateOrDateTime<FromDataType>
            && std::is_same_v<ToDataType, DataTypeString>)
        {
            /// Date or DateTime to String

            using FromFieldType = typename FromDataType::FieldType;
            using ColVecType = ColumnVectorOrDecimal<FromFieldType>;

            auto datetime_arg = arguments[0];

            const DateLUTImpl * time_zone = nullptr;
            const ColumnConst * time_zone_column = nullptr;

            if (arguments.size() == 1)
            {
                auto non_null_args = createBlockWithNestedColumns(arguments);
                time_zone = &extractTimeZoneFromFunctionArguments(non_null_args, 1, 0);
            }
            else /// When we have a column for timezone
            {
                datetime_arg.column = datetime_arg.column->convertToFullColumnIfConst();

                if constexpr (std::is_same_v<FromDataType, DataTypeDate> || std::is_same_v<FromDataType, DataTypeDate32>)
                    time_zone = &DateLUT::instance();
                /// For argument of Date or DateTime type, second argument with time zone could be specified.
                if constexpr (std::is_same_v<FromDataType, DataTypeDateTime> || std::is_same_v<FromDataType, DataTypeDateTime64>)
                {
                    if ((time_zone_column = checkAndGetColumnConst<ColumnString>(arguments[1].column.get())))
                    {
                        auto non_null_args = createBlockWithNestedColumns(arguments);
                        time_zone = &extractTimeZoneFromFunctionArguments(non_null_args, 1, 0);
                    }
                }
            }
            const auto & col_with_type_and_name = columnGetNested(datetime_arg);

            if (const auto col_from = checkAndGetColumn<ColVecType>(col_with_type_and_name.column.get()))
            {
                auto col_to = ColumnString::create();

                const typename ColVecType::Container & vec_from = col_from->getData();
                ColumnString::Chars & data_to = col_to->getChars();
                ColumnString::Offsets & offsets_to = col_to->getOffsets();
                size_t size = vec_from.size();

                if constexpr (std::is_same_v<FromDataType, DataTypeDate>)
                    data_to.resize(size * (strlen("YYYY-MM-DD") + 1));
                else if constexpr (std::is_same_v<FromDataType, DataTypeDate32>)
                    data_to.resize(size * (strlen("YYYY-MM-DD") + 1));
                else if constexpr (std::is_same_v<FromDataType, DataTypeDateTime>)
                    data_to.resize(size * (strlen("YYYY-MM-DD hh:mm:ss") + 1));
                else if constexpr (std::is_same_v<FromDataType, DataTypeDateTime64>)
                    data_to.resize(size * (strlen("YYYY-MM-DD hh:mm:ss.") + col_from->getScale() + 1));
                else
                    data_to.resize(size * 3);   /// Arbitrary

                offsets_to.resize(size);

                WriteBufferFromVector<ColumnString::Chars> write_buffer(data_to);
                const FromDataType & type = static_cast<const FromDataType &>(*col_with_type_and_name.type);

                ColumnUInt8::MutablePtr null_map = copyNullMap(datetime_arg.column);

                bool cut_trailing_zeros_align_to_groups_of_thousands = false;
                if (DB::CurrentThread::isInitialized())
                {
                    const DB::ContextPtr query_context = DB::CurrentThread::get().getQueryContext();

                    if (query_context)
                        cut_trailing_zeros_align_to_groups_of_thousands = query_context->getSettingsRef()[Setting::date_time_64_output_format_cut_trailing_zeros_align_to_groups_of_thousands];
                }

                if (!null_map && arguments.size() > 1)
                    null_map = copyNullMap(arguments[1].column->convertToFullColumnIfConst());

                if (null_map)
                {
                    for (size_t i = 0; i < size; ++i)
                    {
                        if (!time_zone_column && arguments.size() > 1)
                        {
                            if (!arguments[1].column.get()->getDataAt(i).toString().empty())
                                time_zone = &DateLUT::instance(arguments[1].column.get()->getDataAt(i).toString());
                            else
                                throw Exception(ErrorCodes::ILLEGAL_TYPE_OF_ARGUMENT, "Provided time zone must be non-empty");
                        }
                        bool is_ok = true;
                        if constexpr (std::is_same_v<FromDataType, DataTypeDateTime64>)
                        {
                            if (cut_trailing_zeros_align_to_groups_of_thousands)
                                writeDateTimeTextCutTrailingZerosAlignToGroupOfThousands(DateTime64(vec_from[i]), type.getScale(), write_buffer, *time_zone);
                            else
                                is_ok = FormatImpl<FromDataType>::template execute<bool>(vec_from[i], write_buffer, &type, time_zone);
                        }
                        else
                        {
                            is_ok = FormatImpl<FromDataType>::template execute<bool>(vec_from[i], write_buffer, &type, time_zone);
                        }
                        null_map->getData()[i] |= !is_ok;
                        writeChar(0, write_buffer);
                        offsets_to[i] = write_buffer.count();
                    }
                }
                else
                {
                    for (size_t i = 0; i < size; ++i)
                    {
                        if (!time_zone_column && arguments.size() > 1)
                        {
                            if (!arguments[1].column.get()->getDataAt(i).toString().empty())
                                time_zone = &DateLUT::instance(arguments[1].column.get()->getDataAt(i).toString());
                            else
                                throw Exception(ErrorCodes::ILLEGAL_TYPE_OF_ARGUMENT, "Provided time zone must be non-empty");
                        }
                        if constexpr (std::is_same_v<FromDataType, DataTypeDateTime64>)
                        {
                            if (cut_trailing_zeros_align_to_groups_of_thousands)
                                writeDateTimeTextCutTrailingZerosAlignToGroupOfThousands(DateTime64(vec_from[i]), type.getScale(), write_buffer, *time_zone);
                            else
                                FormatImpl<FromDataType>::template execute<bool>(vec_from[i], write_buffer, &type, time_zone);
                        }
                        else
                        {
                            FormatImpl<FromDataType>::template execute<bool>(vec_from[i], write_buffer, &type, time_zone);
                        }
                        writeChar(0, write_buffer);
                        offsets_to[i] = write_buffer.count();
                    }
                }

                write_buffer.finalize();

                if (null_map)
                    return ColumnNullable::create(std::move(col_to), std::move(null_map));
                return col_to;
            }
            else
                throw Exception(ErrorCodes::ILLEGAL_COLUMN, "Illegal column {} of first argument of function {}",
                        arguments[0].column->getName(), Name::name);
        }
        /// Conversion from FixedString to String.
        /// Cutting sequences of zero bytes from end of strings.
        else if constexpr (std::is_same_v<ToDataType, DataTypeString>
            && std::is_same_v<FromDataType, DataTypeFixedString>)
        {
            ColumnUInt8::MutablePtr null_map = copyNullMap(arguments[0].column);
            const auto & nested =  columnGetNested(arguments[0]);
            if (const ColumnFixedString * col_from = checkAndGetColumn<ColumnFixedString>(nested.column.get()))
            {
                auto col_to = ColumnString::create();

                const ColumnFixedString::Chars & data_from = col_from->getChars();
                ColumnString::Chars & data_to = col_to->getChars();
                ColumnString::Offsets & offsets_to = col_to->getOffsets();
                size_t size = col_from->size();
                size_t n = col_from->getN();
                data_to.resize(size * (n + 1)); /// + 1 - zero terminator
                offsets_to.resize(size);

                size_t offset_from = 0;
                size_t offset_to = 0;
                for (size_t i = 0; i < size; ++i)
                {
                    if (!null_map || !null_map->getData()[i])
                    {
                        size_t bytes_to_copy = n;
                        while (bytes_to_copy > 0 && data_from[offset_from + bytes_to_copy - 1] == 0)
                            --bytes_to_copy;

                        memcpy(&data_to[offset_to], &data_from[offset_from], bytes_to_copy);
                        offset_to += bytes_to_copy;
                    }
                    data_to[offset_to] = 0;
                    ++offset_to;
                    offsets_to[i] = offset_to;
                    offset_from += n;
                }

                data_to.resize(offset_to);
                if (result_type->isNullable() && null_map)
                    return ColumnNullable::create(std::move(col_to), std::move(null_map));
                return col_to;
            }
            else
                throw Exception(ErrorCodes::ILLEGAL_COLUMN, "Illegal column {} of first argument of function {}",
                        arguments[0].column->getName(), Name::name);
        }
        else if constexpr (std::is_same_v<ToDataType, DataTypeString>)
        {
            /// Anything else to String.

            using FromFieldType = typename FromDataType::FieldType;
            using ColVecType = ColumnVectorOrDecimal<FromFieldType>;

            ColumnUInt8::MutablePtr null_map = copyNullMap(arguments[0].column);

            const auto & col_with_type_and_name = columnGetNested(arguments[0]);
            const auto & type = static_cast<const FromDataType &>(*col_with_type_and_name.type);

            if (const auto col_from = checkAndGetColumn<ColVecType>(col_with_type_and_name.column.get()))
            {
                auto col_to = ColumnString::create();

                const typename ColVecType::Container & vec_from = col_from->getData();
                ColumnString::Chars & data_to = col_to->getChars();
                ColumnString::Offsets & offsets_to = col_to->getOffsets();
                size_t size = vec_from.size();

                data_to.resize(size * 3);
                offsets_to.resize(size);

                WriteBufferFromVector<ColumnString::Chars> write_buffer(data_to);

                if (null_map)
                {
                    for (size_t i = 0; i < size; ++i)
                    {
                        bool is_ok = FormatImpl<FromDataType>::template execute<bool>(vec_from[i], write_buffer, &type, nullptr);
                        /// We don't use timezones in this branch
                        null_map->getData()[i] |= !is_ok;
                        writeChar(0, write_buffer);
                        offsets_to[i] = write_buffer.count();
                    }
                }
                else
                {
                    for (size_t i = 0; i < size; ++i)
                    {
                        FormatImpl<FromDataType>::template execute<void>(vec_from[i], write_buffer, &type, nullptr);
                        writeChar(0, write_buffer);
                        offsets_to[i] = write_buffer.count();
                    }
                }

                write_buffer.finalize();

                if (null_map)
                    return ColumnNullable::create(std::move(col_to), std::move(null_map));
                return col_to;
            }
            else
                throw Exception(ErrorCodes::ILLEGAL_COLUMN, "Illegal column {} of first argument of function {}",
                        arguments[0].column->getName(), Name::name);
        }
        else if constexpr (std::is_same_v<Name, NameToUnixTimestamp>
            && std::is_same_v<FromDataType, DataTypeString>
            && std::is_same_v<ToDataType, DataTypeUInt32>)
        {
            return ConvertImpl<FromDataType, DataTypeDateTime, Name, date_time_overflow_behavior>::template execute<Additions>(
                arguments, result_type, input_rows_count, from_string_tag);
        }
        else if constexpr ((std::is_same_v<FromDataType, DataTypeString> || std::is_same_v<FromDataType, DataTypeFixedString>))
        {
            switch (from_string_tag)
            {
            case BehaviourOnErrorFromString::ConvertDefaultBehaviorTag:
                return ConvertThroughParsing<FromDataType,
                                             ToDataType,
                                             Name,
                                             ConvertFromStringExceptionMode::Throw,
                                             ConvertFromStringParsingMode::Normal>::execute(
                        arguments, result_type, input_rows_count, additions);
            case BehaviourOnErrorFromString::ConvertReturnNullOnErrorTag:
                return ConvertThroughParsing<FromDataType,
                                             ToDataType,
                                             Name,
                                             ConvertFromStringExceptionMode::Null,
                                             ConvertFromStringParsingMode::Normal>::execute(
                        arguments, result_type, input_rows_count, additions);
            case BehaviourOnErrorFromString::ConvertReturnZeroOnErrorTag:
                return ConvertThroughParsing<FromDataType,
                                             ToDataType,
                                             Name,
                                             ConvertFromStringExceptionMode::Zero,
                                             ConvertFromStringParsingMode::Normal>::execute(
                        arguments, result_type, input_rows_count, additions);
            }
        }
        else if constexpr (std::is_same_v<FromDataType, DataTypeInterval> && std::is_same_v<ToDataType, DataTypeInterval>)
        {
            IntervalKind to = typeid_cast<const DataTypeInterval *>(result_type.get())->getKind();
            IntervalKind from = typeid_cast<const DataTypeInterval *>(arguments[0].type.get())->getKind();

            if (from == to || arguments[0].column->empty())
                return arguments[0].column;

            Int64 conversion_factor = 1;
            Int64 result_value;

            int from_position = static_cast<int>(from.kind);
            int to_position = static_cast<int>(to.kind); /// Positions of each interval according to granularity map

            if (from_position < to_position)
            {
                for (int i = from_position; i < to_position; ++i)
                    conversion_factor *= interval_conversions[i];
                result_value = arguments[0].column->getInt(0) / conversion_factor;
            }
            else
            {
                for (int i = from_position; i > to_position; --i)
                    conversion_factor *= interval_conversions[i];
                result_value = arguments[0].column->getInt(0) * conversion_factor;
            }

            return ColumnConst::create(ColumnInt64::create(1, result_value), input_rows_count);
        }
        else
        {
            using FromFieldType = typename FromDataType::FieldType;
            using ToFieldType = typename ToDataType::FieldType;
            using ColVecFrom = typename FromDataType::ColumnType;
            using ColVecTo = typename ToDataType::ColumnType;

            if constexpr ((IsDataTypeDecimal<FromDataType> || IsDataTypeDecimal<ToDataType>)
                && !(std::is_same_v<DataTypeDateTime64, FromDataType> || std::is_same_v<DataTypeDateTime64, ToDataType>)
                && (!IsDataTypeDecimalOrNumber<FromDataType> || !IsDataTypeDecimalOrNumber<ToDataType>))
            {
                throw Exception(ErrorCodes::ILLEGAL_COLUMN, "Illegal column {} of first argument of function {}",
                    named_from.column->getName(), Name::name);
            }

            const ColVecFrom * col_from = checkAndGetColumn<ColVecFrom>(named_from.column.get());
            if (!col_from)
                throw Exception(ErrorCodes::ILLEGAL_COLUMN, "Illegal column {} of first argument of function {}",
                    named_from.column->getName(), Name::name);

            typename ColVecTo::MutablePtr col_to = nullptr;

            if constexpr (IsDataTypeDecimal<ToDataType>)
            {
                UInt32 scale;

                if constexpr (std::is_same_v<Additions, AccurateConvertStrategyAdditions>
                    || std::is_same_v<Additions, AccurateOrNullConvertStrategyAdditions>)
                {
                    scale = additions.scale;
                }
                else
                {
                    scale = additions;
                }

                col_to = ColVecTo::create(0, scale);
            }
            else
                col_to = ColVecTo::create();

            const auto & vec_from = col_from->getData();
            auto & vec_to = col_to->getData();
            vec_to.resize(input_rows_count);

            ColumnUInt8::MutablePtr col_null_map_to;
            ColumnUInt8::Container * vec_null_map_to [[maybe_unused]] = nullptr;
            if constexpr (std::is_same_v<Additions, AccurateOrNullConvertStrategyAdditions>)
            {
                col_null_map_to = ColumnUInt8::create(input_rows_count, false);
                vec_null_map_to = &col_null_map_to->getData();
            }

            bool result_is_bool = isBool(result_type);
            for (size_t i = 0; i < input_rows_count; ++i)
            {
                if constexpr (std::is_same_v<ToDataType, DataTypeUInt8>)
                {
                    if (result_is_bool)
                    {
                        vec_to[i] = vec_from[i] != FromFieldType(0);
                        continue;
                    }
                }

                if constexpr (std::is_same_v<FromDataType, DataTypeUUID> && std::is_same_v<ToDataType, DataTypeUInt128>)
                {
                    static_assert(
                        std::is_same_v<DataTypeUInt128::FieldType, DataTypeUUID::FieldType::UnderlyingType>,
                        "UInt128 and UUID types must be same");

                    vec_to[i].items[1] = vec_from[i].toUnderType().items[0];
                    vec_to[i].items[0] = vec_from[i].toUnderType().items[1];
                }
                else if constexpr (std::is_same_v<FromDataType, DataTypeIPv6> && std::is_same_v<ToDataType, DataTypeUInt128>)
                {
                    static_assert(
                        std::is_same_v<DataTypeUInt128::FieldType, DataTypeUUID::FieldType::UnderlyingType>,
                        "UInt128 and IPv6 types must be same");

                    vec_to[i].items[1] = std::byteswap(vec_from[i].toUnderType().items[0]);
                    vec_to[i].items[0] = std::byteswap(vec_from[i].toUnderType().items[1]);
                }
                else if constexpr (std::is_same_v<FromDataType, DataTypeUUID> != std::is_same_v<ToDataType, DataTypeUUID>)
                {
                    throw Exception(ErrorCodes::NOT_IMPLEMENTED,
                                    "Conversion between numeric types and UUID is not supported. "
                                    "Probably the passed UUID is unquoted");
                }
                else if constexpr (
                    (std::is_same_v<FromDataType, DataTypeIPv4> != std::is_same_v<ToDataType, DataTypeIPv4>)
                    && !(is_any_of<FromDataType, DataTypeUInt8, DataTypeUInt16, DataTypeUInt32, DataTypeUInt64, DataTypeIPv6>
                        || is_any_of<ToDataType, DataTypeUInt32, DataTypeUInt64, DataTypeUInt128, DataTypeUInt256, DataTypeIPv6>))
                {
                    throw Exception(ErrorCodes::NOT_IMPLEMENTED, "Conversion from {} to {} is not supported",
                                    TypeName<typename FromDataType::FieldType>, TypeName<typename ToDataType::FieldType>);
                }
                else if constexpr (std::is_same_v<FromDataType, DataTypeIPv6> != std::is_same_v<ToDataType, DataTypeIPv6>
                    && !(std::is_same_v<ToDataType, DataTypeIPv4> || std::is_same_v<FromDataType, DataTypeIPv4>))
                {
                    throw Exception(ErrorCodes::NOT_IMPLEMENTED,
                                    "Conversion between numeric types and IPv6 is not supported. "
                                    "Probably the passed IPv6 is unquoted");
                }
                else if constexpr (IsDataTypeDecimal<FromDataType> || IsDataTypeDecimal<ToDataType>)
                {
                    if constexpr (std::is_same_v<Additions, AccurateOrNullConvertStrategyAdditions>)
                    {
                        ToFieldType result;
                        bool convert_result = false;

                        if constexpr (IsDataTypeDecimal<FromDataType> && IsDataTypeDecimal<ToDataType>)
                            convert_result = tryConvertDecimals<FromDataType, ToDataType>(vec_from[i], col_from->getScale(), col_to->getScale(), result);
                        else if constexpr (IsDataTypeDecimal<FromDataType> && IsDataTypeNumber<ToDataType>)
                            convert_result = tryConvertFromDecimal<FromDataType, ToDataType>(vec_from[i], col_from->getScale(), result);
                        else if constexpr (IsDataTypeNumber<FromDataType> && IsDataTypeDecimal<ToDataType>)
                            convert_result = tryConvertToDecimal<FromDataType, ToDataType>(vec_from[i], col_to->getScale(), result);

                        if (convert_result)
                            vec_to[i] = result;
                        else
                        {
                            vec_to[i] = static_cast<ToFieldType>(0);
                            (*vec_null_map_to)[i] = true;
                        }
                    }
                    else
                    {
                        if constexpr (IsDataTypeDecimal<FromDataType> && IsDataTypeDecimal<ToDataType>)
                            vec_to[i] = convertDecimals<FromDataType, ToDataType>(vec_from[i], col_from->getScale(), col_to->getScale());
                        else if constexpr (IsDataTypeDecimal<FromDataType> && IsDataTypeNumber<ToDataType>)
                            vec_to[i] = convertFromDecimal<FromDataType, ToDataType>(vec_from[i], col_from->getScale());
                        else if constexpr (IsDataTypeNumber<FromDataType> && IsDataTypeDecimal<ToDataType>)
                            vec_to[i] = convertToDecimal<FromDataType, ToDataType>(vec_from[i], col_to->getScale());
                        else
                            throw Exception(ErrorCodes::CANNOT_CONVERT_TYPE, "Unsupported data type in conversion function");
                    }
                }
                else if constexpr (std::is_same_v<ToDataType, DataTypeIPv4> && std::is_same_v<FromDataType, DataTypeIPv6>)
                {
                    const uint8_t ip4_cidr[] {0x00, 0x00, 0x00, 0x00, 0x00, 0x00, 0x00, 0x00, 0x00, 0x00, 0xff, 0xff, 0x00, 0x00, 0x00, 0x00};
                    const uint8_t * src = reinterpret_cast<const uint8_t *>(&vec_from[i].toUnderType());
                    if (!matchIPv6Subnet(src, ip4_cidr, 96))
                    {
                        char addr[IPV6_MAX_TEXT_LENGTH + 1] {};
                        char * paddr = addr;
                        formatIPv6(src, paddr);

                        throw Exception(ErrorCodes::CANNOT_CONVERT_TYPE, "IPv6 {} in column {} is not in IPv4 mapping block", addr, named_from.column->getName());
                    }

                    uint8_t * dst = reinterpret_cast<uint8_t *>(&vec_to[i].toUnderType());
                    if constexpr (std::endian::native == std::endian::little)
                    {
                        dst[0] = src[15];
                        dst[1] = src[14];
                        dst[2] = src[13];
                        dst[3] = src[12];
                    }
                    else
                    {
                        dst[0] = src[12];
                        dst[1] = src[13];
                        dst[2] = src[14];
                        dst[3] = src[15];
                    }
                }
                else if constexpr (std::is_same_v<ToDataType, DataTypeIPv6> && std::is_same_v<FromDataType, DataTypeIPv4>)
                {
                    const uint8_t * src = reinterpret_cast<const uint8_t *>(&vec_from[i].toUnderType());
                    uint8_t * dst = reinterpret_cast<uint8_t *>(&vec_to[i].toUnderType());
                    std::memset(dst, '\0', IPV6_BINARY_LENGTH);
                    dst[10] = dst[11] = 0xff;

                    if constexpr (std::endian::native == std::endian::little)
                    {
                        dst[12] = src[3];
                        dst[13] = src[2];
                        dst[14] = src[1];
                        dst[15] = src[0];
                    }
                    else
                    {
                        dst[12] = src[0];
                        dst[13] = src[1];
                        dst[14] = src[2];
                        dst[15] = src[3];
                    }
                }
                else if constexpr (std::is_same_v<ToDataType, DataTypeIPv4> && std::is_same_v<FromDataType, DataTypeUInt64>)
                {
                    vec_to[i] = static_cast<ToFieldType>(static_cast<IPv4::UnderlyingType>(vec_from[i]));
                }
                else if constexpr (std::is_same_v<Name, NameToUnixTimestamp>
                    && (std::is_same_v<FromDataType, DataTypeDate> || std::is_same_v<FromDataType, DataTypeDate32>))
                {
                    vec_to[i] = static_cast<ToFieldType>(vec_from[i] * DATE_SECONDS_PER_DAY);
                }
                else
                {
                    /// If From Data is Nan or Inf and we convert to integer type, throw exception
                    if constexpr (std::is_floating_point_v<FromFieldType> && !std::is_floating_point_v<ToFieldType>)
                    {
                        if (!isFinite(vec_from[i]))
                        {
                            if constexpr (std::is_same_v<Additions, AccurateOrNullConvertStrategyAdditions>)
                            {
                                vec_to[i] = 0;
                                (*vec_null_map_to)[i] = true;
                                continue;
                            }
                            else
                                throw Exception(ErrorCodes::CANNOT_CONVERT_TYPE, "Unexpected inf or nan to integer conversion");
                        }
                    }

                    if constexpr (std::is_same_v<Additions, AccurateOrNullConvertStrategyAdditions>
                            || std::is_same_v<Additions, AccurateConvertStrategyAdditions>)
                    {
                        bool convert_result = accurate::convertNumeric(vec_from[i], vec_to[i]);

                        if (!convert_result)
                        {
                            if (std::is_same_v<Additions, AccurateOrNullConvertStrategyAdditions>)
                            {
                                vec_to[i] = 0;
                                (*vec_null_map_to)[i] = true;
                            }
                            else
                            {
                                throw Exception(ErrorCodes::CANNOT_CONVERT_TYPE, "Value in column {} cannot be safely converted into type {}",
                                    named_from.column->getName(), result_type->getName());
                            }
                        }
                    }
                    else
                    {
                        vec_to[i] = static_cast<ToFieldType>(vec_from[i]);
                    }
                }
            }

            if constexpr (std::is_same_v<Additions, AccurateOrNullConvertStrategyAdditions>)
                return ColumnNullable::create(std::move(col_to), std::move(col_null_map_to));
            else
                return col_to;
        }
    }
};


/// Generic conversion of any type from String. Used for complex types: Array and Tuple or types with custom serialization.
template <bool throw_on_error>
struct ConvertImplGenericFromString
{
    static ColumnPtr execute(ColumnsWithTypeAndName & arguments, const DataTypePtr & result_type, const ColumnNullable * column_nullable, size_t input_rows_count, const ContextPtr & context)
    {
        const IColumn & column_from = *arguments[0].column;
        const IDataType & data_type_to = *result_type;
        auto res = data_type_to.createColumn();
        auto serialization = data_type_to.getDefaultSerialization();
        const auto * null_map = column_nullable ? &column_nullable->getNullMapData() : nullptr;

        executeImpl(column_from, *res, *serialization, input_rows_count, null_map, result_type.get(), context);
        return res;
    }

    static void executeImpl(
        const IColumn & column_from,
        IColumn & column_to,
        const ISerialization & serialization_from,
        size_t input_rows_count,
        const PaddedPODArray<UInt8> * null_map,
        const IDataType * result_type,
        const ContextPtr & context)
    {
        column_to.reserve(input_rows_count);

        FormatSettings format_settings = context ? getFormatSettings(context) : FormatSettings{};
        for (size_t i = 0; i < input_rows_count; ++i)
        {
            if (null_map && (*null_map)[i])
            {
                column_to.insertDefault();
                continue;
            }

            const auto & val = column_from.getDataAt(i);
            ReadBufferFromMemory read_buffer(val.data, val.size);
            try
            {
                serialization_from.deserializeWholeText(column_to, read_buffer, format_settings);
            }
            catch (const Exception &)
            {
                if constexpr (throw_on_error)
                    throw;
                /// Check if exception happened after we inserted the value
                /// (deserializeWholeText should not do it, but let's check anyway).
                if (column_to.size() > i)
                    column_to.popBack(column_to.size() - i);
                column_to.insertDefault();
            }

            /// Usually deserializeWholeText checks for eof after parsing, but let's check one more time just in case.
            if (!read_buffer.eof())
            {
                if constexpr (throw_on_error)
                {
                    if (result_type)
                        throwExceptionForIncompletelyParsedValue(read_buffer, *result_type);
                    else
                        throw Exception(
                            ErrorCodes::CANNOT_PARSE_TEXT, "Cannot parse string to column {}. Expected eof", column_to.getName());
                }
                else
                {
                    if (column_to.size() > i)
                        column_to.popBack(column_to.size() - i);
                    column_to.insertDefault();
                }
            }
        }
    }
};


/// Declared early because used below.
struct NameToDate { static constexpr auto name = "toDate"; };
struct NameToDate32 { static constexpr auto name = "toDate32"; };
struct NameToDateTime { static constexpr auto name = "toDateTime"; };
struct NameToDateTime32 { static constexpr auto name = "toDateTime32"; };
struct NameToDateTime64 { static constexpr auto name = "toDateTime64"; };
struct NameToString { static constexpr auto name = "toString"; };
struct NameToDecimal32 { static constexpr auto name = "toDecimal32"; };
struct NameToDecimal64 { static constexpr auto name = "toDecimal64"; };
struct NameToDecimal128 { static constexpr auto name = "toDecimal128"; };
struct NameToDecimal256 { static constexpr auto name = "toDecimal256"; };


#define DEFINE_NAME_TO_INTERVAL(INTERVAL_KIND) \
    struct NameToInterval ## INTERVAL_KIND \
    { \
        static constexpr auto name = "toInterval" #INTERVAL_KIND; \
        static constexpr auto kind = IntervalKind::Kind::INTERVAL_KIND; \
    };

DEFINE_NAME_TO_INTERVAL(Nanosecond)
DEFINE_NAME_TO_INTERVAL(Microsecond)
DEFINE_NAME_TO_INTERVAL(Millisecond)
DEFINE_NAME_TO_INTERVAL(Second)
DEFINE_NAME_TO_INTERVAL(Minute)
DEFINE_NAME_TO_INTERVAL(Hour)
DEFINE_NAME_TO_INTERVAL(Day)
DEFINE_NAME_TO_INTERVAL(Week)
DEFINE_NAME_TO_INTERVAL(Month)
DEFINE_NAME_TO_INTERVAL(Quarter)
DEFINE_NAME_TO_INTERVAL(Year)

#undef DEFINE_NAME_TO_INTERVAL

struct NameParseDateTimeBestEffort;
struct NameParseDateTimeBestEffortOrZero;
struct NameParseDateTimeBestEffortOrNull;

template <typename Name, typename ToDataType>
constexpr bool mightBeDateTime()
{
    if constexpr (std::is_same_v<ToDataType, DataTypeDateTime64>)
        return true;
    else if constexpr (
        std::is_same_v<Name, NameToDateTime> || std::is_same_v<Name, NameParseDateTimeBestEffort>
        || std::is_same_v<Name, NameParseDateTimeBestEffortOrZero> || std::is_same_v<Name, NameParseDateTimeBestEffortOrNull>)
        return true;

    return false;
}

template<typename Name, typename ToDataType>
inline bool isDateTime64(const ColumnsWithTypeAndName & arguments)
{
    if constexpr (std::is_same_v<ToDataType, DataTypeDateTime64>)
        return true;
    else if constexpr (std::is_same_v<Name, NameToDateTime> || std::is_same_v<Name, NameParseDateTimeBestEffort>
        || std::is_same_v<Name, NameParseDateTimeBestEffortOrZero> || std::is_same_v<Name, NameParseDateTimeBestEffortOrNull>)
    {
        return (arguments.size() == 2 && isUInt(arguments[1].type)) || arguments.size() == 3;
    }

    return false;
}

template <typename ToDataType, typename Name, typename MonotonicityImpl>
class FunctionConvert : public IFunction
{
public:
    using Monotonic = MonotonicityImpl;

    static constexpr auto name = Name::name;
    static constexpr bool to_datetime64 = std::is_same_v<ToDataType, DataTypeDateTime64>;
    static constexpr bool to_decimal = IsDataTypeDecimal<ToDataType> && !to_datetime64;

    static FunctionPtr create(ContextPtr context) { return std::make_shared<FunctionConvert>(context); }
    explicit FunctionConvert(ContextPtr context_) : context(context_) {}

    String getName() const override
    {
        return name;
    }

    bool isVariadic() const override { return true; }
    size_t getNumberOfArguments() const override { return 0; }
    bool isInjective(const ColumnsWithTypeAndName &) const override { return std::is_same_v<Name, NameToString>; }
    bool isSuitableForShortCircuitArgumentsExecution(const DataTypesWithConstInfo & arguments) const override
    {
        return !(IsDataTypeDateOrDateTime<ToDataType> && isNumber(*arguments[0].type));
    }

    using DefaultReturnTypeGetter = std::function<DataTypePtr(const ColumnsWithTypeAndName &)>;
    static DataTypePtr getReturnTypeDefaultImplementationForNulls(const ColumnsWithTypeAndName & arguments, const DefaultReturnTypeGetter & getter)
    {
        NullPresence null_presence = getNullPresense(arguments);

        if (null_presence.has_null_constant)
        {
            return makeNullable(std::make_shared<DataTypeNothing>());
        }
        if (null_presence.has_nullable)
        {
            auto nested_columns = Block(createBlockWithNestedColumns(arguments));
            auto return_type = getter(ColumnsWithTypeAndName(nested_columns.begin(), nested_columns.end()));
            return makeNullable(return_type);
        }

        return getter(arguments);
    }

    DataTypePtr getReturnTypeImpl(const ColumnsWithTypeAndName & arguments) const override
    {
        auto getter = [&] (const auto & args) { return getReturnTypeImplRemovedNullable(args); };
        auto res = getReturnTypeDefaultImplementationForNulls(arguments, getter);
        to_nullable = res->isNullable();
        checked_return_type = true;
        return res;
    }

    DataTypePtr getReturnTypeImplRemovedNullable(const ColumnsWithTypeAndName & arguments) const
    {
        FunctionArgumentDescriptors mandatory_args = {{"Value", nullptr, nullptr, "any type"}};
        FunctionArgumentDescriptors optional_args;

        if constexpr (to_decimal)
        {
            mandatory_args.push_back({"scale", static_cast<FunctionArgumentDescriptor::TypeValidator>(&isNativeInteger), &isColumnConst, "const Integer"});
        }

        if (!to_decimal && isDateTime64<Name, ToDataType>(arguments))
        {
            mandatory_args.push_back({"scale", static_cast<FunctionArgumentDescriptor::TypeValidator>(&isNativeInteger), &isColumnConst, "const Integer"});
        }

        // toString(DateTime or DateTime64, [timezone: String])
        if ((std::is_same_v<Name, NameToString> && !arguments.empty() && (isDateTime64(arguments[0].type) || isDateTime(arguments[0].type)))
            // toUnixTimestamp(value[, timezone : String])
            || std::is_same_v<Name, NameToUnixTimestamp>
            // toDate(value[, timezone : String])
            || std::is_same_v<ToDataType, DataTypeDate> // TODO: shall we allow timestamp argument for toDate? DateTime knows nothing about timezones and this argument is ignored below.
            // toDate32(value[, timezone : String])
            || std::is_same_v<ToDataType, DataTypeDate32>
            // toDateTime(value[, timezone: String])
            || std::is_same_v<ToDataType, DataTypeDateTime>
            // toDateTime64(value, scale : Integer[, timezone: String])
            || std::is_same_v<ToDataType, DataTypeDateTime64>)
        {
            optional_args.push_back({"timezone", static_cast<FunctionArgumentDescriptor::TypeValidator>(&isString), nullptr, "String"});
        }

            validateFunctionArguments(*this, arguments, mandatory_args, optional_args);

        if constexpr (std::is_same_v<ToDataType, DataTypeInterval>)
        {
            return std::make_shared<DataTypeInterval>(Name::kind);
        }
        else if constexpr (to_decimal)
        {
            UInt64 scale = extractToDecimalScale(arguments[1]);

            if constexpr (std::is_same_v<Name, NameToDecimal32>)
                return createDecimalMaxPrecision<Decimal32>(scale);
            else if constexpr (std::is_same_v<Name, NameToDecimal64>)
                return createDecimalMaxPrecision<Decimal64>(scale);
            else if constexpr (std::is_same_v<Name, NameToDecimal128>)
                return createDecimalMaxPrecision<Decimal128>(scale);
            else if constexpr (std::is_same_v<Name, NameToDecimal256>)
                return createDecimalMaxPrecision<Decimal256>(scale);

            throw Exception(ErrorCodes::LOGICAL_ERROR, "Unexpected branch in code of conversion function: it is a bug.");
        }
        else
        {
            // Optional second argument with time zone for DateTime.
            UInt8 timezone_arg_position = 1;
            UInt32 scale [[maybe_unused]] = DataTypeDateTime64::default_scale;

            // DateTime64 requires more arguments: scale and timezone. Since timezone is optional, scale should be first.
            if (isDateTime64<Name, ToDataType>(arguments))
            {
                timezone_arg_position += 1;
                scale = static_cast<UInt32>(arguments[1].column->get64(0));

                if (to_datetime64 || scale != 0) /// toDateTime('xxxx-xx-xx xx:xx:xx', 0) return DateTime
                    return std::make_shared<DataTypeDateTime64>(scale,
                        extractTimeZoneNameFromFunctionArguments(arguments, timezone_arg_position, 0, false));

                return std::make_shared<DataTypeDateTime>(extractTimeZoneNameFromFunctionArguments(arguments, timezone_arg_position, 0, false));
            }

            if constexpr (std::is_same_v<ToDataType, DataTypeDateTime>)
                return std::make_shared<DataTypeDateTime>(extractTimeZoneNameFromFunctionArguments(arguments, timezone_arg_position, 0, false));
            else if constexpr (std::is_same_v<ToDataType, DataTypeDateTime64>)
                throw Exception(ErrorCodes::LOGICAL_ERROR, "Unexpected branch in code of conversion function: it is a bug.");
            else
                return std::make_shared<ToDataType>();
        }
    }

    /// Function actually uses default implementation for nulls,
    /// but we need to know if return type is Nullable or not,
    /// so we use checked_return_type only to intercept the first call to getReturnTypeImpl(...).
    bool useDefaultImplementationForNulls() const override
    {
        bool to_nullable_string = to_nullable && std::is_same_v<ToDataType, DataTypeString>;
        return checked_return_type && !to_nullable_string;
    }

    bool useDefaultImplementationForConstants() const override { return true; }
    ColumnNumbers getArgumentsThatAreAlwaysConstant() const override
    {
        if constexpr (std::is_same_v<ToDataType, DataTypeString>)
            return {};
        else if constexpr (std::is_same_v<ToDataType, DataTypeDateTime64>)
            return {2};
        return {1};
    }
    bool canBeExecutedOnDefaultArguments() const override { return false; }

    ColumnPtr executeImpl(const ColumnsWithTypeAndName & arguments, const DataTypePtr & result_type, size_t input_rows_count) const override
    {
        try
        {
            return executeInternal(arguments, result_type, input_rows_count);
        }
        catch (Exception & e)
        {
            /// More convenient error message.
            if (e.code() == ErrorCodes::ATTEMPT_TO_READ_AFTER_EOF)
            {
                e.addMessage("Cannot parse "
                    + result_type->getName() + " from "
                    + arguments[0].type->getName()
                    + ", because value is too short");
            }
            else if (e.code() == ErrorCodes::CANNOT_PARSE_NUMBER
                || e.code() == ErrorCodes::CANNOT_READ_ARRAY_FROM_TEXT
                || e.code() == ErrorCodes::CANNOT_PARSE_INPUT_ASSERTION_FAILED
                || e.code() == ErrorCodes::CANNOT_PARSE_QUOTED_STRING
                || e.code() == ErrorCodes::CANNOT_PARSE_ESCAPE_SEQUENCE
                || e.code() == ErrorCodes::CANNOT_PARSE_DATE
                || e.code() == ErrorCodes::CANNOT_PARSE_DATETIME
                || e.code() == ErrorCodes::CANNOT_PARSE_UUID
                || e.code() == ErrorCodes::CANNOT_PARSE_IPV4
                || e.code() == ErrorCodes::CANNOT_PARSE_IPV6)
            {
                e.addMessage("Cannot parse "
                    + result_type->getName() + " from "
                    + arguments[0].type->getName());
            }

            throw;
        }
    }

    bool hasInformationAboutMonotonicity() const override
    {
        return Monotonic::has();
    }

    Monotonicity getMonotonicityForRange(const IDataType & type, const Field & left, const Field & right) const override
    {
        return Monotonic::get(type, left, right);
    }

private:
    ContextPtr context;
    mutable bool checked_return_type = false;
    mutable bool to_nullable = false;

    ColumnPtr executeInternal(const ColumnsWithTypeAndName & arguments, const DataTypePtr & result_type, size_t input_rows_count) const
    {
        if (arguments.empty())
            throw Exception(ErrorCodes::TOO_FEW_ARGUMENTS_FOR_FUNCTION, "Function {} expects at least 1 argument", getName());

        if (result_type->onlyNull())
            return result_type->createColumnConstWithDefaultValue(input_rows_count);

        const DataTypePtr from_type = removeNullable(arguments[0].type);
        ColumnPtr result_column;

        FormatSettings::DateTimeOverflowBehavior date_time_overflow_behavior = default_date_time_overflow_behavior;

        if (context)
            date_time_overflow_behavior = context->getSettingsRef()[Setting::date_time_overflow_behavior].value;

        auto call = [&](const auto & types, BehaviourOnErrorFromString from_string_tag) -> bool
        {
            using Types = std::decay_t<decltype(types)>;
            using LeftDataType = typename Types::LeftType;
            using RightDataType = typename Types::RightType;

            if constexpr (IsDataTypeDecimal<RightDataType>)
            {
                if constexpr (std::is_same_v<RightDataType, DataTypeDateTime64>)
                {
                    /// Account for optional timezone argument.
                    if (arguments.size() != 2 && arguments.size() != 3)
                        throw Exception(ErrorCodes::TOO_FEW_ARGUMENTS_FOR_FUNCTION, "Function {} expects 2 or 3 arguments for DataTypeDateTime64.", getName());
                }
                else if (arguments.size() != 2)
                {
                    throw Exception(ErrorCodes::TOO_FEW_ARGUMENTS_FOR_FUNCTION, "Function {} expects 2 arguments for Decimal.", getName());
                }

                const ColumnWithTypeAndName & scale_column = arguments[1];
                UInt32 scale = extractToDecimalScale(scale_column);

                switch (date_time_overflow_behavior)
                {
                    case FormatSettings::DateTimeOverflowBehavior::Throw:
                        result_column = ConvertImpl<LeftDataType, RightDataType, Name, FormatSettings::DateTimeOverflowBehavior::Throw>::execute(arguments, result_type, input_rows_count, from_string_tag, scale);
                        break;
                    case FormatSettings::DateTimeOverflowBehavior::Ignore:
                        result_column = ConvertImpl<LeftDataType, RightDataType, Name, FormatSettings::DateTimeOverflowBehavior::Ignore>::execute(arguments, result_type, input_rows_count, from_string_tag, scale);
                        break;
                    case FormatSettings::DateTimeOverflowBehavior::Saturate:
                        result_column = ConvertImpl<LeftDataType, RightDataType, Name, FormatSettings::DateTimeOverflowBehavior::Saturate>::execute(arguments, result_type, input_rows_count, from_string_tag, scale);
                        break;
                }
            }
            else if constexpr (IsDataTypeDateOrDateTime<RightDataType> && std::is_same_v<LeftDataType, DataTypeDateTime64>)
            {
                const auto * dt64 = assert_cast<const DataTypeDateTime64 *>(arguments[0].type.get());
                switch (date_time_overflow_behavior)
                {
                    case FormatSettings::DateTimeOverflowBehavior::Throw:
                        result_column = ConvertImpl<LeftDataType, RightDataType, Name, FormatSettings::DateTimeOverflowBehavior::Throw>::execute(arguments, result_type, input_rows_count, from_string_tag, dt64->getScale());
                        break;
                    case FormatSettings::DateTimeOverflowBehavior::Ignore:
                        result_column = ConvertImpl<LeftDataType, RightDataType, Name, FormatSettings::DateTimeOverflowBehavior::Ignore>::execute(arguments, result_type, input_rows_count, from_string_tag, dt64->getScale());
                        break;
                    case FormatSettings::DateTimeOverflowBehavior::Saturate:
                        result_column = ConvertImpl<LeftDataType, RightDataType, Name, FormatSettings::DateTimeOverflowBehavior::Saturate>::execute(arguments, result_type, input_rows_count, from_string_tag, dt64->getScale());
                        break;
                }
            }
            else if constexpr ((IsDataTypeNumber<LeftDataType>
                                || IsDataTypeDateOrDateTime<LeftDataType>)&&IsDataTypeDateOrDateTime<RightDataType>)
            {
#define GENERATE_OVERFLOW_MODE_CASE(OVERFLOW_MODE) \
    case FormatSettings::DateTimeOverflowBehavior::OVERFLOW_MODE: \
        result_column = ConvertImpl<LeftDataType, RightDataType, Name, FormatSettings::DateTimeOverflowBehavior::OVERFLOW_MODE>::execute( \
            arguments, result_type, input_rows_count, from_string_tag); \
        break;
                switch (date_time_overflow_behavior)
                {
                    GENERATE_OVERFLOW_MODE_CASE(Throw)
                    GENERATE_OVERFLOW_MODE_CASE(Ignore)
                    GENERATE_OVERFLOW_MODE_CASE(Saturate)
                }

#undef GENERATE_OVERFLOW_MODE_CASE
            }
            else if constexpr (IsDataTypeDecimalOrNumber<LeftDataType> && IsDataTypeDecimalOrNumber<RightDataType>)
            {
                using LeftT = typename LeftDataType::FieldType;
                using RightT = typename RightDataType::FieldType;

                static constexpr bool bad_left =
                    is_decimal<LeftT> || std::is_floating_point_v<LeftT> || is_big_int_v<LeftT> || is_signed_v<LeftT>;
                static constexpr bool bad_right =
                    is_decimal<RightT> || std::is_floating_point_v<RightT> || is_big_int_v<RightT> || is_signed_v<RightT>;

                /// Disallow int vs UUID conversion (but support int vs UInt128 conversion)
                if constexpr ((bad_left && std::is_same_v<RightDataType, DataTypeUUID>) ||
                              (bad_right && std::is_same_v<LeftDataType, DataTypeUUID>))
                {
                    throw Exception(ErrorCodes::CANNOT_CONVERT_TYPE, "Wrong UUID conversion");
                }
                else
                {
                    result_column = ConvertImpl<LeftDataType, RightDataType, Name>::execute(
                        arguments, result_type, input_rows_count, from_string_tag);
                }
            }
            else
                result_column = ConvertImpl<LeftDataType, RightDataType, Name>::execute(arguments, result_type, input_rows_count, from_string_tag);

            return true;
        };

        if constexpr (mightBeDateTime<Name, ToDataType>())
        {
            if (isDateTime64<Name, ToDataType>(arguments))
            {
                /// For toDateTime('xxxx-xx-xx xx:xx:xx.00', 2[, 'timezone']) we need to it convert to DateTime64
                const ColumnWithTypeAndName & scale_column = arguments[1];
                UInt32 scale = extractToDecimalScale(scale_column);

                if (to_datetime64 || scale != 0) /// When scale = 0, the data type is DateTime otherwise the data type is DateTime64
                {
                    if (!callOnIndexAndDataType<DataTypeDateTime64>(
                            from_type->getTypeId(), call, BehaviourOnErrorFromString::ConvertDefaultBehaviorTag))
                        throw Exception(
                            ErrorCodes::ILLEGAL_TYPE_OF_ARGUMENT,
                            "Illegal type {} of argument of function {}",
                            arguments[0].type->getName(),
                            getName());

                    return result_column;
                }
            }
        }

        if constexpr (std::is_same_v<ToDataType, DataTypeString>)
        {
            if (from_type->getCustomSerialization())
                return ConvertImplGenericToString<ColumnString>::execute(arguments, result_type, input_rows_count, context);
        }

        bool done = false;
        if constexpr (is_any_of<ToDataType, DataTypeString, DataTypeFixedString>)
        {
            done = callOnIndexAndDataType<ToDataType>(from_type->getTypeId(), call, BehaviourOnErrorFromString::ConvertDefaultBehaviorTag);
        }
        else
        {
            bool cast_ipv4_ipv6_default_on_conversion_error = false;
            if constexpr (is_any_of<ToDataType, DataTypeIPv4, DataTypeIPv6>)
            {
                if (context && (cast_ipv4_ipv6_default_on_conversion_error = context->getSettingsRef()[Setting::cast_ipv4_ipv6_default_on_conversion_error]))
                    done = callOnIndexAndDataType<ToDataType>(from_type->getTypeId(), call, BehaviourOnErrorFromString::ConvertReturnZeroOnErrorTag);
            }

            if (!cast_ipv4_ipv6_default_on_conversion_error)
            {
                /// We should use ConvertFromStringExceptionMode::Null mode when converting from String (or FixedString)
                /// to Nullable type, to avoid 'value is too short' error on attempt to parse empty string from NULL values.
                if (to_nullable && WhichDataType(from_type).isStringOrFixedString())
                    done = callOnIndexAndDataType<ToDataType>(from_type->getTypeId(), call, BehaviourOnErrorFromString::ConvertReturnNullOnErrorTag);
                else
                    done = callOnIndexAndDataType<ToDataType>(from_type->getTypeId(), call, BehaviourOnErrorFromString::ConvertDefaultBehaviorTag);
            }

            if constexpr (std::is_same_v<ToDataType, DataTypeInterval>)
                if (WhichDataType(from_type).isInterval())
                    done = callOnIndexAndDataType<ToDataType>(from_type->getTypeId(), call, BehaviourOnErrorFromString::ConvertDefaultBehaviorTag);
        }

        if (!done)
        {
            /// Generic conversion of any type to String.
            if (std::is_same_v<ToDataType, DataTypeString>)
            {
                return ConvertImplGenericToString<ColumnString>::execute(arguments, result_type, input_rows_count, context);
            }
            else
                throw Exception(ErrorCodes::ILLEGAL_TYPE_OF_ARGUMENT, "Illegal type {} of argument of function {}",
                    arguments[0].type->getName(), getName());
        }

        return result_column;
    }
};


/** Function toTOrZero (where T is number of date or datetime type):
  *  try to convert from String to type T through parsing,
  *  if cannot parse, return default value instead of throwing exception.
  * Function toTOrNull will return Nullable type with NULL when cannot parse.
  * NOTE Also need to implement tryToUnixTimestamp with timezone.
  */
template <typename ToDataType, typename Name,
    ConvertFromStringExceptionMode exception_mode,
    ConvertFromStringParsingMode parsing_mode = ConvertFromStringParsingMode::Normal>
class FunctionConvertFromString : public IFunction
{
public:
    static constexpr auto name = Name::name;
    static constexpr bool to_datetime64 = std::is_same_v<ToDataType, DataTypeDateTime64>;
    static constexpr bool to_decimal = IsDataTypeDecimal<ToDataType> && !to_datetime64;

    static FunctionPtr create(ContextPtr) { return std::make_shared<FunctionConvertFromString>(); }

    String getName() const override
    {
        return name;
    }

    bool isVariadic() const override { return true; }
    bool isSuitableForShortCircuitArgumentsExecution(const DataTypesWithConstInfo & /*arguments*/) const override { return true; }
    size_t getNumberOfArguments() const override { return 0; }

    bool useDefaultImplementationForConstants() const override { return true; }
    bool canBeExecutedOnDefaultArguments() const override { return false; }

    ColumnNumbers getArgumentsThatAreAlwaysConstant() const override { return {1}; }

    DataTypePtr getReturnTypeImpl(const ColumnsWithTypeAndName & arguments) const override
    {
        DataTypePtr res;

        if (isDateTime64<Name, ToDataType>(arguments))
        {
            validateFunctionArguments(*this, arguments,
                FunctionArgumentDescriptors{{"string", static_cast<FunctionArgumentDescriptor::TypeValidator>(&isStringOrFixedString), nullptr, "String or FixedString"}},
                // optional
                FunctionArgumentDescriptors{
                    {"precision", static_cast<FunctionArgumentDescriptor::TypeValidator>(&isUInt8), isColumnConst, "const UInt8"},
                    {"timezone", static_cast<FunctionArgumentDescriptor::TypeValidator>(&isStringOrFixedString), isColumnConst, "const String or FixedString"},
                });

            UInt64 scale = to_datetime64 ? DataTypeDateTime64::default_scale : 0;
            if (arguments.size() > 1)
                scale = extractToDecimalScale(arguments[1]);
            const auto timezone = extractTimeZoneNameFromFunctionArguments(arguments, 2, 0, false);

            res = scale == 0 ? res = std::make_shared<DataTypeDateTime>(timezone) : std::make_shared<DataTypeDateTime64>(scale, timezone);
        }
        else
        {
            if ((arguments.size() != 1 && arguments.size() != 2) || (to_decimal && arguments.size() != 2))
                throw Exception(ErrorCodes::NUMBER_OF_ARGUMENTS_DOESNT_MATCH,
                    "Number of arguments for function {} doesn't match: passed {}, should be 1 or 2. "
                    "Second argument only make sense for DateTime (time zone, optional) and Decimal (scale).",
                    getName(), arguments.size());

            if (!isStringOrFixedString(arguments[0].type))
            {
                if (this->getName().find("OrZero") != std::string::npos ||
                    this->getName().find("OrNull") != std::string::npos)
                    throw Exception(ErrorCodes::ILLEGAL_TYPE_OF_ARGUMENT, "Illegal type {} of first argument of function {}. "
                            "Conversion functions with postfix 'OrZero' or 'OrNull' should take String argument",
                            arguments[0].type->getName(), getName());
                else
                    throw Exception(ErrorCodes::ILLEGAL_TYPE_OF_ARGUMENT, "Illegal type {} of first argument of function {}",
                            arguments[0].type->getName(), getName());
            }

            if (arguments.size() == 2)
            {
                if constexpr (std::is_same_v<ToDataType, DataTypeDateTime>)
                {
                    if (!isString(arguments[1].type))
                        throw Exception(ErrorCodes::ILLEGAL_TYPE_OF_ARGUMENT, "Illegal type {} of 2nd argument of function {}",
                            arguments[1].type->getName(), getName());
                }
                else if constexpr (to_decimal)
                {
                    if (!isInteger(arguments[1].type))
                        throw Exception(ErrorCodes::ILLEGAL_TYPE_OF_ARGUMENT, "Illegal type {} of 2nd argument of function {}",
                            arguments[1].type->getName(), getName());
                    if (!arguments[1].column)
                        throw Exception(ErrorCodes::ILLEGAL_COLUMN, "Second argument for function {} must be constant", getName());
                }
                else
                {
                    throw Exception(ErrorCodes::NUMBER_OF_ARGUMENTS_DOESNT_MATCH,
                        "Number of arguments for function {} doesn't match: passed {}, should be 1. "
                        "Second argument makes sense only for DateTime and Decimal.",
                        getName(), arguments.size());
                }
            }

            if constexpr (std::is_same_v<ToDataType, DataTypeDateTime>)
                res = std::make_shared<DataTypeDateTime>(extractTimeZoneNameFromFunctionArguments(arguments, 1, 0, false));
            else if constexpr (std::is_same_v<ToDataType, DataTypeDateTime64>)
                throw Exception(ErrorCodes::LOGICAL_ERROR, "MaterializedMySQL is a bug.");
            else if constexpr (to_decimal)
            {
                UInt64 scale = extractToDecimalScale(arguments[1]);
                res = createDecimalMaxPrecision<typename ToDataType::FieldType>(scale);
                if (!res)
                    throw Exception(ErrorCodes::LOGICAL_ERROR, "Something wrong with toDecimalNNOrZero() or toDecimalNNOrNull()");
            }
            else
                res = std::make_shared<ToDataType>();
        }

        if constexpr (exception_mode == ConvertFromStringExceptionMode::Null)
            res = std::make_shared<DataTypeNullable>(res);

        return res;
    }

    template <typename ConvertToDataType>
    ColumnPtr executeInternal(const ColumnsWithTypeAndName & arguments, const DataTypePtr & result_type, size_t input_rows_count, UInt32 scale) const
    {
        const IDataType * from_type = arguments[0].type.get();

        if (checkAndGetDataType<DataTypeString>(from_type))
        {
            return ConvertThroughParsing<DataTypeString, ConvertToDataType, Name, exception_mode, parsing_mode>::execute(
                arguments, result_type, input_rows_count, scale);
        }
        else if (checkAndGetDataType<DataTypeFixedString>(from_type))
        {
            return ConvertThroughParsing<DataTypeFixedString, ConvertToDataType, Name, exception_mode, parsing_mode>::execute(
                arguments, result_type, input_rows_count, scale);
        }

        return nullptr;
    }

    ColumnPtr executeImpl(const ColumnsWithTypeAndName & arguments, const DataTypePtr & result_type, size_t input_rows_count) const override
    {
        ColumnPtr result_column;

        if constexpr (to_decimal)
        {
            result_column = executeInternal<ToDataType>(arguments, result_type, input_rows_count,
                assert_cast<const ToDataType &>(*removeNullable(result_type)).getScale());
        }
        else if constexpr (mightBeDateTime<Name, ToDataType>())
        {
            if (isDateTime64<Name, ToDataType>(arguments))
            {
                UInt64 scale = to_datetime64 ? DataTypeDateTime64::default_scale : 0;
                if (arguments.size() > 1)
                    scale = extractToDecimalScale(arguments[1]);

                if (scale == 0)
                {
                    result_column = executeInternal<DataTypeDateTime>(arguments, result_type, input_rows_count, 0);
                }
                else
                {
                    result_column
                        = executeInternal<DataTypeDateTime64>(arguments, result_type, input_rows_count, static_cast<UInt32>(scale));
                }
            }
            else
            {
                result_column = executeInternal<ToDataType>(arguments, result_type, input_rows_count, 0);
            }
        }
        else
        {
            result_column = executeInternal<ToDataType>(arguments, result_type, input_rows_count, 0);
        }

        if (!result_column)
            throw Exception(ErrorCodes::ILLEGAL_TYPE_OF_ARGUMENT, "Illegal type {} of argument of function {}. "
                "Only String or FixedString argument is accepted for try-conversion function. For other arguments, "
                "use function without 'orZero' or 'orNull'.", arguments[0].type->getName(), getName());

        return result_column;
    }
};


/// Monotonicity.

struct PositiveMonotonicity
{
    static bool has() { return true; }
    static IFunction::Monotonicity get(const IDataType &, const Field &, const Field &)
    {
        return { .is_monotonic = true };
    }
};

struct UnknownMonotonicity
{
    static bool has() { return false; }
    static IFunction::Monotonicity get(const IDataType &, const Field &, const Field &)
    {
        return { };
    }
};

template <typename T>
struct ToNumberMonotonicity
{
    static bool has() { return true; }

    static UInt64 divideByRangeOfType(UInt64 x)
    {
        if constexpr (sizeof(T) < sizeof(UInt64))
            return x >> (sizeof(T) * 8);
        else
            return 0;
    }

    static IFunction::Monotonicity get(const IDataType & type, const Field & left, const Field & right)
    {
        if (!type.isValueRepresentedByNumber())
            return {};

        /// If type is same, the conversion is always monotonic.
        /// (Enum has separate case, because it is different data type)
        if (checkAndGetDataType<DataTypeNumber<T>>(&type) ||
            checkAndGetDataType<DataTypeEnum<T>>(&type))
            return { .is_monotonic = true, .is_always_monotonic = true };

        /// Float cases.

        /// When converting to Float, the conversion is always monotonic.
        if constexpr (std::is_floating_point_v<T>)
            return { .is_monotonic = true, .is_always_monotonic = true };

        const auto * low_cardinality = typeid_cast<const DataTypeLowCardinality *>(&type);
        const IDataType * low_cardinality_dictionary_type = nullptr;
        if (low_cardinality)
            low_cardinality_dictionary_type = low_cardinality->getDictionaryType().get();

        WhichDataType which_type(type);
        WhichDataType which_inner_type = low_cardinality
            ? WhichDataType(low_cardinality_dictionary_type)
            : WhichDataType(type);

        /// If converting from Float, for monotonicity, arguments must fit in range of result type.
        if (which_inner_type.isFloat())
        {
            if (left.isNull() || right.isNull())
                return {};

            Float64 left_float = left.safeGet<Float64>();
            Float64 right_float = right.safeGet<Float64>();

            if (left_float >= static_cast<Float64>(std::numeric_limits<T>::min())
                && left_float <= static_cast<Float64>(std::numeric_limits<T>::max())
                && right_float >= static_cast<Float64>(std::numeric_limits<T>::min())
                && right_float <= static_cast<Float64>(std::numeric_limits<T>::max()))
                return { .is_monotonic = true };

            return {};
        }

        /// Integer cases.

        /// Only support types represented by native integers.
        /// It can be extended to big integers, decimals and DateTime64 later.
        /// By the way, NULLs are representing unbounded ranges.
        if (!((left.isNull() || left.getType() == Field::Types::UInt64 || left.getType() == Field::Types::Int64)
            && (right.isNull() || right.getType() == Field::Types::UInt64 || right.getType() == Field::Types::Int64)))
            return {};

        const bool from_is_unsigned = type.isValueRepresentedByUnsignedInteger();
        const bool to_is_unsigned = is_unsigned_v<T>;

        const size_t size_of_from = type.getSizeOfValueInMemory();
        const size_t size_of_to = sizeof(T);

        const bool left_in_first_half = left.isNull()
            ? from_is_unsigned
            : (left.safeGet<Int64>() >= 0);

        const bool right_in_first_half = right.isNull()
            ? !from_is_unsigned
            : (right.safeGet<Int64>() >= 0);

        /// Size of type is the same.
        if (size_of_from == size_of_to)
        {
            if (from_is_unsigned == to_is_unsigned)
                return { .is_monotonic = true, .is_always_monotonic = true };

            if (left_in_first_half == right_in_first_half)
                return { .is_monotonic = true };

            return {};
        }

        /// Size of type is expanded.
        if (size_of_from < size_of_to)
        {
            if (from_is_unsigned == to_is_unsigned)
                return { .is_monotonic = true, .is_always_monotonic = true };

            if (!to_is_unsigned)
                return { .is_monotonic = true, .is_always_monotonic = true };

            /// signed -> unsigned. If arguments from the same half, then function is monotonic.
            if (left_in_first_half == right_in_first_half)
                return { .is_monotonic = true };

            return {};
        }

        /// Size of type is shrunk.
        if (size_of_from > size_of_to)
        {
            /// Function cannot be monotonic on unbounded ranges.
            if (left.isNull() || right.isNull())
                return {};

            /// Function cannot be monotonic when left and right are not on the same ranges.
            if (divideByRangeOfType(left.safeGet<UInt64>()) != divideByRangeOfType(right.safeGet<UInt64>()))
                return {};

            if (to_is_unsigned)
                return { .is_monotonic = true };
            else
            {
                // If To is signed, it's possible that the signedness is different after conversion. So we check it explicitly.
                const bool is_monotonic = (T(left.safeGet<UInt64>()) >= 0) == (T(right.safeGet<UInt64>()) >= 0);

                return { .is_monotonic = is_monotonic };
            }
        }

        UNREACHABLE();
    }
};

struct ToDateMonotonicity
{
    static bool has() { return true; }

    static IFunction::Monotonicity get(const IDataType & type, const Field & left, const Field & right)
    {
        auto which = WhichDataType(type);
        if (which.isDateOrDate32() || which.isDateTime() || which.isDateTime64() || which.isInt8() || which.isInt16() || which.isUInt8()
            || which.isUInt16())
        {
            return {.is_monotonic = true, .is_always_monotonic = true};
        }
        else if (
            ((left.getType() == Field::Types::UInt64 || left.isNull()) && (right.getType() == Field::Types::UInt64 || right.isNull())
             && ((left.isNull() || left.safeGet<UInt64>() < 0xFFFF) && (right.isNull() || right.safeGet<UInt64>() >= 0xFFFF)))
            || ((left.getType() == Field::Types::Int64 || left.isNull()) && (right.getType() == Field::Types::Int64 || right.isNull())
                && ((left.isNull() || left.safeGet<Int64>() < 0xFFFF) && (right.isNull() || right.safeGet<Int64>() >= 0xFFFF)))
            || ((
                (left.getType() == Field::Types::Float64 || left.isNull())
                && (right.getType() == Field::Types::Float64 || right.isNull())
                && ((left.isNull() || left.safeGet<Float64>() < 0xFFFF) && (right.isNull() || right.safeGet<Float64>() >= 0xFFFF))))
            || !isNativeNumber(type))
        {
            return {};
        }
        else
        {
            return {.is_monotonic = true, .is_always_monotonic = true};
        }
    }
};

struct ToDateTimeMonotonicity
{
    static bool has() { return true; }

    static IFunction::Monotonicity get(const IDataType & type, const Field &, const Field &)
    {
        if (type.isValueRepresentedByNumber())
            return {.is_monotonic = true, .is_always_monotonic = true};
        else
            return {};
    }
};

/** The monotonicity for the `toString` function is mainly determined for test purposes.
  * It is doubtful that anyone is looking to optimize queries with conditions `toString(CounterID) = 34`.
  */
struct ToStringMonotonicity
{
    static bool has() { return true; }

    static IFunction::Monotonicity get(const IDataType & type, const Field & left, const Field & right)
    {
        IFunction::Monotonicity positive{ .is_monotonic = true };
        IFunction::Monotonicity not_monotonic;

        const auto * type_ptr = &type;
        if (const auto * low_cardinality_type = checkAndGetDataType<DataTypeLowCardinality>(type_ptr))
            type_ptr = low_cardinality_type->getDictionaryType().get();

        /// Order on enum values (which is the order on integers) is completely arbitrary in respect to the order on strings.
        if (WhichDataType(type).isEnum())
            return not_monotonic;

        /// `toString` function is monotonous if the argument is Date or Date32 or DateTime or String, or non-negative numbers with the same number of symbols.
        if (checkDataTypes<DataTypeDate, DataTypeDate32, DataTypeDateTime, DataTypeString>(type_ptr))
            return positive;

        if (left.isNull() || right.isNull())
            return {};

        if (left.getType() == Field::Types::UInt64
            && right.getType() == Field::Types::UInt64)
        {
            return (left.safeGet<Int64>() == 0 && right.safeGet<Int64>() == 0)
                || (floor(log10(left.safeGet<UInt64>())) == floor(log10(right.safeGet<UInt64>())))
                ? positive : not_monotonic;
        }

        if (left.getType() == Field::Types::Int64
            && right.getType() == Field::Types::Int64)
        {
            return (left.safeGet<Int64>() == 0 && right.safeGet<Int64>() == 0)
                || (left.safeGet<Int64>() > 0 && right.safeGet<Int64>() > 0 && floor(log10(left.safeGet<Int64>())) == floor(log10(right.safeGet<Int64>())))
                ? positive : not_monotonic;
        }

        return not_monotonic;
    }
};


struct NameToUInt8 { static constexpr auto name = "toUInt8"; };
struct NameToUInt16 { static constexpr auto name = "toUInt16"; };
struct NameToUInt32 { static constexpr auto name = "toUInt32"; };
struct NameToUInt64 { static constexpr auto name = "toUInt64"; };
struct NameToUInt128 { static constexpr auto name = "toUInt128"; };
struct NameToUInt256 { static constexpr auto name = "toUInt256"; };
struct NameToInt8 { static constexpr auto name = "toInt8"; };
struct NameToInt16 { static constexpr auto name = "toInt16"; };
struct NameToInt32 { static constexpr auto name = "toInt32"; };
struct NameToInt64 { static constexpr auto name = "toInt64"; };
struct NameToInt128 { static constexpr auto name = "toInt128"; };
struct NameToInt256 { static constexpr auto name = "toInt256"; };
struct NameToFloat32 { static constexpr auto name = "toFloat32"; };
struct NameToFloat64 { static constexpr auto name = "toFloat64"; };
struct NameToUUID { static constexpr auto name = "toUUID"; };
struct NameToIPv4 { static constexpr auto name = "toIPv4"; };
struct NameToIPv6 { static constexpr auto name = "toIPv6"; };

using FunctionToUInt8 = FunctionConvert<DataTypeUInt8, NameToUInt8, ToNumberMonotonicity<UInt8>>;
using FunctionToUInt16 = FunctionConvert<DataTypeUInt16, NameToUInt16, ToNumberMonotonicity<UInt16>>;
using FunctionToUInt32 = FunctionConvert<DataTypeUInt32, NameToUInt32, ToNumberMonotonicity<UInt32>>;
using FunctionToUInt64 = FunctionConvert<DataTypeUInt64, NameToUInt64, ToNumberMonotonicity<UInt64>>;
using FunctionToUInt128 = FunctionConvert<DataTypeUInt128, NameToUInt128, ToNumberMonotonicity<UInt128>>;
using FunctionToUInt256 = FunctionConvert<DataTypeUInt256, NameToUInt256, ToNumberMonotonicity<UInt256>>;
using FunctionToInt8 = FunctionConvert<DataTypeInt8, NameToInt8, ToNumberMonotonicity<Int8>>;
using FunctionToInt16 = FunctionConvert<DataTypeInt16, NameToInt16, ToNumberMonotonicity<Int16>>;
using FunctionToInt32 = FunctionConvert<DataTypeInt32, NameToInt32, ToNumberMonotonicity<Int32>>;
using FunctionToInt64 = FunctionConvert<DataTypeInt64, NameToInt64, ToNumberMonotonicity<Int64>>;
using FunctionToInt128 = FunctionConvert<DataTypeInt128, NameToInt128, ToNumberMonotonicity<Int128>>;
using FunctionToInt256 = FunctionConvert<DataTypeInt256, NameToInt256, ToNumberMonotonicity<Int256>>;
using FunctionToFloat32 = FunctionConvert<DataTypeFloat32, NameToFloat32, ToNumberMonotonicity<Float32>>;
using FunctionToFloat64 = FunctionConvert<DataTypeFloat64, NameToFloat64, ToNumberMonotonicity<Float64>>;

using FunctionToDate = FunctionConvert<DataTypeDate, NameToDate, ToDateMonotonicity>;

using FunctionToDate32 = FunctionConvert<DataTypeDate32, NameToDate32, ToDateMonotonicity>;

using FunctionToDateTime = FunctionConvert<DataTypeDateTime, NameToDateTime, ToDateTimeMonotonicity>;

using FunctionToDateTime32 = FunctionConvert<DataTypeDateTime, NameToDateTime32, ToDateTimeMonotonicity>;

using FunctionToDateTime64 = FunctionConvert<DataTypeDateTime64, NameToDateTime64, ToDateTimeMonotonicity>;

using FunctionToUUID = FunctionConvert<DataTypeUUID, NameToUUID, ToNumberMonotonicity<UInt128>>;
using FunctionToIPv4 = FunctionConvert<DataTypeIPv4, NameToIPv4, ToNumberMonotonicity<UInt32>>;
using FunctionToIPv6 = FunctionConvert<DataTypeIPv6, NameToIPv6, ToNumberMonotonicity<UInt128>>;
using FunctionToString = FunctionConvert<DataTypeString, NameToString, ToStringMonotonicity>;
using FunctionToUnixTimestamp = FunctionConvert<DataTypeUInt32, NameToUnixTimestamp, ToNumberMonotonicity<UInt32>>;
using FunctionToDecimal32 = FunctionConvert<DataTypeDecimal<Decimal32>, NameToDecimal32, UnknownMonotonicity>;
using FunctionToDecimal64 = FunctionConvert<DataTypeDecimal<Decimal64>, NameToDecimal64, UnknownMonotonicity>;
using FunctionToDecimal128 = FunctionConvert<DataTypeDecimal<Decimal128>, NameToDecimal128, UnknownMonotonicity>;
using FunctionToDecimal256 = FunctionConvert<DataTypeDecimal<Decimal256>, NameToDecimal256, UnknownMonotonicity>;

template <typename DataType, FormatSettings::DateTimeOverflowBehavior date_time_overflow_behavior = default_date_time_overflow_behavior> struct FunctionTo;

template <> struct FunctionTo<DataTypeUInt8> { using Type = FunctionToUInt8; };
template <> struct FunctionTo<DataTypeUInt16> { using Type = FunctionToUInt16; };
template <> struct FunctionTo<DataTypeUInt32> { using Type = FunctionToUInt32; };
template <> struct FunctionTo<DataTypeUInt64> { using Type = FunctionToUInt64; };
template <> struct FunctionTo<DataTypeUInt128> { using Type = FunctionToUInt128; };
template <> struct FunctionTo<DataTypeUInt256> { using Type = FunctionToUInt256; };
template <> struct FunctionTo<DataTypeInt8> { using Type = FunctionToInt8; };
template <> struct FunctionTo<DataTypeInt16> { using Type = FunctionToInt16; };
template <> struct FunctionTo<DataTypeInt32> { using Type = FunctionToInt32; };
template <> struct FunctionTo<DataTypeInt64> { using Type = FunctionToInt64; };
template <> struct FunctionTo<DataTypeInt128> { using Type = FunctionToInt128; };
template <> struct FunctionTo<DataTypeInt256> { using Type = FunctionToInt256; };
template <> struct FunctionTo<DataTypeFloat32> { using Type = FunctionToFloat32; };
template <> struct FunctionTo<DataTypeFloat64> { using Type = FunctionToFloat64; };

template <FormatSettings::DateTimeOverflowBehavior date_time_overflow_behavior>
struct FunctionTo<DataTypeDate, date_time_overflow_behavior> { using Type = FunctionToDate; };

template <FormatSettings::DateTimeOverflowBehavior date_time_overflow_behavior>
struct FunctionTo<DataTypeDate32, date_time_overflow_behavior> { using Type = FunctionToDate32; };

template <FormatSettings::DateTimeOverflowBehavior date_time_overflow_behavior>
struct FunctionTo<DataTypeDateTime, date_time_overflow_behavior> { using Type = FunctionToDateTime; };

template <FormatSettings::DateTimeOverflowBehavior date_time_overflow_behavior>
struct FunctionTo<DataTypeDateTime64, date_time_overflow_behavior> { using Type = FunctionToDateTime64; };

template <> struct FunctionTo<DataTypeUUID> { using Type = FunctionToUUID; };
template <> struct FunctionTo<DataTypeIPv4> { using Type = FunctionToIPv4; };
template <> struct FunctionTo<DataTypeIPv6> { using Type = FunctionToIPv6; };
template <> struct FunctionTo<DataTypeString> { using Type = FunctionToString; };
template <> struct FunctionTo<DataTypeFixedString> { using Type = FunctionToFixedString; };
template <> struct FunctionTo<DataTypeDecimal<Decimal32>> { using Type = FunctionToDecimal32; };
template <> struct FunctionTo<DataTypeDecimal<Decimal64>> { using Type = FunctionToDecimal64; };
template <> struct FunctionTo<DataTypeDecimal<Decimal128>> { using Type = FunctionToDecimal128; };
template <> struct FunctionTo<DataTypeDecimal<Decimal256>> { using Type = FunctionToDecimal256; };

template <typename FieldType> struct FunctionTo<DataTypeEnum<FieldType>>
    : FunctionTo<DataTypeNumber<FieldType>>
{
};

struct NameToUInt8OrZero { static constexpr auto name = "toUInt8OrZero"; };
struct NameToUInt16OrZero { static constexpr auto name = "toUInt16OrZero"; };
struct NameToUInt32OrZero { static constexpr auto name = "toUInt32OrZero"; };
struct NameToUInt64OrZero { static constexpr auto name = "toUInt64OrZero"; };
struct NameToUInt128OrZero { static constexpr auto name = "toUInt128OrZero"; };
struct NameToUInt256OrZero { static constexpr auto name = "toUInt256OrZero"; };
struct NameToInt8OrZero { static constexpr auto name = "toInt8OrZero"; };
struct NameToInt16OrZero { static constexpr auto name = "toInt16OrZero"; };
struct NameToInt32OrZero { static constexpr auto name = "toInt32OrZero"; };
struct NameToInt64OrZero { static constexpr auto name = "toInt64OrZero"; };
struct NameToInt128OrZero { static constexpr auto name = "toInt128OrZero"; };
struct NameToInt256OrZero { static constexpr auto name = "toInt256OrZero"; };
struct NameToFloat32OrZero { static constexpr auto name = "toFloat32OrZero"; };
struct NameToFloat64OrZero { static constexpr auto name = "toFloat64OrZero"; };
struct NameToDateOrZero { static constexpr auto name = "toDateOrZero"; };
struct NameToDate32OrZero { static constexpr auto name = "toDate32OrZero"; };
struct NameToDateTimeOrZero { static constexpr auto name = "toDateTimeOrZero"; };
struct NameToDateTime64OrZero { static constexpr auto name = "toDateTime64OrZero"; };
struct NameToDecimal32OrZero { static constexpr auto name = "toDecimal32OrZero"; };
struct NameToDecimal64OrZero { static constexpr auto name = "toDecimal64OrZero"; };
struct NameToDecimal128OrZero { static constexpr auto name = "toDecimal128OrZero"; };
struct NameToDecimal256OrZero { static constexpr auto name = "toDecimal256OrZero"; };
struct NameToUUIDOrZero { static constexpr auto name = "toUUIDOrZero"; };
struct NameToIPv4OrZero { static constexpr auto name = "toIPv4OrZero"; };
struct NameToIPv6OrZero { static constexpr auto name = "toIPv6OrZero"; };

using FunctionToUInt8OrZero = FunctionConvertFromString<DataTypeUInt8, NameToUInt8OrZero, ConvertFromStringExceptionMode::Zero>;
using FunctionToUInt16OrZero = FunctionConvertFromString<DataTypeUInt16, NameToUInt16OrZero, ConvertFromStringExceptionMode::Zero>;
using FunctionToUInt32OrZero = FunctionConvertFromString<DataTypeUInt32, NameToUInt32OrZero, ConvertFromStringExceptionMode::Zero>;
using FunctionToUInt64OrZero = FunctionConvertFromString<DataTypeUInt64, NameToUInt64OrZero, ConvertFromStringExceptionMode::Zero>;
using FunctionToUInt128OrZero = FunctionConvertFromString<DataTypeUInt128, NameToUInt128OrZero, ConvertFromStringExceptionMode::Zero>;
using FunctionToUInt256OrZero = FunctionConvertFromString<DataTypeUInt256, NameToUInt256OrZero, ConvertFromStringExceptionMode::Zero>;
using FunctionToInt8OrZero = FunctionConvertFromString<DataTypeInt8, NameToInt8OrZero, ConvertFromStringExceptionMode::Zero>;
using FunctionToInt16OrZero = FunctionConvertFromString<DataTypeInt16, NameToInt16OrZero, ConvertFromStringExceptionMode::Zero>;
using FunctionToInt32OrZero = FunctionConvertFromString<DataTypeInt32, NameToInt32OrZero, ConvertFromStringExceptionMode::Zero>;
using FunctionToInt64OrZero = FunctionConvertFromString<DataTypeInt64, NameToInt64OrZero, ConvertFromStringExceptionMode::Zero>;
using FunctionToInt128OrZero = FunctionConvertFromString<DataTypeInt128, NameToInt128OrZero, ConvertFromStringExceptionMode::Zero>;
using FunctionToInt256OrZero = FunctionConvertFromString<DataTypeInt256, NameToInt256OrZero, ConvertFromStringExceptionMode::Zero>;
using FunctionToFloat32OrZero = FunctionConvertFromString<DataTypeFloat32, NameToFloat32OrZero, ConvertFromStringExceptionMode::Zero>;
using FunctionToFloat64OrZero = FunctionConvertFromString<DataTypeFloat64, NameToFloat64OrZero, ConvertFromStringExceptionMode::Zero>;
using FunctionToDateOrZero = FunctionConvertFromString<DataTypeDate, NameToDateOrZero, ConvertFromStringExceptionMode::Zero>;
using FunctionToDate32OrZero = FunctionConvertFromString<DataTypeDate32, NameToDate32OrZero, ConvertFromStringExceptionMode::Zero>;
using FunctionToDateTimeOrZero = FunctionConvertFromString<DataTypeDateTime, NameToDateTimeOrZero, ConvertFromStringExceptionMode::Zero>;
using FunctionToDateTime64OrZero = FunctionConvertFromString<DataTypeDateTime64, NameToDateTime64OrZero, ConvertFromStringExceptionMode::Zero>;
using FunctionToDecimal32OrZero = FunctionConvertFromString<DataTypeDecimal<Decimal32>, NameToDecimal32OrZero, ConvertFromStringExceptionMode::Zero>;
using FunctionToDecimal64OrZero = FunctionConvertFromString<DataTypeDecimal<Decimal64>, NameToDecimal64OrZero, ConvertFromStringExceptionMode::Zero>;
using FunctionToDecimal128OrZero = FunctionConvertFromString<DataTypeDecimal<Decimal128>, NameToDecimal128OrZero, ConvertFromStringExceptionMode::Zero>;
using FunctionToDecimal256OrZero = FunctionConvertFromString<DataTypeDecimal<Decimal256>, NameToDecimal256OrZero, ConvertFromStringExceptionMode::Zero>;
using FunctionToUUIDOrZero = FunctionConvertFromString<DataTypeUUID, NameToUUIDOrZero, ConvertFromStringExceptionMode::Zero>;
using FunctionToIPv4OrZero = FunctionConvertFromString<DataTypeIPv4, NameToIPv4OrZero, ConvertFromStringExceptionMode::Zero>;
using FunctionToIPv6OrZero = FunctionConvertFromString<DataTypeIPv6, NameToIPv6OrZero, ConvertFromStringExceptionMode::Zero>;

struct NameToUInt8OrNull { static constexpr auto name = "toUInt8OrNull"; };
struct NameToUInt16OrNull { static constexpr auto name = "toUInt16OrNull"; };
struct NameToUInt32OrNull { static constexpr auto name = "toUInt32OrNull"; };
struct NameToUInt64OrNull { static constexpr auto name = "toUInt64OrNull"; };
struct NameToUInt128OrNull { static constexpr auto name = "toUInt128OrNull"; };
struct NameToUInt256OrNull { static constexpr auto name = "toUInt256OrNull"; };
struct NameToInt8OrNull { static constexpr auto name = "toInt8OrNull"; };
struct NameToInt16OrNull { static constexpr auto name = "toInt16OrNull"; };
struct NameToInt32OrNull { static constexpr auto name = "toInt32OrNull"; };
struct NameToInt64OrNull { static constexpr auto name = "toInt64OrNull"; };
struct NameToInt128OrNull { static constexpr auto name = "toInt128OrNull"; };
struct NameToInt256OrNull { static constexpr auto name = "toInt256OrNull"; };
struct NameToFloat32OrNull { static constexpr auto name = "toFloat32OrNull"; };
struct NameToFloat64OrNull { static constexpr auto name = "toFloat64OrNull"; };
struct NameToDateOrNull { static constexpr auto name = "toDateOrNull"; };
struct NameToDate32OrNull { static constexpr auto name = "toDate32OrNull"; };
struct NameToDateTimeOrNull { static constexpr auto name = "toDateTimeOrNull"; };
struct NameToDateTime64OrNull { static constexpr auto name = "toDateTime64OrNull"; };
struct NameToDecimal32OrNull { static constexpr auto name = "toDecimal32OrNull"; };
struct NameToDecimal64OrNull { static constexpr auto name = "toDecimal64OrNull"; };
struct NameToDecimal128OrNull { static constexpr auto name = "toDecimal128OrNull"; };
struct NameToDecimal256OrNull { static constexpr auto name = "toDecimal256OrNull"; };
struct NameToUUIDOrNull { static constexpr auto name = "toUUIDOrNull"; };
struct NameToIPv4OrNull { static constexpr auto name = "toIPv4OrNull"; };
struct NameToIPv6OrNull { static constexpr auto name = "toIPv6OrNull"; };

using FunctionToUInt8OrNull = FunctionConvertFromString<DataTypeUInt8, NameToUInt8OrNull, ConvertFromStringExceptionMode::Null>;
using FunctionToUInt16OrNull = FunctionConvertFromString<DataTypeUInt16, NameToUInt16OrNull, ConvertFromStringExceptionMode::Null>;
using FunctionToUInt32OrNull = FunctionConvertFromString<DataTypeUInt32, NameToUInt32OrNull, ConvertFromStringExceptionMode::Null>;
using FunctionToUInt64OrNull = FunctionConvertFromString<DataTypeUInt64, NameToUInt64OrNull, ConvertFromStringExceptionMode::Null>;
using FunctionToUInt128OrNull = FunctionConvertFromString<DataTypeUInt128, NameToUInt128OrNull, ConvertFromStringExceptionMode::Null>;
using FunctionToUInt256OrNull = FunctionConvertFromString<DataTypeUInt256, NameToUInt256OrNull, ConvertFromStringExceptionMode::Null>;
using FunctionToInt8OrNull = FunctionConvertFromString<DataTypeInt8, NameToInt8OrNull, ConvertFromStringExceptionMode::Null>;
using FunctionToInt16OrNull = FunctionConvertFromString<DataTypeInt16, NameToInt16OrNull, ConvertFromStringExceptionMode::Null>;
using FunctionToInt32OrNull = FunctionConvertFromString<DataTypeInt32, NameToInt32OrNull, ConvertFromStringExceptionMode::Null>;
using FunctionToInt64OrNull = FunctionConvertFromString<DataTypeInt64, NameToInt64OrNull, ConvertFromStringExceptionMode::Null>;
using FunctionToInt128OrNull = FunctionConvertFromString<DataTypeInt128, NameToInt128OrNull, ConvertFromStringExceptionMode::Null>;
using FunctionToInt256OrNull = FunctionConvertFromString<DataTypeInt256, NameToInt256OrNull, ConvertFromStringExceptionMode::Null>;
using FunctionToFloat32OrNull = FunctionConvertFromString<DataTypeFloat32, NameToFloat32OrNull, ConvertFromStringExceptionMode::Null>;
using FunctionToFloat64OrNull = FunctionConvertFromString<DataTypeFloat64, NameToFloat64OrNull, ConvertFromStringExceptionMode::Null>;
using FunctionToDateOrNull = FunctionConvertFromString<DataTypeDate, NameToDateOrNull, ConvertFromStringExceptionMode::Null>;
using FunctionToDate32OrNull = FunctionConvertFromString<DataTypeDate32, NameToDate32OrNull, ConvertFromStringExceptionMode::Null>;
using FunctionToDateTimeOrNull = FunctionConvertFromString<DataTypeDateTime, NameToDateTimeOrNull, ConvertFromStringExceptionMode::Null>;
using FunctionToDateTime64OrNull = FunctionConvertFromString<DataTypeDateTime64, NameToDateTime64OrNull, ConvertFromStringExceptionMode::Null>;
using FunctionToDecimal32OrNull = FunctionConvertFromString<DataTypeDecimal<Decimal32>, NameToDecimal32OrNull, ConvertFromStringExceptionMode::Null>;
using FunctionToDecimal64OrNull = FunctionConvertFromString<DataTypeDecimal<Decimal64>, NameToDecimal64OrNull, ConvertFromStringExceptionMode::Null>;
using FunctionToDecimal128OrNull = FunctionConvertFromString<DataTypeDecimal<Decimal128>, NameToDecimal128OrNull, ConvertFromStringExceptionMode::Null>;
using FunctionToDecimal256OrNull = FunctionConvertFromString<DataTypeDecimal<Decimal256>, NameToDecimal256OrNull, ConvertFromStringExceptionMode::Null>;
using FunctionToUUIDOrNull = FunctionConvertFromString<DataTypeUUID, NameToUUIDOrNull, ConvertFromStringExceptionMode::Null>;
using FunctionToIPv4OrNull = FunctionConvertFromString<DataTypeIPv4, NameToIPv4OrNull, ConvertFromStringExceptionMode::Null>;
using FunctionToIPv6OrNull = FunctionConvertFromString<DataTypeIPv6, NameToIPv6OrNull, ConvertFromStringExceptionMode::Null>;

struct NameParseDateTimeBestEffort { static constexpr auto name = "parseDateTimeBestEffort"; };
struct NameParseDateTimeBestEffortOrZero { static constexpr auto name = "parseDateTimeBestEffortOrZero"; };
struct NameParseDateTimeBestEffortOrNull { static constexpr auto name = "parseDateTimeBestEffortOrNull"; };
struct NameParseDateTimeBestEffortUS { static constexpr auto name = "parseDateTimeBestEffortUS"; };
struct NameParseDateTimeBestEffortUSOrZero { static constexpr auto name = "parseDateTimeBestEffortUSOrZero"; };
struct NameParseDateTimeBestEffortUSOrNull { static constexpr auto name = "parseDateTimeBestEffortUSOrNull"; };
struct NameParseDateTime32BestEffort { static constexpr auto name = "parseDateTime32BestEffort"; };
struct NameParseDateTime32BestEffortOrZero { static constexpr auto name = "parseDateTime32BestEffortOrZero"; };
struct NameParseDateTime32BestEffortOrNull { static constexpr auto name = "parseDateTime32BestEffortOrNull"; };
struct NameParseDateTime64BestEffort { static constexpr auto name = "parseDateTime64BestEffort"; };
struct NameParseDateTime64BestEffortOrZero { static constexpr auto name = "parseDateTime64BestEffortOrZero"; };
struct NameParseDateTime64BestEffortOrNull { static constexpr auto name = "parseDateTime64BestEffortOrNull"; };
struct NameParseDateTime64BestEffortUS { static constexpr auto name = "parseDateTime64BestEffortUS"; };
struct NameParseDateTime64BestEffortUSOrZero { static constexpr auto name = "parseDateTime64BestEffortUSOrZero"; };
struct NameParseDateTime64BestEffortUSOrNull { static constexpr auto name = "parseDateTime64BestEffortUSOrNull"; };


using FunctionParseDateTimeBestEffort = FunctionConvertFromString<
    DataTypeDateTime, NameParseDateTimeBestEffort, ConvertFromStringExceptionMode::Throw, ConvertFromStringParsingMode::BestEffort>;
using FunctionParseDateTimeBestEffortOrZero = FunctionConvertFromString<
    DataTypeDateTime, NameParseDateTimeBestEffortOrZero, ConvertFromStringExceptionMode::Zero, ConvertFromStringParsingMode::BestEffort>;
using FunctionParseDateTimeBestEffortOrNull = FunctionConvertFromString<
    DataTypeDateTime, NameParseDateTimeBestEffortOrNull, ConvertFromStringExceptionMode::Null, ConvertFromStringParsingMode::BestEffort>;

using FunctionParseDateTimeBestEffortUS = FunctionConvertFromString<
    DataTypeDateTime, NameParseDateTimeBestEffortUS, ConvertFromStringExceptionMode::Throw, ConvertFromStringParsingMode::BestEffortUS>;
using FunctionParseDateTimeBestEffortUSOrZero = FunctionConvertFromString<
    DataTypeDateTime, NameParseDateTimeBestEffortUSOrZero, ConvertFromStringExceptionMode::Zero, ConvertFromStringParsingMode::BestEffortUS>;
using FunctionParseDateTimeBestEffortUSOrNull = FunctionConvertFromString<
    DataTypeDateTime, NameParseDateTimeBestEffortUSOrNull, ConvertFromStringExceptionMode::Null, ConvertFromStringParsingMode::BestEffortUS>;

using FunctionParseDateTime32BestEffort = FunctionConvertFromString<
    DataTypeDateTime, NameParseDateTime32BestEffort, ConvertFromStringExceptionMode::Throw, ConvertFromStringParsingMode::BestEffort>;
using FunctionParseDateTime32BestEffortOrZero = FunctionConvertFromString<
    DataTypeDateTime, NameParseDateTime32BestEffortOrZero, ConvertFromStringExceptionMode::Zero, ConvertFromStringParsingMode::BestEffort>;
using FunctionParseDateTime32BestEffortOrNull = FunctionConvertFromString<
    DataTypeDateTime, NameParseDateTime32BestEffortOrNull, ConvertFromStringExceptionMode::Null, ConvertFromStringParsingMode::BestEffort>;

using FunctionParseDateTime64BestEffort = FunctionConvertFromString<
    DataTypeDateTime64, NameParseDateTime64BestEffort, ConvertFromStringExceptionMode::Throw, ConvertFromStringParsingMode::BestEffort>;
using FunctionParseDateTime64BestEffortOrZero = FunctionConvertFromString<
    DataTypeDateTime64, NameParseDateTime64BestEffortOrZero, ConvertFromStringExceptionMode::Zero, ConvertFromStringParsingMode::BestEffort>;
using FunctionParseDateTime64BestEffortOrNull = FunctionConvertFromString<
    DataTypeDateTime64, NameParseDateTime64BestEffortOrNull, ConvertFromStringExceptionMode::Null, ConvertFromStringParsingMode::BestEffort>;

using FunctionParseDateTime64BestEffortUS = FunctionConvertFromString<
    DataTypeDateTime64, NameParseDateTime64BestEffortUS, ConvertFromStringExceptionMode::Throw, ConvertFromStringParsingMode::BestEffortUS>;
using FunctionParseDateTime64BestEffortUSOrZero = FunctionConvertFromString<
    DataTypeDateTime64, NameParseDateTime64BestEffortUSOrZero, ConvertFromStringExceptionMode::Zero, ConvertFromStringParsingMode::BestEffortUS>;
using FunctionParseDateTime64BestEffortUSOrNull = FunctionConvertFromString<
    DataTypeDateTime64, NameParseDateTime64BestEffortUSOrNull, ConvertFromStringExceptionMode::Null, ConvertFromStringParsingMode::BestEffortUS>;


class ExecutableFunctionCast : public IExecutableFunction
{
public:
    using WrapperType = std::function<ColumnPtr(ColumnsWithTypeAndName &, const DataTypePtr &, const ColumnNullable *, size_t)>;

    explicit ExecutableFunctionCast(
            WrapperType && wrapper_function_, const char * name_, std::optional<CastDiagnostic> diagnostic_)
            : wrapper_function(std::move(wrapper_function_)), name(name_), diagnostic(std::move(diagnostic_)) {}

    String getName() const override { return name; }

protected:
    ColumnPtr executeImpl(const ColumnsWithTypeAndName & arguments, const DataTypePtr & result_type, size_t input_rows_count) const override
    {
        /// drop second argument, pass others
        ColumnsWithTypeAndName new_arguments{arguments.front()};
        if (arguments.size() > 2)
            new_arguments.insert(std::end(new_arguments), std::next(std::begin(arguments), 2), std::end(arguments));

        try
        {
            return wrapper_function(new_arguments, result_type, nullptr, input_rows_count);
        }
        catch (Exception & e)
        {
            if (diagnostic)
                e.addMessage("while converting source column " + backQuoteIfNeed(diagnostic->column_from) +
                             " to destination column " + backQuoteIfNeed(diagnostic->column_to));
            throw;
        }
    }

    bool useDefaultImplementationForNulls() const override { return false; }
    /// CAST(Nothing, T) -> T
    bool useDefaultImplementationForNothing() const override { return false; }
    bool useDefaultImplementationForConstants() const override { return true; }
    bool useDefaultImplementationForLowCardinalityColumns() const override { return false; }
    ColumnNumbers getArgumentsThatAreAlwaysConstant() const override { return {1}; }

private:
    WrapperType wrapper_function;
    const char * name;
    std::optional<CastDiagnostic> diagnostic;
};


struct FunctionCastName
{
    static constexpr auto name = "CAST";
};

class FunctionCast final : public IFunctionBase
{
public:
    using MonotonicityForRange = std::function<Monotonicity(const IDataType &, const Field &, const Field &)>;
    using WrapperType = std::function<ColumnPtr(ColumnsWithTypeAndName &, const DataTypePtr &, const ColumnNullable *, size_t)>;

    FunctionCast(ContextPtr context_
            , const char * cast_name_
            , MonotonicityForRange && monotonicity_for_range_
            , const DataTypes & argument_types_
            , const DataTypePtr & return_type_
            , std::optional<CastDiagnostic> diagnostic_
            , CastType cast_type_)
        : cast_name(cast_name_), monotonicity_for_range(std::move(monotonicity_for_range_))
        , argument_types(argument_types_), return_type(return_type_), diagnostic(std::move(diagnostic_))
        , cast_type(cast_type_)
        , context(context_)
    {
    }

    const DataTypes & getArgumentTypes() const override { return argument_types; }
    const DataTypePtr & getResultType() const override { return return_type; }

    ExecutableFunctionPtr prepare(const ColumnsWithTypeAndName & /*sample_columns*/) const override
    {
        try
        {
            return std::make_unique<ExecutableFunctionCast>(
                prepareUnpackDictionaries(getArgumentTypes()[0], getResultType()), cast_name, diagnostic);
        }
        catch (Exception & e)
        {
            if (diagnostic)
                e.addMessage("while converting source column " + backQuoteIfNeed(diagnostic->column_from) +
                             " to destination column " + backQuoteIfNeed(diagnostic->column_to));
            throw;
        }
    }

    String getName() const override { return cast_name; }

    bool isSuitableForShortCircuitArgumentsExecution(const DataTypesWithConstInfo & /*arguments*/) const override { return true; }

    bool hasInformationAboutMonotonicity() const override
    {
        return static_cast<bool>(monotonicity_for_range);
    }

    Monotonicity getMonotonicityForRange(const IDataType & type, const Field & left, const Field & right) const override
    {
        return monotonicity_for_range(type, left, right);
    }

private:
    const char * cast_name;
    MonotonicityForRange monotonicity_for_range;

    DataTypes argument_types;
    DataTypePtr return_type;

    std::optional<CastDiagnostic> diagnostic;
    CastType cast_type;
    ContextPtr context;

    static WrapperType createFunctionAdaptor(FunctionPtr function, const DataTypePtr & from_type)
    {
        auto function_adaptor = std::make_unique<FunctionToOverloadResolverAdaptor>(function)->build({ColumnWithTypeAndName{nullptr, from_type, ""}});

        return [function_adaptor]
            (ColumnsWithTypeAndName & arguments, const DataTypePtr & result_type, const ColumnNullable *, size_t input_rows_count)
        {
            return function_adaptor->execute(arguments, result_type, input_rows_count);
        };
    }

    static WrapperType createToNullableColumnWrapper()
    {
        return [] (ColumnsWithTypeAndName &, const DataTypePtr & result_type, const ColumnNullable *, size_t input_rows_count)
        {
            ColumnPtr res = result_type->createColumn();
            ColumnUInt8::Ptr col_null_map_to = ColumnUInt8::create(input_rows_count, true);
            return ColumnNullable::create(res->cloneResized(input_rows_count), std::move(col_null_map_to));
        };
    }

    template <typename ToDataType>
    WrapperType createWrapper(const DataTypePtr & from_type, const ToDataType * const to_type, bool requested_result_is_nullable) const
    {
        TypeIndex from_type_index = from_type->getTypeId();
        WhichDataType which(from_type_index);
        TypeIndex to_type_index = to_type->getTypeId();
        WhichDataType to(to_type_index);
        bool can_apply_accurate_cast = (cast_type == CastType::accurate || cast_type == CastType::accurateOrNull)
            && (which.isInt() || which.isUInt() || which.isFloat());
        can_apply_accurate_cast |= cast_type == CastType::accurate && which.isStringOrFixedString() && to.isNativeInteger();

        FormatSettings::DateTimeOverflowBehavior date_time_overflow_behavior = default_date_time_overflow_behavior;
        if (context)
            date_time_overflow_behavior = context->getSettingsRef()[Setting::date_time_overflow_behavior];

        if (requested_result_is_nullable && checkAndGetDataType<DataTypeString>(from_type.get()))
        {
            /// In case when converting to Nullable type, we apply different parsing rule,
            /// that will not throw an exception but return NULL in case of malformed input.
            FunctionPtr function = FunctionConvertFromString<ToDataType, FunctionCastName, ConvertFromStringExceptionMode::Null>::create(context);
            return createFunctionAdaptor(function, from_type);
        }
        else if (!can_apply_accurate_cast)
        {
            FunctionPtr function = FunctionTo<ToDataType>::Type::create(context);
            return createFunctionAdaptor(function, from_type);
        }

        return [wrapper_cast_type = cast_type, from_type_index, to_type, date_time_overflow_behavior]
            (ColumnsWithTypeAndName & arguments, const DataTypePtr & result_type, const ColumnNullable * column_nullable, size_t input_rows_count)
        {
            ColumnPtr result_column;
            auto res = callOnIndexAndDataType<ToDataType>(from_type_index, [&](const auto & types) -> bool
            {
                using Types = std::decay_t<decltype(types)>;
                using LeftDataType = typename Types::LeftType;
                using RightDataType = typename Types::RightType;

                if constexpr (IsDataTypeNumber<LeftDataType>)
                {
                    if constexpr (IsDataTypeDateOrDateTime<RightDataType>)
                    {
#define GENERATE_OVERFLOW_MODE_CASE(OVERFLOW_MODE, ADDITIONS) \
    case FormatSettings::DateTimeOverflowBehavior::OVERFLOW_MODE: \
        result_column \
            = ConvertImpl<LeftDataType, RightDataType, FunctionCastName, FormatSettings::DateTimeOverflowBehavior::OVERFLOW_MODE>:: \
                execute(arguments, result_type, input_rows_count, BehaviourOnErrorFromString::ConvertDefaultBehaviorTag, ADDITIONS()); \
        break;
                        if (wrapper_cast_type == CastType::accurate)
                        {
                            switch (date_time_overflow_behavior)
                            {
                                GENERATE_OVERFLOW_MODE_CASE(Throw, DateTimeAccurateConvertStrategyAdditions)
                                GENERATE_OVERFLOW_MODE_CASE(Ignore, DateTimeAccurateConvertStrategyAdditions)
                                GENERATE_OVERFLOW_MODE_CASE(Saturate, DateTimeAccurateConvertStrategyAdditions)
                            }
                        }
                        else
                        {
                            switch (date_time_overflow_behavior)
                            {
                                GENERATE_OVERFLOW_MODE_CASE(Throw, DateTimeAccurateOrNullConvertStrategyAdditions)
                                GENERATE_OVERFLOW_MODE_CASE(Ignore, DateTimeAccurateOrNullConvertStrategyAdditions)
                                GENERATE_OVERFLOW_MODE_CASE(Saturate, DateTimeAccurateOrNullConvertStrategyAdditions)
                            }
                        }
#undef GENERATE_OVERFLOW_MODE_CASE

                        return true;
                    }
                    else if constexpr (IsDataTypeNumber<RightDataType>)
                    {
                        if (wrapper_cast_type == CastType::accurate)
                        {
                            result_column = ConvertImpl<LeftDataType, RightDataType, FunctionCastName>::execute(
                                arguments,
                                result_type,
                                input_rows_count,
                                BehaviourOnErrorFromString::ConvertDefaultBehaviorTag,
                                AccurateConvertStrategyAdditions());
                        }
                        else
                        {
                            result_column = ConvertImpl<LeftDataType, RightDataType, FunctionCastName>::execute(
                                arguments,
                                result_type,
                                input_rows_count,
                                BehaviourOnErrorFromString::ConvertDefaultBehaviorTag,
                                AccurateOrNullConvertStrategyAdditions());
                        }

                        return true;
                    }
                }
                else if constexpr (IsDataTypeStringOrFixedString<LeftDataType>)
                {
                    if constexpr (IsDataTypeNumber<RightDataType>)
                    {
                        chassert(wrapper_cast_type == CastType::accurate);
                        result_column = ConvertImpl<LeftDataType, RightDataType, FunctionCastName>::execute(
                            arguments,
                            result_type,
                            input_rows_count,
                            BehaviourOnErrorFromString::ConvertDefaultBehaviorTag,
                            AccurateConvertStrategyAdditions());
                    }
                    return true;
                }

                return false;
            });

            /// Additionally check if callOnIndexAndDataType wasn't called at all.
            if (!res)
            {
                if (wrapper_cast_type == CastType::accurateOrNull)
                {
                    auto nullable_column_wrapper = FunctionCast::createToNullableColumnWrapper();
                    return nullable_column_wrapper(arguments, result_type, column_nullable, input_rows_count);
                }
                else
                {
                    throw Exception(ErrorCodes::CANNOT_CONVERT_TYPE,
                        "Conversion from {} to {} is not supported",
                        from_type_index, to_type->getName());
                }
            }

            return result_column;
        };
    }

    template <typename ToDataType>
    WrapperType createBoolWrapper(const DataTypePtr & from_type, const ToDataType * const to_type, bool requested_result_is_nullable) const
    {
        if (checkAndGetDataType<DataTypeString>(from_type.get()))
        {
            if (cast_type == CastType::accurateOrNull)
            {
                return [this](ColumnsWithTypeAndName & arguments, const DataTypePtr & result_type, const ColumnNullable * column_nullable, size_t input_rows_count) -> ColumnPtr
                {
                    return ConvertImplGenericFromString<false>::execute(arguments, result_type, column_nullable, input_rows_count, context);
                };
            }

            return [this](ColumnsWithTypeAndName & arguments, const DataTypePtr & result_type, const ColumnNullable * column_nullable, size_t input_rows_count) -> ColumnPtr
            {
                return ConvertImplGenericFromString<true>::execute(arguments, result_type, column_nullable, input_rows_count, context);
            };
        }

        return createWrapper<ToDataType>(from_type, to_type, requested_result_is_nullable);
    }

    WrapperType createUInt8ToBoolWrapper(const DataTypePtr from_type, const DataTypePtr to_type) const
    {
        return [from_type, to_type] (ColumnsWithTypeAndName & arguments, const DataTypePtr &, const ColumnNullable *, size_t /*input_rows_count*/) -> ColumnPtr
        {
            /// Special case when we convert UInt8 column to Bool column.
            /// both columns have type UInt8, but we shouldn't use identity wrapper,
            /// because Bool column can contain only 0 and 1.
            auto res_column = to_type->createColumn();
            const auto & data_from = checkAndGetColumn<ColumnUInt8>(*arguments[0].column).getData();
            auto & data_to = assert_cast<ColumnUInt8 *>(res_column.get())->getData();
            data_to.resize(data_from.size());
            for (size_t i = 0; i != data_from.size(); ++i)
                data_to[i] = static_cast<bool>(data_from[i]);
            return res_column;
        };
    }

    WrapperType createStringWrapper(const DataTypePtr & from_type) const
    {
        FunctionPtr function = FunctionToString::create(context);
        return createFunctionAdaptor(function, from_type);
    }

    WrapperType createFixedStringWrapper(const DataTypePtr & from_type, const size_t N) const
    {
        if (!isStringOrFixedString(from_type))
            throw Exception(ErrorCodes::NOT_IMPLEMENTED, "CAST AS FixedString is only implemented for types String and FixedString");

        bool exception_mode_null = cast_type == CastType::accurateOrNull;
        return [exception_mode_null, N] (ColumnsWithTypeAndName & arguments, const DataTypePtr &, const ColumnNullable *, size_t /*input_rows_count*/)
        {
            if (exception_mode_null)
                return FunctionToFixedString::executeForN<ConvertToFixedStringExceptionMode::Null>(arguments, N);
            else
                return FunctionToFixedString::executeForN<ConvertToFixedStringExceptionMode::Throw>(arguments, N);
        };
    }

#define GENERATE_INTERVAL_CASE(INTERVAL_KIND) \
            case IntervalKind::Kind::INTERVAL_KIND: \
                return createFunctionAdaptor(FunctionConvert<DataTypeInterval, NameToInterval##INTERVAL_KIND, PositiveMonotonicity>::create(context), from_type);

    WrapperType createIntervalWrapper(const DataTypePtr & from_type, IntervalKind kind) const
    {
        switch (kind.kind)
        {
            GENERATE_INTERVAL_CASE(Nanosecond)
            GENERATE_INTERVAL_CASE(Microsecond)
            GENERATE_INTERVAL_CASE(Millisecond)
            GENERATE_INTERVAL_CASE(Second)
            GENERATE_INTERVAL_CASE(Minute)
            GENERATE_INTERVAL_CASE(Hour)
            GENERATE_INTERVAL_CASE(Day)
            GENERATE_INTERVAL_CASE(Week)
            GENERATE_INTERVAL_CASE(Month)
            GENERATE_INTERVAL_CASE(Quarter)
            GENERATE_INTERVAL_CASE(Year)
        }
        throw Exception{ErrorCodes::CANNOT_CONVERT_TYPE, "Conversion to unexpected IntervalKind: {}", kind.toString()};
    }

#undef GENERATE_INTERVAL_CASE

    template <typename ToDataType>
    requires IsDataTypeDecimal<ToDataType>
    WrapperType createDecimalWrapper(const DataTypePtr & from_type, const ToDataType * to_type, bool requested_result_is_nullable) const
    {
        TypeIndex type_index = from_type->getTypeId();
        UInt32 scale = to_type->getScale();

        WhichDataType which(type_index);
        bool ok = which.isNativeInt() || which.isNativeUInt() || which.isDecimal() || which.isFloat() || which.isDateOrDate32() || which.isDateTime() || which.isDateTime64()
            || which.isStringOrFixedString();
        if (!ok)
        {
            if (cast_type == CastType::accurateOrNull)
                return createToNullableColumnWrapper();
            else
                throw Exception(ErrorCodes::CANNOT_CONVERT_TYPE, "Conversion from {} to {} is not supported",
                    from_type->getName(), to_type->getName());
        }

        auto wrapper_cast_type = cast_type;

        return [wrapper_cast_type, type_index, scale, to_type, requested_result_is_nullable]
            (ColumnsWithTypeAndName & arguments, const DataTypePtr & result_type, const ColumnNullable *column_nullable, size_t input_rows_count)
        {
            ColumnPtr result_column;
            auto res = callOnIndexAndDataType<ToDataType>(type_index, [&](const auto & types) -> bool
            {
                using Types = std::decay_t<decltype(types)>;
                using LeftDataType = typename Types::LeftType;
                using RightDataType = typename Types::RightType;

                if constexpr (IsDataTypeDecimalOrNumber<LeftDataType> && IsDataTypeDecimalOrNumber<RightDataType> && !std::is_same_v<DataTypeDateTime64, RightDataType>)
                {
                    if (wrapper_cast_type == CastType::accurate)
                    {
                        AccurateConvertStrategyAdditions additions;
                        additions.scale = scale;
                        result_column = ConvertImpl<LeftDataType, RightDataType, FunctionCastName>::execute(
                            arguments, result_type, input_rows_count, BehaviourOnErrorFromString::ConvertDefaultBehaviorTag, additions);

                        return true;
                    }
                    else if (wrapper_cast_type == CastType::accurateOrNull)
                    {
                        AccurateOrNullConvertStrategyAdditions additions;
                        additions.scale = scale;
                        result_column = ConvertImpl<LeftDataType, RightDataType, FunctionCastName>::execute(
                            arguments, result_type, input_rows_count, BehaviourOnErrorFromString::ConvertDefaultBehaviorTag, additions);

                        return true;
                    }
                }
                else if constexpr (std::is_same_v<LeftDataType, DataTypeString>)
                {
                    if (requested_result_is_nullable)
                    {
                        /// Consistent with CAST(Nullable(String) AS Nullable(Numbers))
                        /// In case when converting to Nullable type, we apply different parsing rule,
                        /// that will not throw an exception but return NULL in case of malformed input.
                        result_column = ConvertImpl<LeftDataType, RightDataType, FunctionCastName>::execute(
                            arguments, result_type, input_rows_count, BehaviourOnErrorFromString::ConvertReturnNullOnErrorTag, scale);

                        return true;
                    }
                }

                result_column = ConvertImpl<LeftDataType, RightDataType, FunctionCastName>::execute(arguments, result_type, input_rows_count, BehaviourOnErrorFromString::ConvertDefaultBehaviorTag, scale);

                return true;
            });

            /// Additionally check if callOnIndexAndDataType wasn't called at all.
            if (!res)
            {
                if (wrapper_cast_type == CastType::accurateOrNull)
                {
                    auto nullable_column_wrapper = FunctionCast::createToNullableColumnWrapper();
                    return nullable_column_wrapper(arguments, result_type, column_nullable, input_rows_count);
                }
                else
                    throw Exception(ErrorCodes::CANNOT_CONVERT_TYPE,
                        "Conversion from {} to {} is not supported",
                        type_index, to_type->getName());
            }

            return result_column;
        };
    }

    WrapperType createAggregateFunctionWrapper(const DataTypePtr & from_type_untyped, const DataTypeAggregateFunction * to_type) const
    {
        /// Conversion from String through parsing.
        if (checkAndGetDataType<DataTypeString>(from_type_untyped.get()))
        {
            return [this](ColumnsWithTypeAndName & arguments, const DataTypePtr & result_type, const ColumnNullable * column_nullable, size_t input_rows_count) -> ColumnPtr
            {
                return ConvertImplGenericFromString<true>::execute(arguments, result_type, column_nullable, input_rows_count, context);
            };
        }
        else if (const auto * agg_type = checkAndGetDataType<DataTypeAggregateFunction>(from_type_untyped.get()))
        {
            if (agg_type->getFunction()->haveSameStateRepresentation(*to_type->getFunction()))
            {
                return [function = to_type->getFunction()](
                           ColumnsWithTypeAndName & arguments,
                           const DataTypePtr & /* result_type */,
                           const ColumnNullable * /* nullable_source */,
                           size_t /*input_rows_count*/) -> ColumnPtr
                {
                    const auto & argument_column = arguments.front();
                    const auto * col_agg = checkAndGetColumn<ColumnAggregateFunction>(argument_column.column.get());
                    if (col_agg)
                    {
                        auto new_col_agg = ColumnAggregateFunction::create(*col_agg);
                        new_col_agg->set(function);
                        return new_col_agg;
                    }
                    else
                    {
                        throw Exception(
                            ErrorCodes::LOGICAL_ERROR,
                            "Illegal column {} for function CAST AS AggregateFunction",
                            argument_column.column->getName());
                    }
                };
            }
        }

        if (cast_type == CastType::accurateOrNull)
            return createToNullableColumnWrapper();
        else
            throw Exception(ErrorCodes::CANNOT_CONVERT_TYPE, "Conversion from {} to {} is not supported",
                from_type_untyped->getName(), to_type->getName());
    }

    WrapperType createArrayWrapper(const DataTypePtr & from_type_untyped, const DataTypeArray & to_type) const
    {
        /// Conversion from String through parsing.
        if (checkAndGetDataType<DataTypeString>(from_type_untyped.get()))
        {
            return [this](ColumnsWithTypeAndName & arguments, const DataTypePtr & result_type, const ColumnNullable * column_nullable, size_t input_rows_count) -> ColumnPtr
            {
                return ConvertImplGenericFromString<true>::execute(arguments, result_type, column_nullable, input_rows_count, context);
            };
        }

        DataTypePtr from_type_holder;
        const auto * from_type = checkAndGetDataType<DataTypeArray>(from_type_untyped.get());
        const auto * from_type_map = checkAndGetDataType<DataTypeMap>(from_type_untyped.get());

        /// Convert from Map
        if (from_type_map)
        {
            /// Recreate array of unnamed tuples because otherwise it may work
            /// unexpectedly while converting to array of named tuples.
            from_type_holder = from_type_map->getNestedTypeWithUnnamedTuple();
            from_type = assert_cast<const DataTypeArray *>(from_type_holder.get());
        }

        if (!from_type)
        {
            throw Exception(ErrorCodes::TYPE_MISMATCH,
                "CAST AS Array can only be performed between same-dimensional Array, Map or String types");
        }

        DataTypePtr from_nested_type = from_type->getNestedType();

        /// In query SELECT CAST([] AS Array(Array(String))) from type is Array(Nothing)
        bool from_empty_array = isNothing(from_nested_type);

        if (from_type->getNumberOfDimensions() != to_type.getNumberOfDimensions() && !from_empty_array)
            throw Exception(ErrorCodes::TYPE_MISMATCH,
                "CAST AS Array can only be performed between same-dimensional array types");

        const DataTypePtr & to_nested_type = to_type.getNestedType();

        /// Prepare nested type conversion
        const auto nested_function = prepareUnpackDictionaries(from_nested_type, to_nested_type);

        return [nested_function, from_nested_type, to_nested_type](
                ColumnsWithTypeAndName & arguments, const DataTypePtr &, const ColumnNullable * nullable_source, size_t /*input_rows_count*/) -> ColumnPtr
        {
            const auto & argument_column = arguments.front();

            const ColumnArray * col_array = nullptr;

            if (const ColumnMap * col_map = checkAndGetColumn<ColumnMap>(argument_column.column.get()))
                col_array = &col_map->getNestedColumn();
            else
                col_array = checkAndGetColumn<ColumnArray>(argument_column.column.get());

            if (col_array)
            {
                /// create columns for converting nested column containing original and result columns
                ColumnsWithTypeAndName nested_columns{{ col_array->getDataPtr(), from_nested_type, "" }};

                /// convert nested column
                auto result_column = nested_function(nested_columns, to_nested_type, nullable_source, nested_columns.front().column->size());

                /// set converted nested column to result
                return ColumnArray::create(result_column, col_array->getOffsetsPtr());
            }
            else
            {
                throw Exception(ErrorCodes::LOGICAL_ERROR,
                    "Illegal column {} for function CAST AS Array",
                    argument_column.column->getName());
            }
        };
    }

    using ElementWrappers = std::vector<WrapperType>;

    ElementWrappers getElementWrappers(const DataTypes & from_element_types, const DataTypes & to_element_types) const
    {
        ElementWrappers element_wrappers;
        element_wrappers.reserve(from_element_types.size());

        /// Create conversion wrapper for each element in tuple
        for (size_t i = 0; i < from_element_types.size(); ++i)
        {
            const DataTypePtr & from_element_type = from_element_types[i];
            const DataTypePtr & to_element_type = to_element_types[i];
            element_wrappers.push_back(prepareUnpackDictionaries(from_element_type, to_element_type));
        }

        return element_wrappers;
    }

    WrapperType createTupleWrapper(const DataTypePtr & from_type_untyped, const DataTypeTuple * to_type) const
    {
        /// Conversion from String through parsing.
        if (checkAndGetDataType<DataTypeString>(from_type_untyped.get()))
        {
            return [this](ColumnsWithTypeAndName & arguments, const DataTypePtr & result_type, const ColumnNullable * column_nullable, size_t input_rows_count) -> ColumnPtr
            {
                return ConvertImplGenericFromString<true>::execute(arguments, result_type, column_nullable, input_rows_count, context);
            };
        }

        const auto * from_type = checkAndGetDataType<DataTypeTuple>(from_type_untyped.get());
        if (!from_type)
            throw Exception(ErrorCodes::TYPE_MISMATCH, "CAST AS Tuple can only be performed between tuple types or from String.\n"
                            "Left type: {}, right type: {}", from_type_untyped->getName(), to_type->getName());

        const auto & from_element_types = from_type->getElements();
        const auto & to_element_types = to_type->getElements();

        std::vector<WrapperType> element_wrappers;
        std::vector<std::optional<size_t>> to_reverse_index;

        /// For named tuples allow conversions for tuples with
        /// different sets of elements. If element exists in @to_type
        /// and doesn't exist in @to_type it will be filled by default values.
        if (from_type->haveExplicitNames() && to_type->haveExplicitNames())
        {
            const auto & from_names = from_type->getElementNames();
            std::unordered_map<String, size_t> from_positions;
            from_positions.reserve(from_names.size());
            for (size_t i = 0; i < from_names.size(); ++i)
                from_positions[from_names[i]] = i;

            const auto & to_names = to_type->getElementNames();
            element_wrappers.reserve(to_names.size());
            to_reverse_index.reserve(from_names.size());

            for (size_t i = 0; i < to_names.size(); ++i)
            {
                auto it = from_positions.find(to_names[i]);
                if (it != from_positions.end())
                {
                    element_wrappers.emplace_back(prepareUnpackDictionaries(from_element_types[it->second], to_element_types[i]));
                    to_reverse_index.emplace_back(it->second);
                }
                else
                {
                    element_wrappers.emplace_back();
                    to_reverse_index.emplace_back();
                }
            }
        }
        else
        {
            if (from_element_types.size() != to_element_types.size())
                throw Exception(ErrorCodes::TYPE_MISMATCH, "CAST AS Tuple can only be performed between tuple types "
                                "with the same number of elements or from String.\nLeft type: {}, right type: {}",
                                from_type->getName(), to_type->getName());

            element_wrappers = getElementWrappers(from_element_types, to_element_types);
            to_reverse_index.reserve(to_element_types.size());
            for (size_t i = 0; i < to_element_types.size(); ++i)
                to_reverse_index.emplace_back(i);
        }

        return [element_wrappers, from_element_types, to_element_types, to_reverse_index]
            (ColumnsWithTypeAndName & arguments, const DataTypePtr &, const ColumnNullable * nullable_source, size_t input_rows_count) -> ColumnPtr
        {
            const auto * col = arguments.front().column.get();

            size_t tuple_size = to_element_types.size();
            const ColumnTuple & column_tuple = typeid_cast<const ColumnTuple &>(*col);

            Columns converted_columns(tuple_size);

            /// invoke conversion for each element
            for (size_t i = 0; i < tuple_size; ++i)
            {
                if (to_reverse_index[i])
                {
                    size_t from_idx = *to_reverse_index[i];
                    ColumnsWithTypeAndName element = {{column_tuple.getColumns()[from_idx], from_element_types[from_idx], "" }};
                    converted_columns[i] = element_wrappers[i](element, to_element_types[i], nullable_source, input_rows_count);
                }
                else
                {
                    converted_columns[i] = to_element_types[i]->createColumn()->cloneResized(input_rows_count);
                }
            }

            return ColumnTuple::create(converted_columns);
        };
    }

    /// The case of: tuple([key1, key2, ..., key_n], [value1, value2, ..., value_n])
    WrapperType createTupleToMapWrapper(const DataTypes & from_kv_types, const DataTypes & to_kv_types) const
    {
        return [element_wrappers = getElementWrappers(from_kv_types, to_kv_types), from_kv_types, to_kv_types]
            (ColumnsWithTypeAndName & arguments, const DataTypePtr &, const ColumnNullable * nullable_source, size_t /*input_rows_count*/) -> ColumnPtr
        {
            const auto * col = arguments.front().column.get();
            const auto & column_tuple = assert_cast<const ColumnTuple &>(*col);

            Columns offsets(2);
            Columns converted_columns(2);
            for (size_t i = 0; i < 2; ++i)
            {
                const auto & column_array = assert_cast<const ColumnArray &>(column_tuple.getColumn(i));
                ColumnsWithTypeAndName element = {{column_array.getDataPtr(), from_kv_types[i], ""}};
                converted_columns[i] = element_wrappers[i](element, to_kv_types[i], nullable_source, (element[0].column)->size());
                offsets[i] = column_array.getOffsetsPtr();
            }

            const auto & keys_offsets = assert_cast<const ColumnArray::ColumnOffsets &>(*offsets[0]).getData();
            const auto & values_offsets = assert_cast<const ColumnArray::ColumnOffsets &>(*offsets[1]).getData();
            if (keys_offsets != values_offsets)
                throw Exception(ErrorCodes::TYPE_MISMATCH,
                    "CAST AS Map can only be performed from tuple of arrays with equal sizes.");

            return ColumnMap::create(converted_columns[0], converted_columns[1], offsets[0]);
        };
    }

    WrapperType createMapToMapWrapper(const DataTypes & from_kv_types, const DataTypes & to_kv_types) const
    {
        return [element_wrappers = getElementWrappers(from_kv_types, to_kv_types), from_kv_types, to_kv_types]
            (ColumnsWithTypeAndName & arguments, const DataTypePtr &, const ColumnNullable * nullable_source, size_t /*input_rows_count*/) -> ColumnPtr
        {
            const auto * col = arguments.front().column.get();
            const auto & column_map = typeid_cast<const ColumnMap &>(*col);
            const auto & nested_data = column_map.getNestedData();

            Columns converted_columns(2);
            for (size_t i = 0; i < 2; ++i)
            {
                ColumnsWithTypeAndName element = {{nested_data.getColumnPtr(i), from_kv_types[i], ""}};
                converted_columns[i] = element_wrappers[i](element, to_kv_types[i], nullable_source, (element[0].column)->size());
            }

            return ColumnMap::create(converted_columns[0], converted_columns[1], column_map.getNestedColumn().getOffsetsPtr());
        };
    }

    /// The case of: [(key1, value1), (key2, value2), ...]
    WrapperType createArrayToMapWrapper(const DataTypes & from_kv_types, const DataTypes & to_kv_types) const
    {
        return [element_wrappers = getElementWrappers(from_kv_types, to_kv_types), from_kv_types, to_kv_types]
            (ColumnsWithTypeAndName & arguments, const DataTypePtr &, const ColumnNullable * nullable_source, size_t /*input_rows_count*/) -> ColumnPtr
        {
            const auto * col = arguments.front().column.get();
            const auto & column_array = typeid_cast<const ColumnArray &>(*col);
            const auto & nested_data = typeid_cast<const ColumnTuple &>(column_array.getData());

            Columns converted_columns(2);
            for (size_t i = 0; i < 2; ++i)
            {
                ColumnsWithTypeAndName element = {{nested_data.getColumnPtr(i), from_kv_types[i], ""}};
                converted_columns[i] = element_wrappers[i](element, to_kv_types[i], nullable_source, (element[0].column)->size());
            }

            return ColumnMap::create(converted_columns[0], converted_columns[1], column_array.getOffsetsPtr());
        };
    }


    WrapperType createMapWrapper(const DataTypePtr & from_type_untyped, const DataTypeMap * to_type) const
    {
        if (const auto * from_tuple = checkAndGetDataType<DataTypeTuple>(from_type_untyped.get()))
        {
            if (from_tuple->getElements().size() != 2)
                throw Exception(
                    ErrorCodes::TYPE_MISMATCH,
                    "CAST AS Map from tuple requires 2 elements. "
                    "Left type: {}, right type: {}",
                    from_tuple->getName(),
                    to_type->getName());

            DataTypes from_kv_types;
            const auto & to_kv_types = to_type->getKeyValueTypes();

            for (const auto & elem : from_tuple->getElements())
            {
                const auto * type_array = checkAndGetDataType<DataTypeArray>(elem.get());
                if (!type_array)
                    throw Exception(ErrorCodes::TYPE_MISMATCH,
                        "CAST AS Map can only be performed from tuples of array. Got: {}", from_tuple->getName());

                from_kv_types.push_back(type_array->getNestedType());
            }

            return createTupleToMapWrapper(from_kv_types, to_kv_types);
        }
        else if (const auto * from_array = typeid_cast<const DataTypeArray *>(from_type_untyped.get()))
        {
            if (typeid_cast<const DataTypeNothing *>(from_array->getNestedType().get()))
                return [nested = to_type->getNestedType()](ColumnsWithTypeAndName &, const DataTypePtr &, const ColumnNullable *, size_t size)
                {
                    return ColumnMap::create(nested->createColumnConstWithDefaultValue(size)->convertToFullColumnIfConst());
                };

            const auto * nested_tuple = typeid_cast<const DataTypeTuple *>(from_array->getNestedType().get());
            if (!nested_tuple || nested_tuple->getElements().size() != 2)
                throw Exception(
                    ErrorCodes::TYPE_MISMATCH,
                    "CAST AS Map from array requires nested tuple of 2 elements. "
                    "Left type: {}, right type: {}",
                    from_array->getName(),
                    to_type->getName());

            return createArrayToMapWrapper(nested_tuple->getElements(), to_type->getKeyValueTypes());
        }
        else if (const auto * from_type = checkAndGetDataType<DataTypeMap>(from_type_untyped.get()))
        {
            return createMapToMapWrapper(from_type->getKeyValueTypes(), to_type->getKeyValueTypes());
        }
        else
        {
            throw Exception(ErrorCodes::TYPE_MISMATCH, "Unsupported types to CAST AS Map. "
                "Left type: {}, right type: {}", from_type_untyped->getName(), to_type->getName());
        }
    }

    WrapperType createTupleToObjectDeprecatedWrapper(const DataTypeTuple & from_tuple, bool has_nullable_subcolumns) const
    {
        if (!from_tuple.haveExplicitNames())
            throw Exception(ErrorCodes::TYPE_MISMATCH,
            "Cast to Object can be performed only from flatten Named Tuple. Got: {}", from_tuple.getName());

        PathsInData paths;
        DataTypes from_types;

        std::tie(paths, from_types) = flattenTuple(from_tuple.getPtr());
        auto to_types = from_types;

        for (auto & type : to_types)
        {
            if (isTuple(type) || isNested(type))
                throw Exception(ErrorCodes::TYPE_MISMATCH,
                    "Cast to Object can be performed only from flatten Named Tuple. Got: {}",
                    from_tuple.getName());

            type = recursiveRemoveLowCardinality(type);
        }

        return [element_wrappers = getElementWrappers(from_types, to_types),
            has_nullable_subcolumns, from_types, to_types, paths]
            (ColumnsWithTypeAndName & arguments, const DataTypePtr &, const ColumnNullable * nullable_source, size_t input_rows_count)
        {
            size_t tuple_size = to_types.size();
            auto flattened_column = flattenTuple(arguments.front().column);
            const auto & column_tuple = assert_cast<const ColumnTuple &>(*flattened_column);

            if (tuple_size != column_tuple.getColumns().size())
                throw Exception(ErrorCodes::TYPE_MISMATCH,
                    "Expected tuple with {} subcolumn, but got {} subcolumns",
                    tuple_size, column_tuple.getColumns().size());

            auto res = ColumnObjectDeprecated::create(has_nullable_subcolumns);
            for (size_t i = 0; i < tuple_size; ++i)
            {
                ColumnsWithTypeAndName element = {{column_tuple.getColumns()[i], from_types[i], "" }};
                auto converted_column = element_wrappers[i](element, to_types[i], nullable_source, input_rows_count);
                res->addSubcolumn(paths[i], converted_column->assumeMutable());
            }

            return res;
        };
    }

    WrapperType createMapToObjectDeprecatedWrapper(const DataTypeMap & from_map, bool has_nullable_subcolumns) const
    {
        auto key_value_types = from_map.getKeyValueTypes();

        if (!isStringOrFixedString(key_value_types[0]))
            throw Exception(ErrorCodes::TYPE_MISMATCH,
                "Cast to Object from Map can be performed only from Map "
                "with String or FixedString key. Got: {}", from_map.getName());

        const auto & value_type = key_value_types[1];
        auto to_value_type = value_type;

        if (!has_nullable_subcolumns && value_type->isNullable())
            to_value_type = removeNullable(value_type);

        if (has_nullable_subcolumns && !value_type->isNullable())
            to_value_type = makeNullable(value_type);

        DataTypes to_key_value_types{std::make_shared<DataTypeString>(), std::move(to_value_type)};
        auto element_wrappers = getElementWrappers(key_value_types, to_key_value_types);

        return [has_nullable_subcolumns, element_wrappers, key_value_types, to_key_value_types]
            (ColumnsWithTypeAndName & arguments, const DataTypePtr &, const ColumnNullable * nullable_source, size_t) -> ColumnPtr
        {
            const auto & column_map = assert_cast<const ColumnMap &>(*arguments.front().column);
            const auto & offsets = column_map.getNestedColumn().getOffsets();
            auto key_value_columns = column_map.getNestedData().getColumnsCopy();

            for (size_t i = 0; i < 2; ++i)
            {
                ColumnsWithTypeAndName element{{key_value_columns[i], key_value_types[i], ""}};
                key_value_columns[i] = element_wrappers[i](element, to_key_value_types[i], nullable_source, key_value_columns[i]->size());
            }

            const auto & key_column_str = assert_cast<const ColumnString &>(*key_value_columns[0]);
            const auto & value_column = *key_value_columns[1];

            using SubcolumnsMap = HashMap<StringRef, MutableColumnPtr, StringRefHash>;
            SubcolumnsMap subcolumns;

            for (size_t row = 0; row < offsets.size(); ++row)
            {
                for (size_t i = offsets[static_cast<ssize_t>(row) - 1]; i < offsets[row]; ++i)
                {
                    auto ref = key_column_str.getDataAt(i);

                    bool inserted;
                    SubcolumnsMap::LookupResult it;
                    subcolumns.emplace(ref, it, inserted);
                    auto & subcolumn = it->getMapped();

                    if (inserted)
                        subcolumn = value_column.cloneEmpty()->cloneResized(row);

                    /// Map can have duplicated keys. We insert only first one.
                    if (subcolumn->size() == row)
                        subcolumn->insertFrom(value_column, i);
                }

                /// Insert default values for keys missed in current row.
                for (const auto & [_, subcolumn] : subcolumns)
                    if (subcolumn->size() == row)
                        subcolumn->insertDefault();
            }

            auto column_object = ColumnObjectDeprecated::create(has_nullable_subcolumns);
            for (auto && [key, subcolumn] : subcolumns)
            {
                PathInData path(key.toView());
                column_object->addSubcolumn(path, std::move(subcolumn));
            }

            return column_object;
        };
    }

    WrapperType createObjectDeprecatedWrapper(const DataTypePtr & from_type, const DataTypeObjectDeprecated * to_type) const
    {
        if (const auto * from_tuple = checkAndGetDataType<DataTypeTuple>(from_type.get()))
        {
            return createTupleToObjectDeprecatedWrapper(*from_tuple, to_type->hasNullableSubcolumns());
        }
        else if (const auto * from_map = checkAndGetDataType<DataTypeMap>(from_type.get()))
        {
            return createMapToObjectDeprecatedWrapper(*from_map, to_type->hasNullableSubcolumns());
        }
        else if (checkAndGetDataType<DataTypeString>(from_type.get()))
        {
            return [this](ColumnsWithTypeAndName & arguments, const DataTypePtr & result_type, const ColumnNullable * nullable_source, size_t input_rows_count)
            {
                auto res = ConvertImplGenericFromString<true>::execute(arguments, result_type, nullable_source, input_rows_count, context)->assumeMutable();
                res->finalize();
                return res;
            };
        }
        else if (checkAndGetDataType<DataTypeObjectDeprecated>(from_type.get()))
        {
            return [is_nullable = to_type->hasNullableSubcolumns()] (ColumnsWithTypeAndName & arguments, const DataTypePtr & , const ColumnNullable * , size_t) -> ColumnPtr
            {
                const auto & column_object = assert_cast<const ColumnObjectDeprecated &>(*arguments.front().column);
                auto res = ColumnObjectDeprecated::create(is_nullable);
                for (size_t i = 0; i < column_object.size(); i++)
                    res->insert(column_object[i]);

                res->finalize();
                return res;
            };
        }

        throw Exception(ErrorCodes::TYPE_MISMATCH,
            "Cast to Object can be performed only from flatten named Tuple, Map or String. Got: {}", from_type->getName());
    }


    WrapperType createObjectWrapper(const DataTypePtr & from_type, const DataTypeObject * to_object) const
    {
        if (checkAndGetDataType<DataTypeString>(from_type.get()))
        {
            return [this](ColumnsWithTypeAndName & arguments, const DataTypePtr & result_type, const ColumnNullable * nullable_source, size_t input_rows_count)
            {
<<<<<<< HEAD
                return ConvertImplGenericFromString<true>::execute(arguments, result_type, nullable_source, input_rows_count, context)->assumeMutable();
=======
                return ConvertImplGenericFromString<true>::execute(arguments, result_type, nullable_source, input_rows_count, context);
            };
        }

        /// Cast Tuple/Object/Map to JSON type through serializing into JSON string and parsing back into JSON column.
        /// Potentially we can do smarter conversion Tuple -> JSON with type preservation, but it's questionable how exactly Tuple should be
        /// converted to JSON (for example, should we recursively convert nested Array(Tuple) to Array(JSON) or not, should we infer types from String fields, etc).
        if (checkAndGetDataType<DataTypeObjectDeprecated>(from_type.get()) || checkAndGetDataType<DataTypeTuple>(from_type.get()) || checkAndGetDataType<DataTypeMap>(from_type.get()))
        {
            return [this](ColumnsWithTypeAndName & arguments, const DataTypePtr & result_type, const ColumnNullable * nullable_source, size_t input_rows_count)
            {
                auto json_string = ColumnString::create();
                ColumnStringHelpers::WriteHelper write_helper(assert_cast<ColumnString &>(*json_string), input_rows_count);
                auto & write_buffer = write_helper.getWriteBuffer();
                FormatSettings format_settings = context ? getFormatSettings(context) : FormatSettings{};
                auto serialization = arguments[0].type->getDefaultSerialization();
                for (size_t i = 0; i < input_rows_count; ++i)
                {
                    serialization->serializeTextJSON(*arguments[0].column, i, write_buffer, format_settings);
                    write_helper.rowWritten();
                }
                write_helper.finalize();

                ColumnsWithTypeAndName args_with_json_string = {ColumnWithTypeAndName(json_string->getPtr(), std::make_shared<DataTypeString>(), "")};
                return ConvertImplGenericFromString<true>::execute(args_with_json_string, result_type, nullable_source, input_rows_count, context);
>>>>>>> 7ea3bcdb
            };
        }

        /// TODO: support CAST between JSON types with different parameters
        throw Exception(ErrorCodes::TYPE_MISMATCH, "Cast to {} can be performed only from String/Map/Object/Tuple. Got: {}", magic_enum::enum_name(to_object->getSchemaFormat()), from_type->getName());
    }

    WrapperType createVariantToVariantWrapper(const DataTypeVariant & from_variant, const DataTypeVariant & to_variant) const
    {
        /// We support only extension of variant type, so, only new types can be added.
        /// For example: Variant(T1, T2) -> Variant(T1, T2, T3) is supported, but Variant(T1, T2) -> Variant(T1, T3) is not supported.
        /// We want to extend Variant type for free without rewriting the data, but we sort data types inside Variant during type creation
        /// (we do it because we want Variant(T1, T2) to be the same as Variant(T2, T1)), but after extension the order of variant types
        /// (and so their discriminators) can be different. For example: Variant(T1, T3) -> Variant(T1, T2, T3).
        /// To avoid full rewrite of discriminators column, ColumnVariant supports it's local order of variant columns (and so local
        /// discriminators) and stores mapping global order -> local order.
        /// So, to extend Variant with new types for free, we should keep old local order for old variants, append new variants and change
        /// mapping global order -> local order according to the new global order.

        /// Create map (new variant type) -> (it's global discriminator in new order).
        const auto & new_variants = to_variant.getVariants();
        std::unordered_map<String, ColumnVariant::Discriminator> new_variant_types_to_new_global_discriminator;
        new_variant_types_to_new_global_discriminator.reserve(new_variants.size());
        for (size_t i = 0; i != new_variants.size(); ++i)
            new_variant_types_to_new_global_discriminator[new_variants[i]->getName()] = i;

        /// Create set of old variant types.
        const auto & old_variants = from_variant.getVariants();
        std::unordered_map<String, ColumnVariant::Discriminator> old_variant_types_to_old_global_discriminator;
        old_variant_types_to_old_global_discriminator.reserve(old_variants.size());
        for (size_t i = 0; i != old_variants.size(); ++i)
            old_variant_types_to_old_global_discriminator[old_variants[i]->getName()] = i;

        /// Check that the set of old variants types is a subset of new variant types and collect new global discriminator for each old global discriminator.
        std::unordered_map<ColumnVariant::Discriminator, ColumnVariant::Discriminator> old_global_discriminator_to_new;
        old_global_discriminator_to_new.reserve(old_variants.size());
        for (const auto & [old_variant_type, old_discriminator] : old_variant_types_to_old_global_discriminator)
        {
            auto it = new_variant_types_to_new_global_discriminator.find(old_variant_type);
            if (it == new_variant_types_to_new_global_discriminator.end())
                throw Exception(
                    ErrorCodes::CANNOT_CONVERT_TYPE,
                    "Cannot convert type {} to {}. Conversion between Variant types is allowed only when new Variant type is an extension "
                    "of an initial one", from_variant.getName(), to_variant.getName());
            old_global_discriminator_to_new[old_discriminator] = it->second;
        }

        /// Collect variant types and their global discriminators that should be added to the old Variant to get the new Variant.
        std::vector<std::pair<DataTypePtr, ColumnVariant::Discriminator>> variant_types_and_discriminators_to_add;
        variant_types_and_discriminators_to_add.reserve(new_variants.size() - old_variants.size());
        for (size_t i = 0; i != new_variants.size(); ++i)
        {
            if (!old_variant_types_to_old_global_discriminator.contains(new_variants[i]->getName()))
                variant_types_and_discriminators_to_add.emplace_back(new_variants[i], i);
        }

        return [old_global_discriminator_to_new, variant_types_and_discriminators_to_add]
               (ColumnsWithTypeAndName & arguments, const DataTypePtr &, const ColumnNullable *, size_t) -> ColumnPtr
        {
            const auto & column_variant = assert_cast<const ColumnVariant &>(*arguments.front().column.get());
            size_t num_old_variants = column_variant.getNumVariants();
            Columns new_variant_columns;
            new_variant_columns.reserve(num_old_variants + variant_types_and_discriminators_to_add.size());
            std::vector<ColumnVariant::Discriminator> new_local_to_global_discriminators;
            new_local_to_global_discriminators.reserve(num_old_variants + variant_types_and_discriminators_to_add.size());
            for (size_t i = 0; i != num_old_variants; ++i)
            {
                new_variant_columns.push_back(column_variant.getVariantPtrByLocalDiscriminator(i));
                new_local_to_global_discriminators.push_back(old_global_discriminator_to_new.at(column_variant.globalDiscriminatorByLocal(i)));
            }

            for (const auto & [new_variant_type, new_global_discriminator] : variant_types_and_discriminators_to_add)
            {
                new_variant_columns.push_back(new_variant_type->createColumn());
                new_local_to_global_discriminators.push_back(new_global_discriminator);
            }

            return ColumnVariant::create(column_variant.getLocalDiscriminatorsPtr(), column_variant.getOffsetsPtr(), new_variant_columns, new_local_to_global_discriminators);
        };
    }

    /// Create wrapper only if we support this conversion.
    WrapperType createWrapperIfCanConvert(const DataTypePtr & from, const DataTypePtr & to) const
    {
        try
        {
            /// We can avoid try/catch here if we will implement check that 2 types can be casted, but it
            /// requires quite a lot of work. By now let's simply use try/catch.
            /// First, check that we can create a wrapper.
            WrapperType wrapper = prepareUnpackDictionaries(from, to);
            /// Second, check if we can perform a conversion on column with default value.
            /// (we cannot just check empty column as we do some checks only during iteration over rows).
            auto test_col = from->createColumn();
            test_col->insertDefault();
            ColumnsWithTypeAndName column_from = {{test_col->getPtr(), from, "" }};
            wrapper(column_from, to, nullptr, 1);
            return wrapper;
        }
        catch (const Exception &)
        {
            return {};
        }
    }

    WrapperType createVariantToColumnWrapper(const DataTypeVariant & from_variant, const DataTypePtr & to_type) const
    {
        const auto & variant_types = from_variant.getVariants();
        std::vector<WrapperType> variant_wrappers;
        variant_wrappers.reserve(variant_types.size());

        /// Create conversion wrapper for each variant.
        for (const auto & variant_type : variant_types)
        {
            WrapperType wrapper;
            if (cast_type == CastType::accurateOrNull)
            {
                /// Create wrapper only if we support conversion from variant to the resulting type.
                wrapper = createWrapperIfCanConvert(variant_type, to_type);
            }
            else
            {
                wrapper = prepareUnpackDictionaries(variant_type, to_type);
            }
            variant_wrappers.push_back(wrapper);
        }

        return [variant_wrappers, variant_types, to_type]
               (ColumnsWithTypeAndName & arguments, const DataTypePtr & result_type, const ColumnNullable *, size_t input_rows_count) -> ColumnPtr
        {
            const auto & column_variant = assert_cast<const ColumnVariant &>(*arguments.front().column.get());

            /// First, cast each variant to the result type.
            std::vector<ColumnPtr> casted_variant_columns;
            casted_variant_columns.reserve(variant_types.size());
            for (size_t i = 0; i != variant_types.size(); ++i)
            {
                auto variant_col = column_variant.getVariantPtrByGlobalDiscriminator(i);
                ColumnsWithTypeAndName variant = {{variant_col, variant_types[i], "" }};
                const auto & variant_wrapper = variant_wrappers[i];
                ColumnPtr casted_variant;
                /// Check if we have wrapper for this variant.
                if (variant_wrapper)
                    casted_variant = variant_wrapper(variant, result_type, nullptr, variant_col->size());
                casted_variant_columns.push_back(std::move(casted_variant));
            }

            /// Second, construct resulting column from casted variant columns according to discriminators.
            const auto & local_discriminators = column_variant.getLocalDiscriminators();
            auto res = result_type->createColumn();
            res->reserve(input_rows_count);
            for (size_t i = 0; i != input_rows_count; ++i)
            {
                auto global_discr = column_variant.globalDiscriminatorByLocal(local_discriminators[i]);
                if (global_discr == ColumnVariant::NULL_DISCRIMINATOR || !casted_variant_columns[global_discr])
                    res->insertDefault();
                else
                    res->insertFrom(*casted_variant_columns[global_discr], column_variant.offsetAt(i));
            }

            return res;
        };
    }

    static ColumnPtr createVariantFromDescriptorsAndOneNonEmptyVariant(const DataTypes & variant_types, const ColumnPtr & discriminators, const ColumnPtr & variant, ColumnVariant::Discriminator variant_discr)
    {
        Columns variants;
        variants.reserve(variant_types.size());
        for (size_t i = 0; i != variant_types.size(); ++i)
        {
            if (i == variant_discr)
                variants.emplace_back(variant);
            else
                variants.push_back(variant_types[i]->createColumn());
        }

        return ColumnVariant::create(discriminators, variants);
    }

    WrapperType createStringToVariantWrapper() const
    {
        return [&](ColumnsWithTypeAndName & arguments, const DataTypePtr & result_type, const ColumnNullable *, size_t input_rows_count) -> ColumnPtr
        {
            auto column = arguments[0].column->convertToFullColumnIfLowCardinality();
            auto args = arguments;
            args[0].column = column;

            const ColumnNullable * column_nullable = nullptr;
            if (isColumnNullable(*args[0].column))
            {
                column_nullable = assert_cast<const ColumnNullable *>(args[0].column.get());
                args[0].column = column_nullable->getNestedColumnPtr();
            }

            args[0].type = removeNullable(removeLowCardinality(args[0].type));

            if (cast_type == CastType::accurateOrNull)
                return ConvertImplGenericFromString<false>::execute(args, result_type, column_nullable, input_rows_count, context);
            return ConvertImplGenericFromString<true>::execute(args, result_type, column_nullable, input_rows_count, context);
        };
    }

    WrapperType createColumnToVariantWrapper(const DataTypePtr & from_type, const DataTypeVariant & to_variant) const
    {
        /// We allow converting NULL to Variant(...) as Variant can store NULLs.
        if (from_type->onlyNull())
        {
            return [](ColumnsWithTypeAndName &, const DataTypePtr & result_type, const ColumnNullable *, size_t input_rows_count) -> ColumnPtr
            {
                auto result_column = result_type->createColumn();
                result_column->insertManyDefaults(input_rows_count);
                return result_column;
            };
        }

        auto variant_discr_opt = to_variant.tryGetVariantDiscriminator(removeNullableOrLowCardinalityNullable(from_type)->getName());
        /// Cast String to Variant through parsing if it's not Variant(String).
        if (isStringOrFixedString(removeNullable(removeLowCardinality(from_type))) && (!variant_discr_opt || to_variant.getVariants().size() > 1))
            return createStringToVariantWrapper();

        if (!variant_discr_opt)
            throw Exception(ErrorCodes::CANNOT_CONVERT_TYPE, "Cannot convert type {} to {}. Conversion to Variant allowed only for types from this Variant", from_type->getName(), to_variant.getName());

        return [variant_discr = *variant_discr_opt]
               (ColumnsWithTypeAndName & arguments, const DataTypePtr & result_type, const ColumnNullable *, size_t) -> ColumnPtr
        {
            const auto & result_variant_type = assert_cast<const DataTypeVariant &>(*result_type);
            const auto & variant_types = result_variant_type.getVariants();
            if (const ColumnNullable * col_nullable = typeid_cast<const ColumnNullable *>(arguments.front().column.get()))
            {
                const auto & column = col_nullable->getNestedColumnPtr();
                const auto & null_map = col_nullable->getNullMapData();
                IColumn::Filter filter;
                filter.reserve(column->size());
                auto discriminators = ColumnVariant::ColumnDiscriminators::create();
                auto & discriminators_data = discriminators->getData();
                discriminators_data.reserve(column->size());
                size_t variant_size_hint = 0;
                for (size_t i = 0; i != column->size(); ++i)
                {
                    if (null_map[i])
                    {
                        discriminators_data.push_back(ColumnVariant::NULL_DISCRIMINATOR);
                        filter.push_back(0);
                    }
                    else
                    {
                        discriminators_data.push_back(variant_discr);
                        filter.push_back(1);
                        ++variant_size_hint;
                    }
                }

                ColumnPtr variant_column;
                /// If there were no NULLs, just use the column.
                if (variant_size_hint == column->size())
                    variant_column = column;
                /// Otherwise we should use filtered column.
                else
                    variant_column = column->filter(filter, variant_size_hint);
                return createVariantFromDescriptorsAndOneNonEmptyVariant(variant_types, std::move(discriminators), variant_column, variant_discr);
            }
            else if (isColumnLowCardinalityNullable(*arguments.front().column))
            {
                const auto & column = arguments.front().column;

                /// Variant column cannot have LowCardinality(Nullable(...)) variant, as Variant column stores NULLs itself.
                /// We should create a null-map, insert NULL_DISCRIMINATOR on NULL values and filter initial column.
                const auto & col_lc = assert_cast<const ColumnLowCardinality &>(*column);
                const auto & indexes = col_lc.getIndexes();
                auto null_index = col_lc.getDictionary().getNullValueIndex();
                IColumn::Filter filter;
                filter.reserve(col_lc.size());
                auto discriminators = ColumnVariant::ColumnDiscriminators::create();
                auto & discriminators_data = discriminators->getData();
                discriminators_data.reserve(col_lc.size());
                size_t variant_size_hint = 0;
                for (size_t i = 0; i != col_lc.size(); ++i)
                {
                    if (indexes.getUInt(i) == null_index)
                    {
                        discriminators_data.push_back(ColumnVariant::NULL_DISCRIMINATOR);
                        filter.push_back(0);
                    }
                    else
                    {
                        discriminators_data.push_back(variant_discr);
                        filter.push_back(1);
                        ++variant_size_hint;
                    }
                }

                MutableColumnPtr variant_column;
                /// If there were no NULLs, we can just clone the column.
                if (variant_size_hint == col_lc.size())
                    variant_column = IColumn::mutate(column);
                /// Otherwise we should filter column.
                else
                    variant_column = column->filter(filter, variant_size_hint)->assumeMutable();

                assert_cast<ColumnLowCardinality &>(*variant_column).nestedRemoveNullable();
                return createVariantFromDescriptorsAndOneNonEmptyVariant(variant_types, std::move(discriminators), std::move(variant_column), variant_discr);
            }
            else
            {
                const auto & column = arguments.front().column;
                auto discriminators = ColumnVariant::ColumnDiscriminators::create();
                discriminators->getData().resize_fill(column->size(), variant_discr);
                return createVariantFromDescriptorsAndOneNonEmptyVariant(variant_types, std::move(discriminators), column, variant_discr);
            }
        };
    }

    /// Wrapper for conversion to/from Variant type
    WrapperType createVariantWrapper(const DataTypePtr & from_type, const DataTypePtr & to_type) const
    {
        if (const auto * from_variant = checkAndGetDataType<DataTypeVariant>(from_type.get()))
        {
            if (const auto * to_variant = checkAndGetDataType<DataTypeVariant>(to_type.get()))
                return createVariantToVariantWrapper(*from_variant, *to_variant);

            return createVariantToColumnWrapper(*from_variant, to_type);
        }

        return createColumnToVariantWrapper(from_type, assert_cast<const DataTypeVariant &>(*to_type));
    }

    WrapperType createDynamicToColumnWrapper(const DataTypePtr &) const
    {
        return [this]
               (ColumnsWithTypeAndName & arguments, const DataTypePtr & result_type, const ColumnNullable *, size_t input_rows_count) -> ColumnPtr
        {
            /// When casting Dynamic to regular column we should cast all variants from current Dynamic column
            /// and construct the result based on discriminators.
            const auto & column_dynamic = assert_cast<const ColumnDynamic &>(*arguments.front().column.get());
            const auto & variant_column = column_dynamic.getVariantColumn();
            const auto & variant_info = column_dynamic.getVariantInfo();

            /// First, cast usual variants to result type.
            const auto & variant_types = assert_cast<const DataTypeVariant &>(*variant_info.variant_type).getVariants();
            std::vector<ColumnPtr> casted_variant_columns;
            casted_variant_columns.reserve(variant_types.size());
            for (size_t i = 0; i != variant_types.size(); ++i)
            {
                /// Skip shared variant, it will be processed later.
                if (i == column_dynamic.getSharedVariantDiscriminator())
                {
                    casted_variant_columns.push_back(nullptr);
                    continue;
                }

                const auto & variant_col = variant_column.getVariantPtrByGlobalDiscriminator(i);
                ColumnsWithTypeAndName variant = {{variant_col, variant_types[i], ""}};
                WrapperType variant_wrapper;
                if (cast_type == CastType::accurateOrNull)
                    /// Create wrapper only if we support conversion from variant to the resulting type.
                    variant_wrapper = createWrapperIfCanConvert(variant_types[i], result_type);
                else
                    variant_wrapper = prepareUnpackDictionaries(variant_types[i], result_type);

                ColumnPtr casted_variant;
                /// Check if we have wrapper for this variant.
                if (variant_wrapper)
                    casted_variant = variant_wrapper(variant, result_type, nullptr, variant_col->size());
                casted_variant_columns.push_back(casted_variant);
            }

            /// Second, collect all variants stored in shared variant and cast them to result type.
            std::vector<MutableColumnPtr> variant_columns_from_shared_variant;
            DataTypes variant_types_from_shared_variant;
            /// We will need to know what variant to use when we see discriminator of a shared variant.
            /// To do it, we remember what variant was extracted from each row and what was it's offset.
            PaddedPODArray<UInt64> shared_variant_indexes;
            PaddedPODArray<UInt64> shared_variant_offsets;
            std::unordered_map<String, UInt64> shared_variant_to_index;
            const auto & shared_variant = column_dynamic.getSharedVariant();
            const auto shared_variant_discr = column_dynamic.getSharedVariantDiscriminator();
            const auto & local_discriminators = variant_column.getLocalDiscriminators();
            const auto & offsets = variant_column.getOffsets();
            if (!shared_variant.empty())
            {
                shared_variant_indexes.reserve(input_rows_count);
                shared_variant_offsets.reserve(input_rows_count);
                FormatSettings format_settings;
                const auto shared_variant_local_discr = variant_column.localDiscriminatorByGlobal(shared_variant_discr);
                for (size_t i = 0; i != input_rows_count; ++i)
                {
                    if (local_discriminators[i] == shared_variant_local_discr)
                    {
                        auto value = shared_variant.getDataAt(offsets[i]);
                        ReadBufferFromMemory buf(value.data, value.size);
                        auto type = decodeDataType(buf);
                        auto type_name = type->getName();
                        auto it = shared_variant_to_index.find(type_name);
                        /// Check if we didn't create column for this variant yet.
                        if (it == shared_variant_to_index.end())
                        {
                            it = shared_variant_to_index.emplace(type_name, variant_columns_from_shared_variant.size()).first;
                            variant_columns_from_shared_variant.push_back(type->createColumn());
                            variant_types_from_shared_variant.push_back(type);
                        }

                        shared_variant_indexes.push_back(it->second);
                        shared_variant_offsets.push_back(variant_columns_from_shared_variant[it->second]->size());
                        type->getDefaultSerialization()->deserializeBinary(*variant_columns_from_shared_variant[it->second], buf, format_settings);
                    }
                    else
                    {
                        shared_variant_indexes.emplace_back();
                        shared_variant_offsets.emplace_back();
                    }
                }
            }

            /// Cast all extracted variants into result type.
            std::vector<ColumnPtr> casted_shared_variant_columns;
            casted_shared_variant_columns.reserve(variant_types_from_shared_variant.size());
            for (size_t i = 0; i != variant_types_from_shared_variant.size(); ++i)
            {
                ColumnsWithTypeAndName variant = {{variant_columns_from_shared_variant[i]->getPtr(), variant_types_from_shared_variant[i], ""}};
                WrapperType variant_wrapper;
                if (cast_type == CastType::accurateOrNull)
                    /// Create wrapper only if we support conversion from variant to the resulting type.
                    variant_wrapper = createWrapperIfCanConvert(variant_types_from_shared_variant[i], result_type);
                else
                    variant_wrapper = prepareUnpackDictionaries(variant_types_from_shared_variant[i], result_type);

                ColumnPtr casted_variant;
                /// Check if we have wrapper for this variant.
                if (variant_wrapper)
                    casted_variant = variant_wrapper(variant, result_type, nullptr, variant_columns_from_shared_variant[i]->size());
                casted_shared_variant_columns.push_back(casted_variant);
            }

            /// Construct result column from all casted variants.
            auto res = result_type->createColumn();
            res->reserve(input_rows_count);
            for (size_t i = 0; i != input_rows_count; ++i)
            {
                auto global_discr = variant_column.globalDiscriminatorByLocal(local_discriminators[i]);
                if (global_discr == ColumnVariant::NULL_DISCRIMINATOR)
                {
                    res->insertDefault();
                }
                else if (global_discr == shared_variant_discr)
                {
                    if (casted_shared_variant_columns[shared_variant_indexes[i]])
                        res->insertFrom(*casted_shared_variant_columns[shared_variant_indexes[i]], shared_variant_offsets[i]);
                    else
                        res->insertDefault();
                }
                else
                {
                    if (casted_variant_columns[global_discr])
                        res->insertFrom(*casted_variant_columns[global_discr], offsets[i]);
                    else
                        res->insertDefault();
                }
            }

            return res;
        };
    }

    WrapperType createStringToDynamicThroughParsingWrapper() const
    {
        return [&](ColumnsWithTypeAndName & arguments, const DataTypePtr & result_type, const ColumnNullable *, size_t input_rows_count) -> ColumnPtr
        {
            auto column = arguments[0].column->convertToFullColumnIfLowCardinality();
            auto args = arguments;
            args[0].column = column;

            const ColumnNullable * column_nullable = nullptr;
            if (isColumnNullable(*args[0].column))
            {
                column_nullable = assert_cast<const ColumnNullable *>(args[0].column.get());
                args[0].column = column_nullable->getNestedColumnPtr();
            }

            args[0].type = removeNullable(removeLowCardinality(args[0].type));

            if (cast_type == CastType::accurateOrNull)
                return ConvertImplGenericFromString<false>::execute(args, result_type, column_nullable, input_rows_count, context);
            return ConvertImplGenericFromString<true>::execute(args, result_type, column_nullable, input_rows_count, context);
        };
    }

    WrapperType createVariantToDynamicWrapper(const DataTypeVariant & from_variant_type, const DataTypeDynamic & dynamic_type) const
    {
        /// First create extended Variant with shared variant type and cast this Variant to it.
        auto variants_for_dynamic = from_variant_type.getVariants();
        size_t number_of_variants = variants_for_dynamic.size();
        variants_for_dynamic.push_back(ColumnDynamic::getSharedVariantDataType());
        const auto & variant_type_for_dynamic = std::make_shared<DataTypeVariant>(variants_for_dynamic);
        auto old_to_new_variant_wrapper = createVariantToVariantWrapper(from_variant_type, *variant_type_for_dynamic);
        auto max_dynamic_types = dynamic_type.getMaxDynamicTypes();
        return [old_to_new_variant_wrapper, variant_type_for_dynamic, number_of_variants, max_dynamic_types]
               (ColumnsWithTypeAndName & arguments, const DataTypePtr & result_type, const ColumnNullable * col_nullable, size_t input_rows_count) -> ColumnPtr
        {
            auto variant_column_for_dynamic = old_to_new_variant_wrapper(arguments, result_type, col_nullable, input_rows_count);
            /// If resulting Dynamic column can contain all variants from this Variant column, just create Dynamic column from it.
            if (max_dynamic_types >= number_of_variants)
                return ColumnDynamic::create(variant_column_for_dynamic, variant_type_for_dynamic, max_dynamic_types, max_dynamic_types);

            /// Otherwise some variants should go to the shared variant. Create temporary Dynamic column from this Variant and insert
            /// all data to the resulting Dynamic column, this insertion will do all the logic with shared variant.
            auto tmp_dynamic_column = ColumnDynamic::create(variant_column_for_dynamic, variant_type_for_dynamic, number_of_variants, number_of_variants);
            auto result_dynamic_column = ColumnDynamic::create(max_dynamic_types);
            result_dynamic_column->insertRangeFrom(*tmp_dynamic_column, 0, tmp_dynamic_column->size());
            return result_dynamic_column;
        };
    }

    WrapperType createColumnToDynamicWrapper(const DataTypePtr & from_type, const DataTypeDynamic & dynamic_type) const
    {
        if (const auto * variant_type = typeid_cast<const DataTypeVariant *>(from_type.get()))
            return createVariantToDynamicWrapper(*variant_type, dynamic_type);

        if (context && context->getSettingsRef()[Setting::cast_string_to_dynamic_use_inference] && isStringOrFixedString(removeNullable(removeLowCardinality(from_type))))
            return createStringToDynamicThroughParsingWrapper();

        /// First, cast column to Variant with 2 variants - the type of the column we cast and shared variant type.
        auto variant_type = std::make_shared<DataTypeVariant>(DataTypes{removeNullableOrLowCardinalityNullable(from_type)});
        auto column_to_variant_wrapper = createColumnToVariantWrapper(from_type, *variant_type);
        /// Second, cast this Variant to Dynamic.
        auto variant_to_dynamic_wrapper = createVariantToDynamicWrapper(*variant_type, dynamic_type);
        return [column_to_variant_wrapper, variant_to_dynamic_wrapper, variant_type]
               (ColumnsWithTypeAndName & arguments, const DataTypePtr & result_type, const ColumnNullable * col_nullable, size_t input_rows_count) -> ColumnPtr
        {
            auto variant_res = column_to_variant_wrapper(arguments, variant_type, col_nullable, input_rows_count);
            ColumnsWithTypeAndName args = {{variant_res, variant_type, ""}};
            return variant_to_dynamic_wrapper(args, result_type, nullptr, input_rows_count);
        };
    }

    WrapperType createDynamicToDynamicWrapper(const DataTypeDynamic & from_dynamic, const DataTypeDynamic & to_dynamic) const
    {
        size_t from_max_types = from_dynamic.getMaxDynamicTypes();
        size_t to_max_types = to_dynamic.getMaxDynamicTypes();
        if (from_max_types == to_max_types)
            return createIdentityWrapper(from_dynamic.getPtr());

        if (to_max_types > from_max_types)
        {
            return [to_max_types]
                   (ColumnsWithTypeAndName & arguments, const DataTypePtr &, const ColumnNullable *, size_t) -> ColumnPtr
            {
                const auto & dynamic_column = assert_cast<const ColumnDynamic &>(*arguments[0].column);
                /// We should use the same limit as already used in column and change only global limit.
                /// It's needed because shared variant should contain values only when limit is exceeded,
                /// so if there are already some data, we cannot increase the limit.
                return ColumnDynamic::create(dynamic_column.getVariantColumnPtr(), dynamic_column.getVariantInfo(), dynamic_column.getMaxDynamicTypes(), to_max_types);
            };
        }

        return [to_max_types]
               (ColumnsWithTypeAndName & arguments, const DataTypePtr &, const ColumnNullable *, size_t) -> ColumnPtr
        {
            const auto & dynamic_column = assert_cast<const ColumnDynamic &>(*arguments[0].column);
            /// If real limit in the column is not greater than desired, just use the same variant column.
            if (dynamic_column.getMaxDynamicTypes() <= to_max_types)
                return ColumnDynamic::create(dynamic_column.getVariantColumnPtr(), dynamic_column.getVariantInfo(), dynamic_column.getMaxDynamicTypes(), to_max_types);

            /// Otherwise some variants should go to the shared variant. We try to keep the most frequent variants.
            const auto & variant_info = dynamic_column.getVariantInfo();
            const auto & variants = assert_cast<const DataTypeVariant &>(*variant_info.variant_type).getVariants();
            const auto & statistics = dynamic_column.getStatistics();
            const auto & variant_column = dynamic_column.getVariantColumn();
            auto shared_variant_discr = dynamic_column.getSharedVariantDiscriminator();
            std::vector<std::tuple<size_t, String, DataTypePtr>> variants_with_sizes;
            variants_with_sizes.reserve(variant_info.variant_names.size());
            for (const auto & [name, discr] : variant_info.variant_name_to_discriminator)
            {
                /// Don't include shared variant.
                if (discr == shared_variant_discr)
                    continue;

                size_t size = variant_column.getVariantByGlobalDiscriminator(discr).size();
                /// If column has statistics from the data part, use size from it for consistency.
                /// It's important to keep the same dynamic structure of the result column during ALTER.
                if (statistics)
                {
                    auto statistics_it = statistics->variants_statistics.find(name);
                    if (statistics_it != statistics->variants_statistics.end())
                        size = statistics_it->second;
                }
                variants_with_sizes.emplace_back(size, name, variants[discr]);
            }

            std::sort(variants_with_sizes.begin(), variants_with_sizes.end(), std::greater());
            DataTypes result_variants;
            result_variants.reserve(to_max_types + 1); /// +1 for shared variant.
            /// Add new variants from sorted list until we reach to_max_types.
            for (const auto & [size, name, type] : variants_with_sizes)
            {
                if (result_variants.size() < to_max_types)
                    result_variants.push_back(type);
                else
                    break;
            }

            /// Add shared variant.
            result_variants.push_back(ColumnDynamic::getSharedVariantDataType());
            /// Create resulting Variant type and Dynamic column.
            auto result_variant_type = std::make_shared<DataTypeVariant>(result_variants);
            auto result_dynamic_column = ColumnDynamic::create(result_variant_type->createColumn(), result_variant_type, to_max_types, to_max_types);
            const auto & result_variant_info = result_dynamic_column->getVariantInfo();
            auto & result_variant_column = result_dynamic_column->getVariantColumn();
            auto result_shared_variant_discr = result_dynamic_column->getSharedVariantDiscriminator();
            /// Create mapping from old discriminators to the new ones.
            std::vector<ColumnVariant::Discriminator> old_to_new_discriminators;
            old_to_new_discriminators.resize(variant_info.variant_name_to_discriminator.size(), result_shared_variant_discr);
            for (const auto & [name, discr] : result_variant_info.variant_name_to_discriminator)
            {
                auto old_discr = variant_info.variant_name_to_discriminator.at(name);
                old_to_new_discriminators[old_discr] = discr;
                /// Reuse old variant column if it's not shared variant.
                if (discr != result_shared_variant_discr)
                    result_variant_column.getVariantPtrByGlobalDiscriminator(discr) = variant_column.getVariantPtrByGlobalDiscriminator(old_discr);
            }

            const auto & local_discriminators = variant_column.getLocalDiscriminators();
            const auto & offsets = variant_column.getOffsets();
            const auto & shared_variant = dynamic_column.getSharedVariant();
            auto & result_local_discriminators = result_variant_column.getLocalDiscriminators();
            result_local_discriminators.reserve(local_discriminators.size());
            auto & result_offsets = result_variant_column.getOffsets();
            result_offsets.reserve(offsets.size());
            auto & result_shared_variant = result_dynamic_column->getSharedVariant();
            for (size_t i = 0; i != local_discriminators.size(); ++i)
            {
                auto global_discr = variant_column.globalDiscriminatorByLocal(local_discriminators[i]);
                if (global_discr == ColumnVariant::NULL_DISCRIMINATOR)
                {
                    result_local_discriminators.push_back(ColumnVariant::NULL_DISCRIMINATOR);
                    result_offsets.emplace_back();
                }
                else if (global_discr == shared_variant_discr)
                {
                    result_local_discriminators.push_back(result_variant_column.localDiscriminatorByGlobal(result_shared_variant_discr));
                    result_offsets.push_back(result_shared_variant.size());
                    result_shared_variant.insertFrom(shared_variant, offsets[i]);
                }
                else
                {
                    auto result_global_discr = old_to_new_discriminators[global_discr];
                    if (result_global_discr == result_shared_variant_discr)
                    {
                        result_local_discriminators.push_back(result_variant_column.localDiscriminatorByGlobal(result_shared_variant_discr));
                        result_offsets.push_back(result_shared_variant.size());
                        ColumnDynamic::serializeValueIntoSharedVariant(
                            result_shared_variant,
                            variant_column.getVariantByGlobalDiscriminator(global_discr),
                            variants[global_discr],
                            variants[global_discr]->getDefaultSerialization(),
                            offsets[i]);
                    }
                    else
                    {
                        result_local_discriminators.push_back(result_variant_column.localDiscriminatorByGlobal(result_global_discr));
                        result_offsets.push_back(offsets[i]);
                    }
                }
            }

            return result_dynamic_column;
        };
    }

    /// Wrapper for conversion to/from Dynamic type
    WrapperType createDynamicWrapper(const DataTypePtr & from_type, const DataTypePtr & to_type) const
    {
        if (const auto * from_dynamic = checkAndGetDataType<DataTypeDynamic>(from_type.get()))
        {
            if (const auto * to_dynamic = checkAndGetDataType<DataTypeDynamic>(to_type.get()))
                return createDynamicToDynamicWrapper(*from_dynamic, *to_dynamic);

            return createDynamicToColumnWrapper(to_type);
        }

        return createColumnToDynamicWrapper(from_type, *checkAndGetDataType<DataTypeDynamic>(to_type.get()));
    }

    template <typename FieldType>
    WrapperType createEnumWrapper(const DataTypePtr & from_type, const DataTypeEnum<FieldType> * to_type) const
    {
        using EnumType = DataTypeEnum<FieldType>;
        using Function = typename FunctionTo<EnumType>::Type;

        if (const auto * from_enum8 = checkAndGetDataType<DataTypeEnum8>(from_type.get()))
            checkEnumToEnumConversion(from_enum8, to_type);
        else if (const auto * from_enum16 = checkAndGetDataType<DataTypeEnum16>(from_type.get()))
            checkEnumToEnumConversion(from_enum16, to_type);

        if (checkAndGetDataType<DataTypeString>(from_type.get()))
            return createStringToEnumWrapper<ColumnString, EnumType>();
        else if (checkAndGetDataType<DataTypeFixedString>(from_type.get()))
            return createStringToEnumWrapper<ColumnFixedString, EnumType>();
        else if (isNativeNumber(from_type) || isEnum(from_type))
        {
            auto function = Function::create(context);
            return createFunctionAdaptor(function, from_type);
        }
        else
        {
            if (cast_type == CastType::accurateOrNull)
                return createToNullableColumnWrapper();
            else
                throw Exception(ErrorCodes::CANNOT_CONVERT_TYPE, "Conversion from {} to {} is not supported",
                    from_type->getName(), to_type->getName());
        }
    }

    template <typename EnumTypeFrom, typename EnumTypeTo>
    void checkEnumToEnumConversion(const EnumTypeFrom * from_type, const EnumTypeTo * to_type) const
    {
        const auto & from_values = from_type->getValues();
        const auto & to_values = to_type->getValues();

        using ValueType = std::common_type_t<typename EnumTypeFrom::FieldType, typename EnumTypeTo::FieldType>;
        using NameValuePair = std::pair<std::string, ValueType>;
        using EnumValues = std::vector<NameValuePair>;

        EnumValues name_intersection;
        std::set_intersection(std::begin(from_values), std::end(from_values),
            std::begin(to_values), std::end(to_values), std::back_inserter(name_intersection),
            [] (auto && from, auto && to) { return from.first < to.first; });

        for (const auto & name_value : name_intersection)
        {
            const auto & old_value = name_value.second;
            const auto & new_value = to_type->getValue(name_value.first);
            if (old_value != new_value)
                throw Exception(ErrorCodes::CANNOT_CONVERT_TYPE, "Enum conversion changes value for element '{}' from {} to {}",
                    name_value.first, toString(old_value), toString(new_value));
        }
    }

    template <typename ColumnStringType, typename EnumType>
    WrapperType createStringToEnumWrapper() const
    {
        const char * function_name = cast_name;
        return [function_name] (
            ColumnsWithTypeAndName & arguments, const DataTypePtr & res_type, const ColumnNullable * nullable_col, size_t /*input_rows_count*/)
        {
            const auto & first_col = arguments.front().column.get();
            const auto & result_type = typeid_cast<const EnumType &>(*res_type);

            const ColumnStringType * col = typeid_cast<const ColumnStringType *>(first_col);

            if (col && nullable_col && nullable_col->size() != col->size())
                throw Exception(ErrorCodes::LOGICAL_ERROR, "ColumnNullable is not compatible with original");

            if (col)
            {
                const auto size = col->size();

                auto res = result_type.createColumn();
                auto & out_data = static_cast<typename EnumType::ColumnType &>(*res).getData();
                out_data.resize(size);

                auto default_enum_value = result_type.getValues().front().second;

                if (nullable_col)
                {
                    for (size_t i = 0; i < size; ++i)
                    {
                        if (!nullable_col->isNullAt(i))
                            out_data[i] = result_type.getValue(col->getDataAt(i));
                        else
                            out_data[i] = default_enum_value;
                    }
                }
                else
                {
                    for (size_t i = 0; i < size; ++i)
                        out_data[i] = result_type.getValue(col->getDataAt(i));
                }

                return res;
            }
            else
                throw Exception(ErrorCodes::LOGICAL_ERROR, "Unexpected column {} as first argument of function {}",
                    first_col->getName(), function_name);
        };
    }

    template <typename EnumType>
    WrapperType createEnumToStringWrapper() const
    {
        const char * function_name = cast_name;
        return [function_name] (
            ColumnsWithTypeAndName & arguments, const DataTypePtr & res_type, const ColumnNullable * nullable_col, size_t /*input_rows_count*/)
        {
            using ColumnEnumType = typename EnumType::ColumnType;

            const auto & first_col = arguments.front().column.get();
            const auto & first_type = arguments.front().type.get();

            const ColumnEnumType * enum_col = typeid_cast<const ColumnEnumType *>(first_col);
            const EnumType * enum_type = typeid_cast<const EnumType *>(first_type);

            if (enum_col && nullable_col && nullable_col->size() != enum_col->size())
                throw Exception(ErrorCodes::LOGICAL_ERROR, "ColumnNullable is not compatible with original");

            if (enum_col && enum_type)
            {
                const auto size = enum_col->size();
                const auto & enum_data = enum_col->getData();

                auto res = res_type->createColumn();

                if (nullable_col)
                {
                    for (size_t i = 0; i < size; ++i)
                    {
                        if (!nullable_col->isNullAt(i))
                        {
                            const auto & value = enum_type->getNameForValue(enum_data[i]);
                            res->insertData(value.data, value.size);
                        }
                        else
                            res->insertDefault();
                    }
                }
                else
                {
                    for (size_t i = 0; i < size; ++i)
                    {
                        const auto & value = enum_type->getNameForValue(enum_data[i]);
                        res->insertData(value.data, value.size);
                    }
                }

                return res;
            }
            else
                throw Exception(ErrorCodes::LOGICAL_ERROR, "Unexpected column {} as first argument of function {}",
                    first_col->getName(), function_name);
        };
    }

    static WrapperType createIdentityWrapper(const DataTypePtr &)
    {
        return [] (ColumnsWithTypeAndName & arguments, const DataTypePtr &, const ColumnNullable *, size_t /*input_rows_count*/)
        {
            return arguments.front().column;
        };
    }

    static WrapperType createNothingWrapper(const IDataType * to_type)
    {
        ColumnPtr res = to_type->createColumnConstWithDefaultValue(1);
        return [res] (ColumnsWithTypeAndName &, const DataTypePtr &, const ColumnNullable *, size_t input_rows_count)
        {
            /// Column of Nothing type is trivially convertible to any other column
            return res->cloneResized(input_rows_count)->convertToFullColumnIfConst();
        };
    }

    WrapperType prepareUnpackDictionaries(const DataTypePtr & from_type, const DataTypePtr & to_type) const
    {
        /// Conversion from/to Variant/Dynamic data type is processed in a special way.
        /// We don't need to remove LowCardinality/Nullable.
        if (isDynamic(to_type) || isDynamic(from_type))
            return createDynamicWrapper(from_type, to_type);

        if (isVariant(to_type) || isVariant(from_type))
            return createVariantWrapper(from_type, to_type);

        const auto * from_low_cardinality = typeid_cast<const DataTypeLowCardinality *>(from_type.get());
        const auto * to_low_cardinality = typeid_cast<const DataTypeLowCardinality *>(to_type.get());
        const auto & from_nested = from_low_cardinality ? from_low_cardinality->getDictionaryType() : from_type;
        const auto & to_nested = to_low_cardinality ? to_low_cardinality->getDictionaryType() : to_type;

        if (from_type->onlyNull())
        {
            if (!to_nested->isNullable() && !isVariant(to_type))
            {
                if (cast_type == CastType::accurateOrNull)
                {
                    return createToNullableColumnWrapper();
                }
                else
                {
                    throw Exception(ErrorCodes::CANNOT_CONVERT_TYPE, "Cannot convert NULL to a non-nullable type");
                }
            }

            return [](ColumnsWithTypeAndName &, const DataTypePtr & result_type, const ColumnNullable *, size_t input_rows_count)
            {
                return result_type->createColumnConstWithDefaultValue(input_rows_count)->convertToFullColumnIfConst();
            };
        }

        bool skip_not_null_check = false;

        if (from_low_cardinality && from_nested->isNullable() && !to_nested->isNullable())
            /// Disable check for dictionary. Will check that column doesn't contain NULL in wrapper below.
            skip_not_null_check = true;

        auto wrapper = prepareRemoveNullable(from_nested, to_nested, skip_not_null_check);
        if (!from_low_cardinality && !to_low_cardinality)
            return wrapper;

        return [wrapper, from_low_cardinality, to_low_cardinality, skip_not_null_check]
                (ColumnsWithTypeAndName & arguments, const DataTypePtr & result_type, const ColumnNullable * nullable_source, size_t input_rows_count) -> ColumnPtr
        {
            ColumnsWithTypeAndName args = {arguments[0]};
            auto & arg = args.front();
            auto res_type = result_type;

            ColumnPtr converted_column;

            ColumnPtr res_indexes;
            /// For some types default can't be casted (for example, String to Int). In that case convert column to full.
            bool src_converted_to_full_column = false;

            {
                auto tmp_rows_count = input_rows_count;

                if (to_low_cardinality)
                    res_type = to_low_cardinality->getDictionaryType();

                if (from_low_cardinality)
                {
                    const auto & col_low_cardinality = typeid_cast<const ColumnLowCardinality &>(*arguments[0].column);

                    if (skip_not_null_check && col_low_cardinality.containsNull())
                        throw Exception(ErrorCodes::CANNOT_INSERT_NULL_IN_ORDINARY_COLUMN, "Cannot convert NULL value to non-Nullable type");

                    arg.column = col_low_cardinality.getDictionary().getNestedColumn();
                    arg.type = from_low_cardinality->getDictionaryType();

                    /// TODO: Make map with defaults conversion.
                    src_converted_to_full_column = !removeNullable(arg.type)->equals(*removeNullable(res_type));
                    if (src_converted_to_full_column)
                        arg.column = arg.column->index(col_low_cardinality.getIndexes(), 0);
                    else
                        res_indexes = col_low_cardinality.getIndexesPtr();

                    tmp_rows_count = arg.column->size();
                }

                /// Perform the requested conversion.
                converted_column = wrapper(args, res_type, nullable_source, tmp_rows_count);
            }

            if (to_low_cardinality)
            {
                auto res_column = to_low_cardinality->createColumn();
                auto & col_low_cardinality = typeid_cast<ColumnLowCardinality &>(*res_column);

                if (from_low_cardinality && !src_converted_to_full_column)
                    col_low_cardinality.insertRangeFromDictionaryEncodedColumn(*converted_column, *res_indexes);
                else
                    col_low_cardinality.insertRangeFromFullColumn(*converted_column, 0, converted_column->size());

                return res_column;
            }
            else if (!src_converted_to_full_column)
                return converted_column->index(*res_indexes, 0);
            else
                return converted_column;
        };
    }

    WrapperType prepareRemoveNullable(const DataTypePtr & from_type, const DataTypePtr & to_type, bool skip_not_null_check) const
    {
        /// Determine whether pre-processing and/or post-processing must take place during conversion.

        bool source_is_nullable = from_type->isNullable();
        bool result_is_nullable = to_type->isNullable();

        auto wrapper = prepareImpl(removeNullable(from_type), removeNullable(to_type), result_is_nullable);

        if (result_is_nullable)
        {
            return [wrapper, source_is_nullable]
                (ColumnsWithTypeAndName & arguments, const DataTypePtr & result_type, const ColumnNullable *, size_t input_rows_count) -> ColumnPtr
            {
                /// Create a temporary columns on which to perform the operation.
                const auto & nullable_type = static_cast<const DataTypeNullable &>(*result_type);
                const auto & nested_type = nullable_type.getNestedType();

                ColumnsWithTypeAndName tmp_args;
                if (source_is_nullable)
                    tmp_args = createBlockWithNestedColumns(arguments);
                else
                    tmp_args = arguments;

                const ColumnNullable * nullable_source = nullptr;

                /// Add original ColumnNullable for createStringToEnumWrapper()
                if (source_is_nullable)
                {
                    if (arguments.size() != 1)
                        throw Exception(ErrorCodes::LOGICAL_ERROR, "Invalid number of arguments");
                    nullable_source = typeid_cast<const ColumnNullable *>(arguments.front().column.get());
                }

                /// Perform the requested conversion.
                auto tmp_res = wrapper(tmp_args, nested_type, nullable_source, input_rows_count);

                /// May happen in fuzzy tests. For debug purpose.
                if (!tmp_res)
                    throw Exception(ErrorCodes::LOGICAL_ERROR, "Couldn't convert {} to {} in prepareRemoveNullable wrapper.",
                                    arguments[0].type->getName(), nested_type->getName());

                return wrapInNullable(tmp_res, arguments, nested_type, input_rows_count);
            };
        }
        else if (source_is_nullable)
        {
            /// Conversion from Nullable to non-Nullable.

            return [wrapper, skip_not_null_check]
                (ColumnsWithTypeAndName & arguments, const DataTypePtr & result_type, const ColumnNullable *, size_t input_rows_count) -> ColumnPtr
            {
                auto tmp_args = createBlockWithNestedColumns(arguments);
                auto nested_type = removeNullable(result_type);

                /// Check that all values are not-NULL.
                /// Check can be skipped in case if LowCardinality dictionary is transformed.
                /// In that case, correctness will be checked beforehand.
                if (!skip_not_null_check)
                {
                    const auto & col = arguments[0].column;
                    const auto & nullable_col = assert_cast<const ColumnNullable &>(*col);
                    const auto & null_map = nullable_col.getNullMapData();

                    if (!memoryIsZero(null_map.data(), 0, null_map.size()))
                        throw Exception(ErrorCodes::CANNOT_INSERT_NULL_IN_ORDINARY_COLUMN, "Cannot convert NULL value to non-Nullable type");
                }
                const ColumnNullable * nullable_source = typeid_cast<const ColumnNullable *>(arguments.front().column.get());
                return wrapper(tmp_args, nested_type, nullable_source, input_rows_count);
            };
        }
        else
            return wrapper;
    }

    /// 'from_type' and 'to_type' are nested types in case of Nullable.
    /// 'requested_result_is_nullable' is true if CAST to Nullable type is requested.
    WrapperType prepareImpl(const DataTypePtr & from_type, const DataTypePtr & to_type, bool requested_result_is_nullable) const
    {
        if (isUInt8(from_type) && isBool(to_type))
            return createUInt8ToBoolWrapper(from_type, to_type);

        /// We can cast IPv6 into IPv6, IPv4 into IPv4, but we should not allow to cast FixedString(16) into IPv6 as part of identity cast
        bool safe_convert_custom_types = true;

        if (const auto * to_type_custom_name = to_type->getCustomName())
            safe_convert_custom_types = from_type->getCustomName() && from_type->getCustomName()->getName() == to_type_custom_name->getName();
        else if (const auto * from_type_custom_name = from_type->getCustomName())
            safe_convert_custom_types = to_type->getCustomName() && from_type_custom_name->getName() == to_type->getCustomName()->getName();

        if (from_type->equals(*to_type) && safe_convert_custom_types)
        {
            /// We can only use identity conversion for DataTypeAggregateFunction when they are strictly equivalent.
            if (typeid_cast<const DataTypeAggregateFunction *>(from_type.get()))
            {
                if (DataTypeAggregateFunction::strictEquals(from_type, to_type))
                    return createIdentityWrapper(from_type);
            }
            else
                return createIdentityWrapper(from_type);
        }
        else if (WhichDataType(from_type).isNothing())
            return createNothingWrapper(to_type.get());

        WrapperType ret;

        auto make_default_wrapper = [&](const auto & types) -> bool
        {
            using Types = std::decay_t<decltype(types)>;
            using ToDataType = typename Types::LeftType;

            if constexpr (is_any_of<ToDataType,
                DataTypeUInt16, DataTypeUInt32, DataTypeUInt64, DataTypeUInt128, DataTypeUInt256,
                DataTypeInt8, DataTypeInt16, DataTypeInt32, DataTypeInt64, DataTypeInt128, DataTypeInt256,
                DataTypeFloat32, DataTypeFloat64,
                DataTypeDate, DataTypeDate32, DataTypeDateTime,
                DataTypeUUID, DataTypeIPv4, DataTypeIPv6>)
            {
                ret = createWrapper(from_type, checkAndGetDataType<ToDataType>(to_type.get()), requested_result_is_nullable);
                return true;
            }
            if constexpr (std::is_same_v<ToDataType, DataTypeUInt8>)
            {
                if (isBool(to_type))
                    ret = createBoolWrapper<ToDataType>(from_type, checkAndGetDataType<ToDataType>(to_type.get()), requested_result_is_nullable);
                else
                    ret = createWrapper(from_type, checkAndGetDataType<ToDataType>(to_type.get()), requested_result_is_nullable);
                return true;
            }
            if constexpr (
                std::is_same_v<ToDataType, DataTypeEnum8> ||
                std::is_same_v<ToDataType, DataTypeEnum16>)
            {
                ret = createEnumWrapper(from_type, checkAndGetDataType<ToDataType>(to_type.get()));
                return true;
            }
            if constexpr (is_any_of<ToDataType,
                DataTypeDecimal<Decimal32>, DataTypeDecimal<Decimal64>,
                DataTypeDecimal<Decimal128>, DataTypeDecimal<Decimal256>,
                DataTypeDateTime64>)
            {
                ret = createDecimalWrapper(from_type, checkAndGetDataType<ToDataType>(to_type.get()), requested_result_is_nullable);
                return true;
            }

            return false;
        };

        bool cast_ipv4_ipv6_default_on_conversion_error_value = context && context->getSettingsRef()[Setting::cast_ipv4_ipv6_default_on_conversion_error];
        bool input_format_ipv4_default_on_conversion_error_value = context && context->getSettingsRef()[Setting::input_format_ipv4_default_on_conversion_error];
        bool input_format_ipv6_default_on_conversion_error_value = context && context->getSettingsRef()[Setting::input_format_ipv6_default_on_conversion_error];

        auto make_custom_serialization_wrapper = [&, cast_ipv4_ipv6_default_on_conversion_error_value, input_format_ipv4_default_on_conversion_error_value, input_format_ipv6_default_on_conversion_error_value](const auto & types) -> bool
        {
            using Types = std::decay_t<decltype(types)>;
            using ToDataType = typename Types::RightType;
            using FromDataType = typename Types::LeftType;

            if constexpr (WhichDataType(FromDataType::type_id).isStringOrFixedString())
            {
                if constexpr (std::is_same_v<ToDataType, DataTypeIPv4>)
                {
                    ret = [cast_ipv4_ipv6_default_on_conversion_error_value,
                           input_format_ipv4_default_on_conversion_error_value,
                           requested_result_is_nullable](
                              ColumnsWithTypeAndName & arguments,
                              const DataTypePtr & result_type,
                              const ColumnNullable * column_nullable,
                              size_t) -> ColumnPtr
                    {
                        if (!WhichDataType(result_type).isIPv4())
                            throw Exception(ErrorCodes::TYPE_MISMATCH, "Wrong result type {}. Expected IPv4", result_type->getName());

                        const auto * null_map = column_nullable ? &column_nullable->getNullMapData() : nullptr;
                        if (requested_result_is_nullable)
                            return convertToIPv4<IPStringToNumExceptionMode::Null>(arguments[0].column, null_map);
                        else if (cast_ipv4_ipv6_default_on_conversion_error_value || input_format_ipv4_default_on_conversion_error_value)
                            return convertToIPv4<IPStringToNumExceptionMode::Default>(arguments[0].column, null_map);
                        else
                            return convertToIPv4<IPStringToNumExceptionMode::Throw>(arguments[0].column, null_map);
                    };

                    return true;
                }

                if constexpr (std::is_same_v<ToDataType, DataTypeIPv6>)
                {
                    ret = [cast_ipv4_ipv6_default_on_conversion_error_value,
                           input_format_ipv6_default_on_conversion_error_value,
                           requested_result_is_nullable](
                              ColumnsWithTypeAndName & arguments,
                              const DataTypePtr & result_type,
                              const ColumnNullable * column_nullable,
                              size_t) -> ColumnPtr
                    {
                        if (!WhichDataType(result_type).isIPv6())
                            throw Exception(
                                ErrorCodes::TYPE_MISMATCH, "Wrong result type {}. Expected IPv6", result_type->getName());

                        const auto * null_map = column_nullable ? &column_nullable->getNullMapData() : nullptr;
                        if (requested_result_is_nullable)
                            return convertToIPv6<IPStringToNumExceptionMode::Null>(arguments[0].column, null_map);
                        else if (cast_ipv4_ipv6_default_on_conversion_error_value || input_format_ipv6_default_on_conversion_error_value)
                            return convertToIPv6<IPStringToNumExceptionMode::Default>(arguments[0].column, null_map);
                        else
                            return convertToIPv6<IPStringToNumExceptionMode::Throw>(arguments[0].column, null_map);
                    };

                    return true;
                }

                if (to_type->getCustomSerialization() && to_type->getCustomName())
                {
                    ret = [requested_result_is_nullable, this](
                              ColumnsWithTypeAndName & arguments,
                              const DataTypePtr & result_type,
                              const ColumnNullable * column_nullable,
                              size_t input_rows_count) -> ColumnPtr
                    {
                        auto wrapped_result_type = result_type;
                        if (requested_result_is_nullable)
                            wrapped_result_type = makeNullable(result_type);
                        if (this->cast_type == CastType::accurateOrNull)
                            return ConvertImplGenericFromString<false>::execute(
                                arguments, wrapped_result_type, column_nullable, input_rows_count, context);
                        return ConvertImplGenericFromString<true>::execute(
                            arguments, wrapped_result_type, column_nullable, input_rows_count, context);
                    };
                    return true;
                }
            }
            else if constexpr (WhichDataType(FromDataType::type_id).isIPv6() && WhichDataType(ToDataType::type_id).isIPv4())
            {
                ret = [cast_ipv4_ipv6_default_on_conversion_error_value, requested_result_is_nullable](
                                ColumnsWithTypeAndName & arguments, const DataTypePtr & result_type, const ColumnNullable * column_nullable, size_t)
                        -> ColumnPtr
                {
                    if (!WhichDataType(result_type).isIPv4())
                        throw Exception(
                            ErrorCodes::TYPE_MISMATCH, "Wrong result type {}. Expected IPv4", result_type->getName());

                    const auto * null_map = column_nullable ? &column_nullable->getNullMapData() : nullptr;
                    if (requested_result_is_nullable)
                        return convertIPv6ToIPv4<IPStringToNumExceptionMode::Null>(arguments[0].column, null_map);
                    else if (cast_ipv4_ipv6_default_on_conversion_error_value)
                        return convertIPv6ToIPv4<IPStringToNumExceptionMode::Default>(arguments[0].column, null_map);
                    else
                        return convertIPv6ToIPv4<IPStringToNumExceptionMode::Throw>(arguments[0].column, null_map);
                };

                return true;
            }

            if constexpr (WhichDataType(ToDataType::type_id).isStringOrFixedString())
            {
                if constexpr (WhichDataType(FromDataType::type_id).isEnum())
                {
                    ret = createEnumToStringWrapper<FromDataType>();
                    return true;
                }
                else if (from_type->getCustomSerialization())
                {
                    ret = [this](ColumnsWithTypeAndName & arguments, const DataTypePtr & result_type, const ColumnNullable *, size_t input_rows_count) -> ColumnPtr
                    {
                        return ConvertImplGenericToString<typename ToDataType::ColumnType>::execute(arguments, result_type, input_rows_count, context);
                    };
                    return true;
                }
            }

            return false;
        };

        if (callOnTwoTypeIndexes(from_type->getTypeId(), to_type->getTypeId(), make_custom_serialization_wrapper))
            return ret;

        if (callOnIndexAndDataType<void>(to_type->getTypeId(), make_default_wrapper))
            return ret;

        switch (to_type->getTypeId())
        {
            case TypeIndex::String:
                return createStringWrapper(from_type);
            case TypeIndex::FixedString:
                return createFixedStringWrapper(from_type, checkAndGetDataType<DataTypeFixedString>(to_type.get())->getN());
            case TypeIndex::Array:
                return createArrayWrapper(from_type, static_cast<const DataTypeArray &>(*to_type));
            case TypeIndex::Tuple:
                return createTupleWrapper(from_type, checkAndGetDataType<DataTypeTuple>(to_type.get()));
            case TypeIndex::Map:
                return createMapWrapper(from_type, checkAndGetDataType<DataTypeMap>(to_type.get()));
            case TypeIndex::ObjectDeprecated:
                return createObjectDeprecatedWrapper(from_type, checkAndGetDataType<DataTypeObjectDeprecated>(to_type.get()));
            case TypeIndex::Object:
                return createObjectWrapper(from_type, checkAndGetDataType<DataTypeObject>(to_type.get()));
            case TypeIndex::AggregateFunction:
                return createAggregateFunctionWrapper(from_type, checkAndGetDataType<DataTypeAggregateFunction>(to_type.get()));
            case TypeIndex::Interval:
                return createIntervalWrapper(from_type, checkAndGetDataType<DataTypeInterval>(to_type.get())->getKind());
            default:
                break;
        }

        if (cast_type == CastType::accurateOrNull)
            return createToNullableColumnWrapper();
        else
            throw Exception(ErrorCodes::CANNOT_CONVERT_TYPE, "Conversion from {} to {} is not supported",
                from_type->getName(), to_type->getName());
    }
};

}


FunctionBasePtr createFunctionBaseCast(
    ContextPtr context,
    const char * name,
    const ColumnsWithTypeAndName & arguments,
    const DataTypePtr & return_type,
    std::optional<CastDiagnostic> diagnostic,
    CastType cast_type)
{
    DataTypes data_types(arguments.size());

    for (size_t i = 0; i < arguments.size(); ++i)
        data_types[i] = arguments[i].type;

    FunctionCast::MonotonicityForRange monotonicity;

    if (isEnum(arguments.front().type)
        && castTypeToEither<DataTypeEnum8, DataTypeEnum16>(return_type.get(), [&](auto & type)
        {
            monotonicity = FunctionTo<std::decay_t<decltype(type)>>::Type::Monotonic::get;
            return true;
        }))
    {
    }
    else if (castTypeToEither<
        DataTypeUInt8, DataTypeUInt16, DataTypeUInt32, DataTypeUInt64, DataTypeUInt128, DataTypeUInt256,
        DataTypeInt8, DataTypeInt16, DataTypeInt32, DataTypeInt64, DataTypeInt128, DataTypeInt256,
        DataTypeFloat32, DataTypeFloat64,
        DataTypeDate, DataTypeDate32, DataTypeDateTime, DataTypeDateTime64,
        DataTypeString>(return_type.get(), [&](auto & type)
        {
            monotonicity = FunctionTo<std::decay_t<decltype(type)>>::Type::Monotonic::get;
            return true;
        }))
    {
    }

    return std::make_unique<FunctionCast>(context, name, std::move(monotonicity), data_types, return_type, diagnostic, cast_type);
}

REGISTER_FUNCTION(Conversion)
{
    factory.registerFunction<FunctionToUInt8>();
    factory.registerFunction<FunctionToUInt16>();
    factory.registerFunction<FunctionToUInt32>();
    factory.registerFunction<FunctionToUInt64>();
    factory.registerFunction<FunctionToUInt128>();
    factory.registerFunction<FunctionToUInt256>();
    factory.registerFunction<FunctionToInt8>();
    factory.registerFunction<FunctionToInt16>();
    factory.registerFunction<FunctionToInt32>();
    factory.registerFunction<FunctionToInt64>();
    factory.registerFunction<FunctionToInt128>();
    factory.registerFunction<FunctionToInt256>();
    factory.registerFunction<FunctionToFloat32>();
    factory.registerFunction<FunctionToFloat64>();

    factory.registerFunction<FunctionToDecimal32>();
    factory.registerFunction<FunctionToDecimal64>();
    factory.registerFunction<FunctionToDecimal128>();
    factory.registerFunction<FunctionToDecimal256>();

    factory.registerFunction<FunctionToDate>();

    /// MySQL compatibility alias. Cannot be registered as alias,
    /// because we don't want it to be normalized to toDate in queries,
    /// otherwise CREATE DICTIONARY query breaks.
    factory.registerFunction("DATE", &FunctionToDate::create, {}, FunctionFactory::Case::Insensitive);

    factory.registerFunction<FunctionToDate32>();
    factory.registerFunction<FunctionToDateTime>();
    factory.registerFunction<FunctionToDateTime32>();
    factory.registerFunction<FunctionToDateTime64>();
    factory.registerFunction<FunctionToUUID>();
    factory.registerFunction<FunctionToIPv4>();
    factory.registerFunction<FunctionToIPv6>();
    factory.registerFunction<FunctionToString>();

    factory.registerFunction<FunctionToUnixTimestamp>();

    factory.registerFunction<FunctionToUInt8OrZero>();
    factory.registerFunction<FunctionToUInt16OrZero>();
    factory.registerFunction<FunctionToUInt32OrZero>();
    factory.registerFunction<FunctionToUInt64OrZero>();
    factory.registerFunction<FunctionToUInt128OrZero>();
    factory.registerFunction<FunctionToUInt256OrZero>();
    factory.registerFunction<FunctionToInt8OrZero>();
    factory.registerFunction<FunctionToInt16OrZero>();
    factory.registerFunction<FunctionToInt32OrZero>();
    factory.registerFunction<FunctionToInt64OrZero>();
    factory.registerFunction<FunctionToInt128OrZero>();
    factory.registerFunction<FunctionToInt256OrZero>();
    factory.registerFunction<FunctionToFloat32OrZero>();
    factory.registerFunction<FunctionToFloat64OrZero>();
    factory.registerFunction<FunctionToDateOrZero>();
    factory.registerFunction<FunctionToDate32OrZero>();
    factory.registerFunction<FunctionToDateTimeOrZero>();
    factory.registerFunction<FunctionToDateTime64OrZero>();

    factory.registerFunction<FunctionToDecimal32OrZero>();
    factory.registerFunction<FunctionToDecimal64OrZero>();
    factory.registerFunction<FunctionToDecimal128OrZero>();
    factory.registerFunction<FunctionToDecimal256OrZero>();

    factory.registerFunction<FunctionToUUIDOrZero>();
    factory.registerFunction<FunctionToIPv4OrZero>();
    factory.registerFunction<FunctionToIPv6OrZero>();

    factory.registerFunction<FunctionToUInt8OrNull>();
    factory.registerFunction<FunctionToUInt16OrNull>();
    factory.registerFunction<FunctionToUInt32OrNull>();
    factory.registerFunction<FunctionToUInt64OrNull>();
    factory.registerFunction<FunctionToUInt128OrNull>();
    factory.registerFunction<FunctionToUInt256OrNull>();
    factory.registerFunction<FunctionToInt8OrNull>();
    factory.registerFunction<FunctionToInt16OrNull>();
    factory.registerFunction<FunctionToInt32OrNull>();
    factory.registerFunction<FunctionToInt64OrNull>();
    factory.registerFunction<FunctionToInt128OrNull>();
    factory.registerFunction<FunctionToInt256OrNull>();
    factory.registerFunction<FunctionToFloat32OrNull>();
    factory.registerFunction<FunctionToFloat64OrNull>();
    factory.registerFunction<FunctionToDateOrNull>();
    factory.registerFunction<FunctionToDate32OrNull>();
    factory.registerFunction<FunctionToDateTimeOrNull>();
    factory.registerFunction<FunctionToDateTime64OrNull>();

    factory.registerFunction<FunctionToDecimal32OrNull>();
    factory.registerFunction<FunctionToDecimal64OrNull>();
    factory.registerFunction<FunctionToDecimal128OrNull>();
    factory.registerFunction<FunctionToDecimal256OrNull>();

    factory.registerFunction<FunctionToUUIDOrNull>();
    factory.registerFunction<FunctionToIPv4OrNull>();
    factory.registerFunction<FunctionToIPv6OrNull>();

    factory.registerFunction<FunctionParseDateTimeBestEffort>();
    factory.registerFunction<FunctionParseDateTimeBestEffortOrZero>();
    factory.registerFunction<FunctionParseDateTimeBestEffortOrNull>();
    factory.registerFunction<FunctionParseDateTimeBestEffortUS>();
    factory.registerFunction<FunctionParseDateTimeBestEffortUSOrZero>();
    factory.registerFunction<FunctionParseDateTimeBestEffortUSOrNull>();
    factory.registerFunction<FunctionParseDateTime32BestEffort>();
    factory.registerFunction<FunctionParseDateTime32BestEffortOrZero>();
    factory.registerFunction<FunctionParseDateTime32BestEffortOrNull>();
    factory.registerFunction<FunctionParseDateTime64BestEffort>();
    factory.registerFunction<FunctionParseDateTime64BestEffortOrZero>();
    factory.registerFunction<FunctionParseDateTime64BestEffortOrNull>();
    factory.registerFunction<FunctionParseDateTime64BestEffortUS>();
    factory.registerFunction<FunctionParseDateTime64BestEffortUSOrZero>();
    factory.registerFunction<FunctionParseDateTime64BestEffortUSOrNull>();

    factory.registerFunction<FunctionConvert<DataTypeInterval, NameToIntervalNanosecond, PositiveMonotonicity>>();
    factory.registerFunction<FunctionConvert<DataTypeInterval, NameToIntervalMicrosecond, PositiveMonotonicity>>();
    factory.registerFunction<FunctionConvert<DataTypeInterval, NameToIntervalMillisecond, PositiveMonotonicity>>();
    factory.registerFunction<FunctionConvert<DataTypeInterval, NameToIntervalSecond, PositiveMonotonicity>>();
    factory.registerFunction<FunctionConvert<DataTypeInterval, NameToIntervalMinute, PositiveMonotonicity>>();
    factory.registerFunction<FunctionConvert<DataTypeInterval, NameToIntervalHour, PositiveMonotonicity>>();
    factory.registerFunction<FunctionConvert<DataTypeInterval, NameToIntervalDay, PositiveMonotonicity>>();
    factory.registerFunction<FunctionConvert<DataTypeInterval, NameToIntervalWeek, PositiveMonotonicity>>();
    factory.registerFunction<FunctionConvert<DataTypeInterval, NameToIntervalMonth, PositiveMonotonicity>>();
    factory.registerFunction<FunctionConvert<DataTypeInterval, NameToIntervalQuarter, PositiveMonotonicity>>();
    factory.registerFunction<FunctionConvert<DataTypeInterval, NameToIntervalYear, PositiveMonotonicity>>();
}

}<|MERGE_RESOLUTION|>--- conflicted
+++ resolved
@@ -4088,9 +4088,6 @@
         {
             return [this](ColumnsWithTypeAndName & arguments, const DataTypePtr & result_type, const ColumnNullable * nullable_source, size_t input_rows_count)
             {
-<<<<<<< HEAD
-                return ConvertImplGenericFromString<true>::execute(arguments, result_type, nullable_source, input_rows_count, context)->assumeMutable();
-=======
                 return ConvertImplGenericFromString<true>::execute(arguments, result_type, nullable_source, input_rows_count, context);
             };
         }
@@ -4116,7 +4113,6 @@
 
                 ColumnsWithTypeAndName args_with_json_string = {ColumnWithTypeAndName(json_string->getPtr(), std::make_shared<DataTypeString>(), "")};
                 return ConvertImplGenericFromString<true>::execute(args_with_json_string, result_type, nullable_source, input_rows_count, context);
->>>>>>> 7ea3bcdb
             };
         }
 
