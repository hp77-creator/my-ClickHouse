--- conflicted
+++ resolved
@@ -321,11 +321,7 @@
                 return res->cloneResized(input_rows_count);
 
             /// If default of sparse column is changed after execution of function, convert to full column.
-<<<<<<< HEAD
-            if (!res->isDefaultAt(0))
-=======
             if (!result_type->supportsSparseSerialization() || !res->isDefaultAt(0))
->>>>>>> f5a7e58c
             {
                 const auto & offsets_data = assert_cast<const ColumnVector<UInt64> &>(*sparse_offsets).getData();
                 return res->createWithOffsets(offsets_data, (*res)[0], input_rows_count, /*shift=*/ 1);
