--- conflicted
+++ resolved
@@ -616,14 +616,10 @@
     String buf;
     const uint32_t noption = rg.nextLargeNumber();
     ExprSchemaTable * est = ins->mutable_est();
-<<<<<<< HEAD
     const SQLTable & t = rg.pickRandomly(filterCollection<SQLTable>(attached_tables));
-=======
-    const SQLTable & t = rg.pickRandomlyFromVector(filterCollection<SQLTable>(attached_tables));
     std::uniform_int_distribution<uint64_t> rows_dist(fc.min_insert_rows, fc.max_insert_rows);
     std::uniform_int_distribution<uint64_t> string_length_dist(1, 8192);
     std::uniform_int_distribution<uint64_t> nested_rows_dist(fc.min_nested_rows, fc.max_nested_rows);
->>>>>>> 63b8d8d6
 
     if (t.db)
     {
