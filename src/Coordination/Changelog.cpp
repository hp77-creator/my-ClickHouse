#include <filesystem>
#include <Coordination/Changelog.h>
#include <IO/ReadBufferFromFile.h>
#include <IO/ReadHelpers.h>
#include <IO/WriteHelpers.h>
#include <IO/ZstdDeflatingAppendableWriteBuffer.h>
#include <boost/algorithm/string/join.hpp>
#include <boost/algorithm/string/split.hpp>
#include <boost/algorithm/string/trim.hpp>
#include <Common/filesystemHelpers.h>
#include <Common/Exception.h>
#include <Common/SipHash.h>
#include <Common/logger_useful.h>
#include <IO/WriteBufferFromFile.h>
#include <base/errnoToString.h>


namespace DB
{

namespace ErrorCodes
{
    extern const int CHECKSUM_DOESNT_MATCH;
    extern const int CORRUPTED_DATA;
    extern const int UNKNOWN_FORMAT_VERSION;
    extern const int LOGICAL_ERROR;
}

namespace
{

constexpr auto DEFAULT_PREFIX = "changelog";

inline std::string formatChangelogPath(const std::string & name_prefix, uint64_t from_index, uint64_t to_index, const std::string & extension)
{
    return fmt::format("{}_{}_{}.{}", name_prefix, from_index, to_index, extension);
}

ChangelogFileDescriptionPtr getChangelogFileDescription(const std::filesystem::path & path)
{
    // we can have .bin.zstd so we cannot use std::filesystem stem and extension
    std::string filename_with_extension = path.filename();
    std::string_view filename_with_extension_view = filename_with_extension;

    auto first_dot = filename_with_extension.find('.');
    if (first_dot == std::string::npos)
        throw Exception(ErrorCodes::LOGICAL_ERROR, "Invalid changelog file {}", path.generic_string());

    Strings filename_parts;
    boost::split(filename_parts, filename_with_extension_view.substr(0, first_dot), boost::is_any_of("_"));
    if (filename_parts.size() < 3)
        throw Exception(ErrorCodes::CORRUPTED_DATA, "Invalid changelog {}", path.generic_string());

    auto result = std::make_shared<ChangelogFileDescription>();
    result->prefix = filename_parts[0];
    result->from_log_index = parse<uint64_t>(filename_parts[1]);
    result->to_log_index = parse<uint64_t>(filename_parts[2]);
    result->extension = std::string(filename_with_extension.substr(first_dot + 1));
    result->path = path.generic_string();
    return result;
}

Checksum computeRecordChecksum(const ChangelogRecord & record)
{
    SipHash hash;
    hash.update(record.header.version);
    hash.update(record.header.index);
    hash.update(record.header.term);
    hash.update(record.header.value_type);
    hash.update(record.header.blob_size);
    if (record.header.blob_size != 0)
        hash.update(reinterpret_cast<char *>(record.blob->data_begin()), record.blob->size());
    return hash.get64();
}

}

/// Appendable log writer
/// New file on disk will be created when:
/// - we have already "rotation_interval" amount of logs in a single file
/// - maximum log file size is reached
/// At least 1 log record should be contained in each log
class ChangelogWriter
{
public:
    ChangelogWriter(
        std::map<uint64_t, ChangelogFileDescriptionPtr> & existing_changelogs_,
        DiskPtr disk_,
        LogFileSettings log_file_settings_)
        : existing_changelogs(existing_changelogs_)
        , log_file_settings(log_file_settings_)
        , disk(disk_)
        , log(&Poco::Logger::get("Changelog"))
    {
    }

    void setFile(ChangelogFileDescriptionPtr file_description, WriteMode mode)
    {
        try
        {
            if (mode == WriteMode::Append && file_description->expectedEntriesCountInLog() != log_file_settings.rotate_interval)
                LOG_TRACE(
                    log,
                    "Looks like rotate_logs_interval was changed, current {}, expected entries in last log {}",
                    log_file_settings.rotate_interval,
                    file_description->expectedEntriesCountInLog());

            // we have a file we need to finalize first
            if (tryGetFileBaseBuffer() && prealloc_done)
            {
                finalizeCurrentFile();

                assert(current_file_description);
                // if we wrote at least 1 log in the log file we can rename the file to reflect correctly the
                // contained logs
                // file can be deleted from disk earlier by compaction
                if (!current_file_description->deleted && last_index_written
                    && *last_index_written != current_file_description->to_log_index)
                {
                    auto new_path = formatChangelogPath(
                        current_file_description->prefix,
                        current_file_description->from_log_index,
                        *last_index_written,
                        current_file_description->extension);
                    disk->moveFile(current_file_description->path, new_path);
                    current_file_description->path = std::move(new_path);
                }
            }

            file_buf = disk->writeFile(file_description->path, DBMS_DEFAULT_BUFFER_SIZE, mode);
            last_index_written.reset();
            current_file_description = std::move(file_description);

            if (log_file_settings.compress_logs)
                compressed_buffer = std::make_unique<ZstdDeflatingAppendableWriteBuffer>(std::move(file_buf), /* compression level = */ 3, /* append_to_existing_file_ = */ mode == WriteMode::Append);

            prealloc_done = false;
        }
        catch (...)
        {
            tryLogCurrentException(log);
            throw;
        }
    }

    /// There is bug when compressed_buffer has value, file_buf's ownership transfer to compressed_buffer
    bool isFileSet() const
    {
        return compressed_buffer.get() != nullptr || file_buf.get() != nullptr;
    }

    bool appendRecord(ChangelogRecord && record)
    {
        const auto * file_buffer = tryGetFileBaseBuffer();
        assert(file_buffer && current_file_description);

        assert(record.header.index - getStartIndex() <= current_file_description->expectedEntriesCountInLog());
        // check if log file reached the limit for amount of records it can contain
        if (record.header.index - getStartIndex() == current_file_description->expectedEntriesCountInLog())
        {
            rotate(record.header.index);
        }
        else
        {
            // writing at least 1 log is requirement - we don't want empty log files
            // we use count() that can be unreliable for more complex WriteBuffers, so we should be careful if we change the type of it in the future
            const bool log_too_big = record.header.index != getStartIndex() && log_file_settings.max_size != 0
                && initial_file_size + file_buffer->count() > log_file_settings.max_size;

            if (log_too_big)
            {
                LOG_TRACE(log, "Log file reached maximum allowed size ({} bytes), creating new log file", log_file_settings.max_size);
                rotate(record.header.index);
            }
        }

        if (!prealloc_done) [[unlikely]]
        {
            tryPreallocateForFile();

            if (!prealloc_done)
                return false;
        }

        auto & write_buffer = getBuffer();
        writeIntBinary(computeRecordChecksum(record), write_buffer);

        writeIntBinary(record.header.version, write_buffer);

        writeIntBinary(record.header.index, write_buffer);
        writeIntBinary(record.header.term, write_buffer);
        writeIntBinary(record.header.value_type, write_buffer);
        writeIntBinary(record.header.blob_size, write_buffer);

        if (record.header.blob_size != 0)
            write_buffer.write(reinterpret_cast<char *>(record.blob->data_begin()), record.blob->size());

        if (compressed_buffer)
        {
            /// Flush compressed data to file buffer
            compressed_buffer->next();
        }

        last_index_written = record.header.index;

        return true;
    }

    void flush()
    {
        auto * file_buffer = tryGetFileBaseBuffer();
        if (file_buffer)
        {
            /// Fsync file system if needed
            if (log_file_settings.force_sync)
                file_buffer->sync();
            else
                file_buffer->next();
        }
    }

    uint64_t getStartIndex() const
    {
        assert(current_file_description);
        return current_file_description->from_log_index;
    }

    void rotate(uint64_t new_start_log_index)
    {
        /// Start new one
        auto new_description = std::make_shared<ChangelogFileDescription>();
        new_description->prefix = DEFAULT_PREFIX;
        new_description->from_log_index = new_start_log_index;
        new_description->to_log_index = new_start_log_index + log_file_settings.rotate_interval - 1;
        new_description->extension = "bin";

        if (log_file_settings.compress_logs)
            new_description->extension += "." + toContentEncodingName(CompressionMethod::Zstd);

        new_description->path = formatChangelogPath(
            new_description->prefix,
            new_start_log_index,
            new_start_log_index + log_file_settings.rotate_interval - 1,
            new_description->extension);

        LOG_TRACE(log, "Starting new changelog {}", new_description->path);
        auto [it, inserted] = existing_changelogs.insert(std::make_pair(new_start_log_index, std::move(new_description)));

        setFile(it->second, WriteMode::Rewrite);
    }

    void finalize()
    {
        if (isFileSet() && prealloc_done)
            finalizeCurrentFile();
    }

private:

    void finalizeCurrentFile()
    {
        assert(prealloc_done);

        assert(current_file_description);
        // compact can delete the file and we don't need to do anything
        if (current_file_description->deleted)
        {
            LOG_WARNING(log, "Log {} is already deleted", current_file_description->path);
            return;
        }

        if (log_file_settings.compress_logs)
            compressed_buffer->finalize();

        flush();

<<<<<<< HEAD
        const auto * file_buffer = tryGetFileBuffer();
        if (log_file_settings.max_size != 0 && file_buffer)
            ftruncate(file_buffer->getFD(), initial_file_size + file_buffer->count());
=======
        if (log_file_settings.max_size != 0)
        {
            int res = -1;
            do
            {
                res = ftruncate(file_buffer->getFD(), initial_file_size + file_buffer->count());
            }
            while (res < 0 && errno == EINTR);

            if (res != 0)
                LOG_WARNING(log, "Could not ftruncate file. Error: {}, errno: {}", errnoToString(), errno);
        }
>>>>>>> b20ce530

        if (log_file_settings.compress_logs)
            compressed_buffer.reset();
        else
            file_buf.reset();
    }

    WriteBuffer & getBuffer()
    {
        /// TODO: unify compressed_buffer and file_buf,
        /// compressed_buffer can use its NestedBuffer directly if compress_logs=false
        if (compressed_buffer)
            return *compressed_buffer;

        if (file_buf)
            return *file_buf;

        throw Exception(ErrorCodes::LOGICAL_ERROR, "Log writer wasn't initialized for any file");
    }

    WriteBufferFromFile & getFileBuffer()
    {
        auto * file_buffer = tryGetFileBuffer();

        if (!file_buffer)
            throw Exception(ErrorCodes::LOGICAL_ERROR, "Log writer wasn't initialized for any file");

        return *file_buffer;
    }

    const WriteBufferFromFile * tryGetFileBuffer() const
    {
        return const_cast<ChangelogWriter *>(this)->tryGetFileBuffer();
    }

    WriteBufferFromFile * tryGetFileBuffer()
    {
        if (compressed_buffer)
            return dynamic_cast<WriteBufferFromFile *>(compressed_buffer->getNestedBuffer());

        return dynamic_cast<WriteBufferFromFile *>(file_buf.get());
    }

    WriteBufferFromFileBase * tryGetFileBaseBuffer()
    {
        if (compressed_buffer)
            return dynamic_cast<WriteBufferFromFileBase *>(compressed_buffer->getNestedBuffer());

        return file_buf.get();
    }

    void tryPreallocateForFile()
    {
        if (log_file_settings.max_size == 0)
        {
            initial_file_size = 0;
            prealloc_done = true;
            return;
        }

        const auto * file_buffer = tryGetFileBuffer();

        if (!file_buffer)
        {
            initial_file_size = 0;
            prealloc_done = true;
            LOG_WARNING(log, "Could not preallocate space on disk {} using fallocate", disk->getName());
            return;
        }

#ifdef OS_LINUX
        {
            int res = -1;
            do
            {
                res = fallocate(file_buffer->getFD(), FALLOC_FL_KEEP_SIZE, 0, log_file_settings.max_size + log_file_settings.overallocate_size);
            } while (res < 0 && errno == EINTR);

            if (res != 0)
            {
                if (errno == ENOSPC)
                {
                    LOG_FATAL(log, "Failed to allocate enough space on disk for logs");
                    return;
                }

                LOG_WARNING(log, "Could not preallocate space on disk using fallocate. Error: {}, errno: {}", errnoToString(), errno);
            }
        }
#endif
        initial_file_size = getSizeFromFileDescriptor(file_buffer->getFD());

        prealloc_done = true;
    }

    std::map<uint64_t, ChangelogFileDescriptionPtr> & existing_changelogs;

    ChangelogFileDescriptionPtr current_file_description{nullptr};
    std::unique_ptr<WriteBufferFromFileBase> file_buf;
    std::optional<uint64_t> last_index_written;
    size_t initial_file_size{0};

    std::unique_ptr<ZstdDeflatingAppendableWriteBuffer> compressed_buffer;

    bool prealloc_done{false};

    LogFileSettings log_file_settings;

    DiskPtr disk;

    Poco::Logger * const log;
};

struct ChangelogReadResult
{
    /// Total entries read from log including skipped.
    /// Useful when we decide to continue to write in the same log and want to know
    /// how many entries was already written in it.
    uint64_t total_entries_read_from_log;

    /// First index in log
    uint64_t log_start_index;

    /// First entry actually read log (not including skipped)
    uint64_t first_read_index;
    /// Last entry read from log (last entry in log)
    /// When we don't skip anything last_read_index - first_read_index = total_entries_read_from_log.
    /// But when some entries from the start of log can be skipped because they are not required.
    uint64_t last_read_index;

    /// last offset we were able to read from log
    off_t last_position;
    bool error;
};

class ChangelogReader
{
public:
    explicit ChangelogReader(DiskPtr disk_, const std::string & filepath_)
        : disk(disk_)
        , filepath(filepath_)
    {
        auto compression_method = chooseCompressionMethod(filepath, "");
        auto read_buffer_from_file = disk->readFile(filepath);
        read_buf = wrapReadBufferWithCompressionMethod(std::move(read_buffer_from_file), compression_method);
    }

    /// start_log_index -- all entries with index < start_log_index will be skipped, but accounted into total_entries_read_from_log
    ChangelogReadResult readChangelog(IndexToLogEntry & logs, uint64_t start_log_index, Poco::Logger * log)
    {
        ChangelogReadResult result{};
        try
        {
            while (!read_buf->eof())
            {
                result.last_position = read_buf->count();
                /// Read checksum
                Checksum record_checksum;
                readIntBinary(record_checksum, *read_buf);

                /// Read header
                ChangelogRecord record;
                readIntBinary(record.header.version, *read_buf);
                readIntBinary(record.header.index, *read_buf);
                readIntBinary(record.header.term, *read_buf);
                readIntBinary(record.header.value_type, *read_buf);
                readIntBinary(record.header.blob_size, *read_buf);

                if (record.header.version > CURRENT_CHANGELOG_VERSION)
                    throw Exception(
                        ErrorCodes::UNKNOWN_FORMAT_VERSION, "Unsupported changelog version {} on path {}", record.header.version, filepath);

                /// Read data
                if (record.header.blob_size != 0)
                {
                    auto buffer = nuraft::buffer::alloc(record.header.blob_size);
                    auto * buffer_begin = reinterpret_cast<char *>(buffer->data_begin());
                    read_buf->readStrict(buffer_begin, record.header.blob_size);
                    record.blob = buffer;
                }
                else
                    record.blob = nullptr;

                /// Compare checksums
                Checksum checksum = computeRecordChecksum(record);
                if (checksum != record_checksum)
                {
                    throw Exception(
                        ErrorCodes::CHECKSUM_DOESNT_MATCH,
                        "Checksums doesn't match for log {} (version {}), index {}, blob_size {}",
                        filepath,
                        record.header.version,
                        record.header.index,
                        record.header.blob_size);
                }

                /// Check for duplicated changelog ids
                if (logs.contains(record.header.index))
                    std::erase_if(logs, [&record](const auto & item) { return item.first >= record.header.index; });

                result.total_entries_read_from_log += 1;

                /// Read but skip this entry because our state is already more fresh
                if (record.header.index < start_log_index)
                    continue;

                /// Create log entry for read data
                auto log_entry = nuraft::cs_new<nuraft::log_entry>(record.header.term, record.blob, record.header.value_type);
                if (result.first_read_index == 0)
                    result.first_read_index = record.header.index;

                /// Put it into in memory structure
                logs.emplace(record.header.index, log_entry);
                result.last_read_index = record.header.index;

                if (result.total_entries_read_from_log % 50000 == 0)
                    LOG_TRACE(log, "Reading changelog from path {}, entries {}", filepath, result.total_entries_read_from_log);
            }
        }
        catch (const Exception & ex)
        {
            if (ex.code() == ErrorCodes::UNKNOWN_FORMAT_VERSION)
                throw;

            result.error = true;
            LOG_WARNING(log, "Cannot completely read changelog on path {}, error: {}", filepath, ex.message());
        }
        catch (...)
        {
            result.error = true;
            tryLogCurrentException(log);
        }

        LOG_TRACE(log, "Totally read from changelog {} {} entries", filepath, result.total_entries_read_from_log);

        return result;
    }

private:
    DiskPtr disk;
    std::string filepath;
    std::unique_ptr<ReadBuffer> read_buf;
};

Changelog::Changelog(
    DiskPtr disk_,
    Poco::Logger * log_,
    LogFileSettings log_file_settings)
    : disk(disk_)
    , changelogs_detached_dir("detached")
    , rotate_interval(log_file_settings.rotate_interval)
    , log(log_)
    , write_operations(std::numeric_limits<size_t>::max())
    , append_completion_queue(std::numeric_limits<size_t>::max())
{
    /// Load all files in changelog directory

    for (auto it = disk->iterateDirectory(""); it->isValid(); it->next())
    {
        if (it->name() == changelogs_detached_dir)
            continue;

        auto file_description = getChangelogFileDescription(it->path());
        existing_changelogs[file_description->from_log_index] = std::move(file_description);
    }

    if (existing_changelogs.empty())
        LOG_WARNING(log, "No logs exists in {}. It's Ok if it's the first run of clickhouse-keeper.", disk->getPath());

    clean_log_thread = ThreadFromGlobalPool([this] { cleanLogThread(); });

    write_thread = ThreadFromGlobalPool([this] { writeThread(); });

    append_completion_thread = ThreadFromGlobalPool([this] { appendCompletionThread(); });

    current_writer = std::make_unique<ChangelogWriter>(
        existing_changelogs, disk, log_file_settings);
}

void Changelog::readChangelogAndInitWriter(uint64_t last_commited_log_index, uint64_t logs_to_keep)
{
    std::lock_guard writer_lock(writer_mutex);
    std::optional<ChangelogReadResult> last_log_read_result;

    /// Last log has some free space to write
    bool last_log_is_not_complete = false;

    /// We must start to read from this log index
    uint64_t start_to_read_from = last_commited_log_index;

    /// If we need to have some reserved log read additional `logs_to_keep` logs
    if (start_to_read_from > logs_to_keep)
        start_to_read_from -= logs_to_keep;
    else
        start_to_read_from = 1;

    /// Got through changelog files in order of start_index
    for (const auto & [changelog_start_index, changelog_description_ptr] : existing_changelogs)
    {
        const auto & changelog_description = *changelog_description_ptr;
        /// [from_log_index.>=.......start_to_read_from.....<=.to_log_index]
        if (changelog_description.to_log_index >= start_to_read_from)
        {
            if (!last_log_read_result) /// still nothing was read
            {
                /// Our first log starts from the more fresh log_id than we required to read and this changelog is not empty log.
                /// So we are missing something in our logs, but it's not dataloss, we will receive snapshot and required
                /// entries from leader.
                if (changelog_description.from_log_index > last_commited_log_index
                    && (changelog_description.from_log_index - last_commited_log_index) > 1)
                {
                    LOG_ERROR(
                        log,
                        "Some records were lost, last committed log index {}, smallest available log index on disk {}. Hopefully will "
                        "receive missing records from leader.",
                        last_commited_log_index,
                        changelog_description.from_log_index);
                    /// Nothing to do with our more fresh log, leader will overwrite them, so remove everything and just start from last_commited_index
                    removeAllLogs();
                    min_log_id = last_commited_log_index;
                    max_log_id = last_commited_log_index == 0 ? 0 : last_commited_log_index - 1;
                    current_writer->rotate(max_log_id + 1);
                    initialized = true;
                    return;
                }
                else if (changelog_description.from_log_index > start_to_read_from)
                {
                    /// We don't have required amount of reserved logs, but nothing was lost.
                    LOG_WARNING(
                        log,
                        "Don't have required amount of reserved log records. Need to read from {}, smallest available log index on disk "
                        "{}.",
                        start_to_read_from,
                        changelog_description.from_log_index);
                }
            }
            else if ((changelog_description.from_log_index - last_log_read_result->last_read_index) > 1)
            {
                LOG_ERROR(
                    log,
                    "Some records were lost, last found log index {}, while the next log index on disk is {}. Hopefully will receive "
                    "missing records from leader.",
                    last_log_read_result->last_read_index,
                    changelog_description.from_log_index);
                removeAllLogsAfter(last_log_read_result->log_start_index);
                break;
            }

            ChangelogReader reader(disk, changelog_description.path);
            last_log_read_result = reader.readChangelog(logs, start_to_read_from, log);
            last_log_read_result->log_start_index = changelog_description.from_log_index;

            if (last_log_read_result->error)
            {
                last_log_is_not_complete = true;
                break;
            }
            /// Otherwise we have already initialized it
            if (min_log_id == 0)
                min_log_id = last_log_read_result->first_read_index;

            if (last_log_read_result->last_read_index != 0)
                max_log_id = last_log_read_result->last_read_index;

            /// How many entries we have in the last changelog
            uint64_t log_count = changelog_description.expectedEntriesCountInLog();

            /// Unfinished log
            if (last_log_read_result->error || last_log_read_result->total_entries_read_from_log < log_count)
            {
                last_log_is_not_complete = true;
                break;
            }
        }
    }

    /// we can have empty log (with zero entries) and last_log_read_result will be initialized
    if (!last_log_read_result || min_log_id == 0) /// We just may have no logs (only snapshot or nothing)
    {
        /// Just to be sure they don't exist
        removeAllLogs();

        min_log_id = last_commited_log_index;
        max_log_id = last_commited_log_index == 0 ? 0 : last_commited_log_index - 1;
    }
    else if (last_commited_log_index != 0 && max_log_id < last_commited_log_index - 1) /// If we have more fresh snapshot than our logs
    {
        LOG_WARNING(
            log,
            "Our most fresh log_id {} is smaller than stored data in snapshot {}. It can indicate data loss. Removing outdated logs.",
            max_log_id,
            last_commited_log_index - 1);

        removeAllLogs();
        min_log_id = last_commited_log_index;
        max_log_id = last_commited_log_index - 1;
    }
    else if (last_log_is_not_complete) /// if it's complete just start new one
    {
        assert(last_log_read_result != std::nullopt);
        assert(!existing_changelogs.empty());

        /// Actually they shouldn't exist, but to be sure we remove them
        removeAllLogsAfter(last_log_read_result->log_start_index);

        /// This log, even if it finished with error shouldn't be removed
        assert(existing_changelogs.find(last_log_read_result->log_start_index) != existing_changelogs.end());
        assert(existing_changelogs.find(last_log_read_result->log_start_index)->first == existing_changelogs.rbegin()->first);

        /// Continue to write into incomplete existing log if it doesn't finished with error
        const auto & description = existing_changelogs[last_log_read_result->log_start_index];

        if (last_log_read_result->last_read_index == 0 || last_log_read_result->error) /// If it's broken log then remove it
        {
            LOG_INFO(log, "Removing chagelog {} because it's empty or read finished with error", description->path);
            disk->removeFile(description->path);
            existing_changelogs.erase(last_log_read_result->log_start_index);
            std::erase_if(logs, [last_log_read_result](const auto & item) { return item.first >= last_log_read_result->log_start_index; });
        }
        else
        {
            initWriter(description);
        }
    }

    /// Start new log if we don't initialize writer from previous log. All logs can be "complete".
    if (!current_writer->isFileSet())
        current_writer->rotate(max_log_id + 1);

    initialized = true;
}


void Changelog::initWriter(ChangelogFileDescriptionPtr description)
{
    if (description->expectedEntriesCountInLog() != rotate_interval)
        LOG_TRACE(log, "Looks like rotate_logs_interval was changed, current {}, expected entries in last log {}", rotate_interval, description->expectedEntriesCountInLog());

    LOG_TRACE(log, "Continue to write into {}", description->path);
    current_writer->setFile(std::move(description), WriteMode::Append);
}

namespace
{

std::string getCurrentTimestampFolder()
{
    const auto timestamp = LocalDateTime{std::time(nullptr)};
    return fmt::format(
        "{:02}{:02}{:02}T{:02}{:02}{:02}",
        timestamp.year(),
        timestamp.month(),
        timestamp.day(),
        timestamp.hour(),
        timestamp.minute(),
        timestamp.second());
}

}

void Changelog::removeExistingLogs(ChangelogIter begin, ChangelogIter end)
{
    const auto timestamp_folder = (fs::path(changelogs_detached_dir) / getCurrentTimestampFolder()).generic_string();

    for (auto itr = begin; itr != end;)
    {
        if (!disk->exists(timestamp_folder))
        {
            LOG_WARNING(log, "Moving broken logs to {}", timestamp_folder);
            disk->createDirectories(timestamp_folder);
        }

        LOG_WARNING(log, "Removing changelog {}", itr->second->path);
        const std::filesystem::path & path = itr->second->path;
        const auto new_path = timestamp_folder / path.filename();
        disk->moveFile(path.generic_string(), new_path.generic_string());
        itr = existing_changelogs.erase(itr);
    }
}

void Changelog::removeAllLogsAfter(uint64_t remove_after_log_start_index)
{
    auto start_to_remove_from_itr = existing_changelogs.upper_bound(remove_after_log_start_index);
    if (start_to_remove_from_itr == existing_changelogs.end())
        return;

    size_t start_to_remove_from_log_id = start_to_remove_from_itr->first;

    /// All subsequent logs shouldn't exist. But they may exist if we crashed after writeAt started. Remove them.
    LOG_WARNING(log, "Removing changelogs that go after broken changelog entry");
    removeExistingLogs(start_to_remove_from_itr, existing_changelogs.end());

    std::erase_if(logs, [start_to_remove_from_log_id](const auto & item) { return item.first >= start_to_remove_from_log_id; });
}

void Changelog::removeAllLogs()
{
    LOG_WARNING(log, "Removing all changelogs");
    removeExistingLogs(existing_changelogs.begin(), existing_changelogs.end());
    logs.clear();
}

ChangelogRecord Changelog::buildRecord(uint64_t index, const LogEntryPtr & log_entry)
{
    ChangelogRecord record;
    record.header.version = ChangelogVersion::V1;
    record.header.index = index;
    record.header.term = log_entry->get_term();
    record.header.value_type = log_entry->get_val_type();
    auto buffer = log_entry->get_buf_ptr();
    if (buffer)
        record.header.blob_size = buffer->size();
    else
        record.header.blob_size = 0;

    record.blob = buffer;

    return record;
}
void Changelog::appendCompletionThread()
{
    bool append_ok = false;
    while (append_completion_queue.pop(append_ok))
    {
        if (!append_ok)
            current_writer->finalize();

        // we shouldn't start the raft_server before sending it here
        if (auto raft_server_locked = raft_server.lock())
            raft_server_locked->notify_log_append_completion(append_ok);
        else
            LOG_WARNING(log, "Raft server is not set in LogStore.");
    }
}

void Changelog::writeThread()
{
    WriteOperation write_operation;
    bool batch_append_ok = true;
    while (write_operations.pop(write_operation))
    {
        assert(initialized);

        if (auto * append_log = std::get_if<AppendLog>(&write_operation))
        {
            if (!batch_append_ok)
                continue;

            std::lock_guard writer_lock(writer_mutex);
            assert(current_writer);

            batch_append_ok = current_writer->appendRecord(buildRecord(append_log->index, append_log->log_entry));
        }
        else
        {
            const auto & flush = std::get<Flush>(write_operation);

            if (batch_append_ok)
            {
                {
                    std::lock_guard writer_lock(writer_mutex);
                    current_writer->flush();
                }

                {
                    std::lock_guard lock{durable_idx_mutex};
                    last_durable_idx = flush.index;
                }
            }
            else
            {
                *flush.failed = true;
            }

            durable_idx_cv.notify_all();

            // we need to call completion callback in another thread because it takes a global lock for the NuRaft server
            // NuRaft will in some places wait for flush to be done while having the same global lock leading to deadlock
            // -> future write operations are blocked by flush that cannot be completed because it cannot take NuRaft lock
            // -> NuRaft won't leave lock until its flush is done
            if (!append_completion_queue.push(batch_append_ok))
                LOG_WARNING(log, "Changelog is shut down");

            batch_append_ok = true;
        }
    }
}


void Changelog::appendEntry(uint64_t index, const LogEntryPtr & log_entry)
{
    if (!initialized)
        throw Exception(ErrorCodes::LOGICAL_ERROR, "Changelog must be initialized before appending records");

    if (logs.empty())
        min_log_id = index;

    logs[index] = log_entry;
    max_log_id = index;

    if (!write_operations.push(AppendLog{index, log_entry}))
        LOG_WARNING(log, "Changelog is shut down");
}

void Changelog::writeAt(uint64_t index, const LogEntryPtr & log_entry)
{
    if (!initialized)
        throw Exception(ErrorCodes::LOGICAL_ERROR, "Changelog must be initialized before writing records");

    {

        std::lock_guard lock(writer_mutex);
        /// This write_at require to overwrite everything in this file and also in previous file(s)
        const bool go_to_previous_file = index < current_writer->getStartIndex();

        if (go_to_previous_file)
        {
            auto index_changelog = existing_changelogs.lower_bound(index);

            ChangelogFileDescriptionPtr description{nullptr};

            if (index_changelog->first == index) /// exactly this file starts from index
                description = index_changelog->second;
            else
                description = std::prev(index_changelog)->second;

            current_writer->setFile(std::move(description), WriteMode::Append);

            /// Remove all subsequent files if overwritten something in previous one
            auto to_remove_itr = existing_changelogs.upper_bound(index);
            for (auto itr = to_remove_itr; itr != existing_changelogs.end();)
            {
                disk->removeFile(itr->second->path);
                itr = existing_changelogs.erase(itr);
            }
        }
    }

    /// Remove redundant logs from memory
    /// Everything >= index must be removed
    std::erase_if(logs, [index](const auto & item) { return item.first >= index; });

    /// Now we can actually override entry at index
    appendEntry(index, log_entry);
}

void Changelog::compact(uint64_t up_to_log_index)
{
    if (!initialized)
        throw Exception(ErrorCodes::LOGICAL_ERROR, "Changelog must be initialized before compacting records");

    std::lock_guard lock(writer_mutex);
    LOG_INFO(log, "Compact logs up to log index {}, our max log id is {}", up_to_log_index, max_log_id);

    bool remove_all_logs = false;
    if (up_to_log_index > max_log_id)
    {
        LOG_INFO(log, "Seems like this node recovers from leaders snapshot, removing all logs");
        /// If we received snapshot from leader we may compact up to more fresh log
        max_log_id = up_to_log_index;
        remove_all_logs = true;
    }

    bool need_rotate = false;
    for (auto itr = existing_changelogs.begin(); itr != existing_changelogs.end();)
    {
        auto & changelog_description = *itr->second;
        /// Remove all completely outdated changelog files
        if (remove_all_logs || changelog_description.to_log_index <= up_to_log_index)
        {
            if (current_writer && changelog_description.from_log_index == current_writer->getStartIndex())
            {
                LOG_INFO(
                    log,
                    "Trying to remove log {} which is current active log for write. Possibly this node recovers from snapshot",
                    changelog_description.path);
                need_rotate = true;
            }

            LOG_INFO(log, "Removing changelog {} because of compaction", changelog_description.path);

            /// If failed to push to queue for background removing, then we will remove it now
            if (!log_files_to_delete_queue.tryPush(changelog_description.path, 1))
            {
                try
                {
                    disk->removeFile(itr->second->path);
                    LOG_INFO(log, "Removed changelog {} because of compaction.", itr->second->path);
                }
                catch (Exception & e)
                {
                    LOG_WARNING(log, "Failed to remove changelog {} in compaction, error message: {}", itr->second->path, e.message());
                }
                catch (...)
                {
                    tryLogCurrentException(log);
                }
            }

            changelog_description.deleted = true;

            itr = existing_changelogs.erase(itr);
        }
        else /// Files are ordered, so all subsequent should exist
            break;
    }
    /// Compaction from the past is possible, so don't make our min_log_id smaller.
    min_log_id = std::max(min_log_id, up_to_log_index + 1);
    std::erase_if(logs, [up_to_log_index](const auto & item) { return item.first <= up_to_log_index; });

    if (need_rotate)
        current_writer->rotate(up_to_log_index + 1);

    LOG_INFO(log, "Compaction up to {} finished new min index {}, new max index {}", up_to_log_index, min_log_id, max_log_id);
}

LogEntryPtr Changelog::getLastEntry() const
{
    /// This entry treaded in special way by NuRaft
    static LogEntryPtr fake_entry = nuraft::cs_new<nuraft::log_entry>(0, nuraft::buffer::alloc(sizeof(uint64_t)));

    auto entry = logs.find(max_log_id);
    if (entry == logs.end())
    {
        return fake_entry;
    }

    return entry->second;
}

LogEntriesPtr Changelog::getLogEntriesBetween(uint64_t start, uint64_t end)
{
    LogEntriesPtr ret = nuraft::cs_new<std::vector<nuraft::ptr<nuraft::log_entry>>>();

    ret->resize(end - start);
    uint64_t result_pos = 0;
    for (uint64_t i = start; i < end; ++i)
    {
        (*ret)[result_pos] = entryAt(i);
        result_pos++;
    }
    return ret;
}

LogEntryPtr Changelog::entryAt(uint64_t index)
{
    nuraft::ptr<nuraft::log_entry> src = nullptr;
    auto entry = logs.find(index);
    if (entry == logs.end())
        return nullptr;

    src = entry->second;
    return src;
}

LogEntryPtr Changelog::getLatestConfigChange() const
{
    for (const auto & [_, entry] : logs)
        if (entry->get_val_type() == nuraft::conf)
            return entry;
    return nullptr;
}

nuraft::ptr<nuraft::buffer> Changelog::serializeEntriesToBuffer(uint64_t index, int32_t count)
{
    std::vector<nuraft::ptr<nuraft::buffer>> returned_logs;
    returned_logs.reserve(count);

    uint64_t size_total = 0;
    for (uint64_t i = index; i < index + count; ++i)
    {
        auto entry = logs.find(i);
        if (entry == logs.end())
            throw Exception(ErrorCodes::LOGICAL_ERROR, "Don't have log entry {}", i);

        nuraft::ptr<nuraft::buffer> buf = entry->second->serialize();
        size_total += buf->size();
        returned_logs.push_back(std::move(buf));
    }

    nuraft::ptr<nuraft::buffer> buf_out = nuraft::buffer::alloc(sizeof(int32_t) + count * sizeof(int32_t) + size_total);
    buf_out->pos(0);
    buf_out->put(static_cast<int32_t>(count));

    for (auto & entry : returned_logs)
    {
        buf_out->put(static_cast<int32_t>(entry->size()));
        buf_out->put(*entry);
    }
    return buf_out;
}

void Changelog::applyEntriesFromBuffer(uint64_t index, nuraft::buffer & buffer)
{
    buffer.pos(0);
    int num_logs = buffer.get_int();

    for (int i = 0; i < num_logs; ++i)
    {
        uint64_t cur_index = index + i;
        int buf_size = buffer.get_int();

        nuraft::ptr<nuraft::buffer> buf_local = nuraft::buffer::alloc(buf_size);
        buffer.get(buf_local);

        LogEntryPtr log_entry = nuraft::log_entry::deserialize(*buf_local);
        if (i == 0 && logs.contains(cur_index))
            writeAt(cur_index, log_entry);
        else
            appendEntry(cur_index, log_entry);
    }
}

bool Changelog::flush()
{
    if (auto failed_ptr = flushAsync())
    {
        std::unique_lock lock{durable_idx_mutex};
        durable_idx_cv.wait(lock, [&] { return *failed_ptr || last_durable_idx == max_log_id; });

        return !*failed_ptr;
    }

    // if we are shutting down let's return true to avoid abort inside NuRaft
    // this can only happen when the config change is appended so no data loss should happen
    return true;
}

std::shared_ptr<bool> Changelog::flushAsync()
{
    if (!initialized)
        throw Exception(ErrorCodes::LOGICAL_ERROR, "Changelog must be initialized before flushing records");

    auto failed = std::make_shared<bool>(false);
    bool pushed = write_operations.push(Flush{max_log_id, failed});

    if (!pushed)
    {
        LOG_WARNING(log, "Changelog is shut down");
        return nullptr;
    }
    return failed;
}

void Changelog::shutdown()
{
    if (!log_files_to_delete_queue.isFinished())
        log_files_to_delete_queue.finish();

    if (clean_log_thread.joinable())
        clean_log_thread.join();

    if (!write_operations.isFinished())
        write_operations.finish();

    if (write_thread.joinable())
        write_thread.join();

    if (!append_completion_queue.isFinished())
        append_completion_queue.finish();

    if (append_completion_thread.joinable())
        append_completion_thread.join();

    if (current_writer)
    {
        current_writer->finalize();
        current_writer.reset();
    }
}

Changelog::~Changelog()
{
    try
    {
        flush();
        shutdown();
    }
    catch (...)
    {
        tryLogCurrentException(__PRETTY_FUNCTION__);
    }
}

void Changelog::cleanLogThread()
{
    std::string path;
    while (log_files_to_delete_queue.pop(path))
    {
        try
        {
            disk->removeFile(path);
            LOG_INFO(log, "Removed changelog {} because of compaction.", path);
        }
        catch (Exception & e)
        {
            LOG_WARNING(log, "Failed to remove changelog {} in compaction, error message: {}", path, e.message());
        }
        catch (...)
        {
            tryLogCurrentException(log);
        }
    }
}

void Changelog::setRaftServer(const nuraft::ptr<nuraft::raft_server> & raft_server_)
{
    assert(raft_server_);
    raft_server = raft_server_;
}

}<|MERGE_RESOLUTION|>--- conflicted
+++ resolved
@@ -274,11 +274,8 @@
 
         flush();
 
-<<<<<<< HEAD
         const auto * file_buffer = tryGetFileBuffer();
-        if (log_file_settings.max_size != 0 && file_buffer)
-            ftruncate(file_buffer->getFD(), initial_file_size + file_buffer->count());
-=======
+
         if (log_file_settings.max_size != 0)
         {
             int res = -1;
@@ -291,7 +288,6 @@
             if (res != 0)
                 LOG_WARNING(log, "Could not ftruncate file. Error: {}, errno: {}", errnoToString(), errno);
         }
->>>>>>> b20ce530
 
         if (log_file_settings.compress_logs)
             compressed_buffer.reset();
