#pragma once

#include <unordered_map>
#include <vector>
#include <Coordination/ACLMap.h>
#include <Coordination/SessionExpiryQueue.h>
#include <Coordination/SnapshotableHashTable.h>
#include <IO/WriteBufferFromString.h>
#include <IO/ReadBufferFromString.h>
#include <Common/ConcurrentBoundedQueue.h>
#include <Common/ZooKeeper/IKeeper.h>
#include <Common/ZooKeeper/ZooKeeperCommon.h>
#include <Coordination/KeeperContext.h>

#include <absl/container/flat_hash_set.h>

#include "config.h"
#if USE_ROCKSDB
#include <Coordination/RocksDBContainer.h>
#endif

namespace DB
{

using ResponseCallback = std::function<void(const Coordination::ZooKeeperResponsePtr &)>;
using ChildrenSet = absl::flat_hash_set<StringRef, StringRefHash>;
using SessionAndTimeout = std::unordered_map<int64_t, int64_t>;

struct KeeperRocksNodeInfo
{
    uint64_t acl_id = 0; /// 0 -- no ACL by default
    bool is_sequental = false;
    Coordination::Stat stat{};
    int32_t seq_num = 0;
    mutable UInt64 digest = 0; /// we cached digest for this node.
};

struct KeeperRocksNode:KeeperRocksNodeInfo
{
<<<<<<< HEAD
#if USE_ROCKSDB
    friend struct RocksDBContainer<KeeperRocksNode>;
#endif
    using Meta = KeeperRocksNodeInfo;

    uint64_t size_bytes = 0; // only for compatible, should be deprecated

    uint64_t sizeInBytes() const { return data.size() + sizeof(KeeperRocksNodeInfo); }
    void setData(String new_data) {data = new_data;}
    const auto & getData() const noexcept { return data; }
    void shallowCopy(const KeeperRocksNode & other)
    {
        *this = other;
    }
    void invalidateDigestCache() const;
    UInt64 getDigest(std::string_view path) const;
    String getEncodedString();
    void decodeFromString(const String & buffer_str);
    void recalculateSize() {}
    void reset()
    {
        serialized = false;
    }
private:
    bool serialized = false;
    String data;
};

struct KeeperMemNode
{
    uint64_t acl_id = 0; /// 0 -- no ACL by default
    bool is_sequental = false;
    Coordination::Stat stat{};
    int32_t seq_num = 0;
    uint64_t size_bytes; // save size to avoid calculate every time

    KeeperMemNode() : size_bytes(sizeof(KeeperMemNode)) { }

    /// Object memory size
    uint64_t sizeInBytes() const { return size_bytes; }
=======
public:
    /// Node should have as minimal size as possible to reduce memory footprint
    /// of stored nodes
    /// New fields should be added to the struct only if it's really necessary
    struct Node
    {
        /// to reduce size of the Node struct we use a custom Stat without dataLength
        struct Stat
        {
            int64_t czxid{0};
            int64_t mzxid{0};
            int64_t ctime{0};
            int64_t mtime{0};
            int32_t version{0};
            int32_t cversion{0};
            int32_t aversion{0};
            int32_t numChildren{0}; /// NOLINT
            int64_t ephemeralOwner{0}; /// NOLINT
            int64_t pzxid{0};

            bool operator==(const Stat &) const = default;
        };

        uint64_t acl_id = 0; /// 0 -- no ACL by default
        Stat stat{};
        int32_t seq_num = 0;

        /// we cannot use `std::optional<uint64_t> because we want to
        /// pack the boolean with seq_num above
        mutable bool has_cached_digest = false;
        mutable uint64_t cached_digest = 0;

        void setResponseStat(Coordination::Stat & response_stat) const;

        /// Object memory size
        uint64_t sizeInBytes() const;
>>>>>>> 5816424c

    void setData(String new_data);

    const auto & getData() const noexcept { return data; }

<<<<<<< HEAD
    void addChild(StringRef child_path, bool update_size = true);
=======
        void addChild(StringRef child_path);
>>>>>>> 5816424c

    void removeChild(StringRef child_path);

    const auto & getChildren() const noexcept { return children; }

    // Invalidate the calculated digest so it's recalculated again on the next
    // getDigest call
    void invalidateDigestCache() const;

    // get the calculated digest of the node
    UInt64 getDigest(std::string_view path) const;

<<<<<<< HEAD
    // copy only necessary information for preprocessing and digest calculation
    // (e.g. we don't need to copy list of children)
    void shallowCopy(const KeeperMemNode & other);

    void recalculateSize();

private:
    String data;
    ChildrenSet children{};
    mutable std::optional<UInt64> cached_digest;
};
=======
        // copy only necessary information for preprocessing and digest calculation
        // (e.g. we don't need to copy list of children)
        void shallowCopy(const Node & other);
    private:
        String data;
        ChildrenSet children{};
    };
>>>>>>> 5816424c

class KeeperStorageBase
{
public:
    enum DigestVersion : uint8_t
    {
        NO_DIGEST = 0,
        V1 = 1,
        V2 = 2  // added system nodes that modify the digest on startup so digest from V0 is invalid
    };

    struct Digest
    {
        DigestVersion version{DigestVersion::NO_DIGEST};
        uint64_t value{0};
    };

    struct ResponseForSession
    {
        int64_t session_id;
        Coordination::ZooKeeperResponsePtr response;
    };
    using ResponsesForSessions = std::vector<ResponseForSession>;

    struct RequestForSession
    {
        int64_t session_id;
        int64_t time{0};
        Coordination::ZooKeeperRequestPtr request;
        int64_t zxid{0};
        std::optional<Digest> digest;
        int64_t log_idx{0};
    };
    using RequestsForSessions = std::vector<RequestForSession>;

    struct AuthID
    {
        std::string scheme;
        std::string id;

        bool operator==(const AuthID & other) const { return scheme == other.scheme && id == other.id; }
    };

    using Ephemerals = std::unordered_map<int64_t, std::unordered_set<std::string>>;
    using SessionAndWatcher = std::unordered_map<int64_t, std::unordered_set<std::string>>;
    using SessionIDs = std::unordered_set<int64_t>;

    /// Just vector of SHA1 from user:password
    using AuthIDs = std::vector<AuthID>;
    using SessionAndAuth = std::unordered_map<int64_t, AuthIDs>;
    using Watches = std::unordered_map<String /* path, relative of root_path */, SessionIDs>;

    static bool checkDigest(const Digest & first, const Digest & second)
    {
        if (first.version != second.version)
            return true;

        if (first.version == DigestVersion::NO_DIGEST)
            return true;

        return first.value == second.value;
    }

};

/// Keeper state machine almost equal to the ZooKeeper's state machine.
/// Implements all logic of operations, data changes, sessions allocation.
/// In-memory and not thread safe.
template<typename Container_>
class KeeperStorage : public KeeperStorageBase
{
public:
    using Container = Container_;
    using Node = Container::Node;

#if USE_ROCKSDB
    static constexpr bool use_rocksdb = std::is_same_v<Container_, RocksDBContainer<KeeperRocksNode>>;
#else
    static constexpr bool use_rocksdb = false;
#endif

    static constexpr auto CURRENT_DIGEST_VERSION = DigestVersion::V2;

    static String generateDigest(const String & userdata);

    int64_t session_id_counter{1};

    SessionAndAuth session_and_auth;

    /// Main hashtable with nodes. Contain all information about data.
    /// All other structures expect session_and_timeout can be restored from
    /// container.
    Container container;

    // Applying ZooKeeper request to storage consists of two steps:
    //  - preprocessing which, instead of applying the changes directly to storage,
    //    generates deltas with those changes, denoted with the request ZXID
    //  - processing which applies deltas with the correct ZXID to the storage
    //
    // Delta objects allow us two things:
    //  - fetch the latest, uncommitted state of an object by getting the committed
    //    state of that same object from the storage and applying the deltas
    //    in the same order as they are defined
    //  - quickly commit the changes to the storage
    struct CreateNodeDelta
    {
        KeeperStorage::Node::Stat stat;
        Coordination::ACLs acls;
        String data;
    };

    struct RemoveNodeDelta
    {
        int32_t version{-1};
        int64_t ephemeral_owner{0};
    };

    struct UpdateNodeDelta
    {
        std::function<void(Node &)> update_fn;
        int32_t version{-1};
    };

    struct SetACLDelta
    {
        Coordination::ACLs acls;
        int32_t version{-1};
    };

    struct ErrorDelta
    {
        Coordination::Error error;
    };

    struct FailedMultiDelta
    {
        std::vector<Coordination::Error> error_codes;
    };

    // Denotes end of a subrequest in multi request
    struct SubDeltaEnd
    {
    };

    struct AddAuthDelta
    {
        int64_t session_id;
        AuthID auth_id;
    };

    using Operation = std::
        variant<CreateNodeDelta, RemoveNodeDelta, UpdateNodeDelta, SetACLDelta, AddAuthDelta, ErrorDelta, SubDeltaEnd, FailedMultiDelta>;

    struct Delta
    {
        Delta(String path_, int64_t zxid_, Operation operation_) : path(std::move(path_)), zxid(zxid_), operation(std::move(operation_)) { }

        Delta(int64_t zxid_, Coordination::Error error) : Delta("", zxid_, ErrorDelta{error}) { }

        Delta(int64_t zxid_, Operation subdelta) : Delta("", zxid_, subdelta) { }

        String path;
        int64_t zxid;
        Operation operation;
    };

    struct UncommittedState
    {
        explicit UncommittedState(KeeperStorage & storage_) : storage(storage_) { }

        void addDelta(Delta new_delta);
        void addDeltas(std::vector<Delta> new_deltas);
        void commit(int64_t commit_zxid);
        void rollback(int64_t rollback_zxid);

        std::shared_ptr<Node> getNode(StringRef path) const;
        Coordination::ACLs getACLs(StringRef path) const;

        void applyDelta(const Delta & delta);

        bool hasACL(int64_t session_id, bool is_local, std::function<bool(const AuthID &)> predicate)
        {
            const auto check_auth = [&](const auto & auth_ids)
            {
                for (const auto & auth : auth_ids)
                {
                    using TAuth = std::remove_reference_t<decltype(auth)>;

                    const AuthID * auth_ptr = nullptr;
                    if constexpr (std::is_pointer_v<TAuth>)
                        auth_ptr = auth;
                    else
                        auth_ptr = &auth;

                    if (predicate(*auth_ptr))
                        return true;
                }
                return false;
            };

            if (is_local)
                return check_auth(storage.session_and_auth[session_id]);

            if (check_auth(storage.session_and_auth[session_id]))
                return true;

            // check if there are uncommitted
            const auto auth_it = session_and_auth.find(session_id);
            if (auth_it == session_and_auth.end())
                return false;

            return check_auth(auth_it->second);
        }

        void forEachAuthInSession(int64_t session_id, std::function<void(const AuthID &)> func) const;

        std::shared_ptr<Node> tryGetNodeFromStorage(StringRef path) const;

        std::unordered_map<int64_t, std::list<const AuthID *>> session_and_auth;

        struct UncommittedNode
        {
            std::shared_ptr<Node> node{nullptr};
            Coordination::ACLs acls{};
            int64_t zxid{0};
        };

        struct Hash
        {
            auto operator()(const std::string_view view) const
            {
                SipHash hash;
                hash.update(view);
                return hash.get64();
            }

            using is_transparent = void; // required to make find() work with different type than key_type
        };

        struct Equal
        {
            auto operator()(const std::string_view a,
                            const std::string_view b) const
            {
                return a == b;
            }

            using is_transparent = void; // required to make find() work with different type than key_type
        };

        mutable std::unordered_map<std::string, UncommittedNode, Hash, Equal> nodes;
        std::unordered_map<std::string, std::list<const Delta *>, Hash, Equal> deltas_for_path;

        std::list<Delta> deltas;
        KeeperStorage<Container> & storage;
    };

    UncommittedState uncommitted_state{*this};

    // Apply uncommitted state to another storage using only transactions
    // with zxid > last_zxid
    void applyUncommittedState(KeeperStorage & other, int64_t last_log_idx);

    Coordination::Error commit(int64_t zxid);

    // Create node in the storage
    // Returns false if it failed to create the node, true otherwise
    // We don't care about the exact failure because we should've caught it during preprocessing
    bool createNode(
        const std::string & path,
        String data,
        const KeeperStorage::Node::Stat & stat,
        Coordination::ACLs node_acls);

    // Remove node in the storage
    // Returns false if it failed to remove the node, true otherwise
    // We don't care about the exact failure because we should've caught it during preprocessing
    bool removeNode(const std::string & path, int32_t version);

    bool checkACL(StringRef path, int32_t permissions, int64_t session_id, bool is_local);

    void unregisterEphemeralPath(int64_t session_id, const std::string & path);

    /// Mapping session_id -> set of ephemeral nodes paths
    Ephemerals ephemerals;
    /// Mapping session_id -> set of watched nodes paths
    SessionAndWatcher sessions_and_watchers;
    /// Expiration queue for session, allows to get dead sessions at some point of time
    SessionExpiryQueue session_expiry_queue;
    /// All active sessions with timeout
    SessionAndTimeout session_and_timeout;

    /// ACLMap for more compact ACLs storage inside nodes.
    ACLMap acl_map;

    /// Global id of all requests applied to storage
    int64_t zxid{0};

    // older Keeper node (pre V5 snapshots) can create snapshots and receive logs from newer Keeper nodes
    // this can lead to some inconsistencies, e.g. from snapshot it will use log_idx as zxid
    // while the log will have a smaller zxid because it's generated by the newer nodes
    // we save the value loaded from snapshot to know when is it okay to have
    // smaller zxid in newer requests
    int64_t old_snapshot_zxid{0};

    struct TransactionInfo
    {
        int64_t zxid;
        Digest nodes_digest;
        /// index in storage of the log containing the transaction
        int64_t log_idx = 0;
    };

    std::deque<TransactionInfo> uncommitted_transactions;

    uint64_t nodes_digest{0};

    bool finalized{false};

    /// Currently active watches (node_path -> subscribed sessions)
    Watches watches;
    Watches list_watches; /// Watches for 'list' request (watches on children).

    void clearDeadWatches(int64_t session_id);

    /// Get current committed zxid
    int64_t getZXID() const { return zxid; }

    int64_t getNextZXID() const
    {
        if (uncommitted_transactions.empty())
            return zxid + 1;

        return uncommitted_transactions.back().zxid + 1;
    }

    Digest getNodesDigest(bool committed) const;

    KeeperContextPtr keeper_context;

    const String superdigest;

    bool initialized{false};

    KeeperStorage(int64_t tick_time_ms, const String & superdigest_, const KeeperContextPtr & keeper_context_, bool initialize_system_nodes = true);

    void initializeSystemNodes();

    /// Allocate new session id with the specified timeouts
    int64_t getSessionID(int64_t session_timeout_ms)
    {
        auto result = session_id_counter++;
        session_and_timeout.emplace(result, session_timeout_ms);
        session_expiry_queue.addNewSessionOrUpdate(result, session_timeout_ms);
        return result;
    }

    /// Add session id. Used when restoring KeeperStorage from snapshot.
    void addSessionID(int64_t session_id, int64_t session_timeout_ms)
    {
        session_and_timeout.emplace(session_id, session_timeout_ms);
        session_expiry_queue.addNewSessionOrUpdate(session_id, session_timeout_ms);
    }

    UInt64 calculateNodesDigest(UInt64 current_digest, const std::vector<Delta> & new_deltas) const;

    /// Process user request and return response.
    /// check_acl = false only when converting data from ZooKeeper.
    ResponsesForSessions processRequest(
        const Coordination::ZooKeeperRequestPtr & request,
        int64_t session_id,
        std::optional<int64_t> new_last_zxid,
        bool check_acl = true,
        bool is_local = false);
    void preprocessRequest(
        const Coordination::ZooKeeperRequestPtr & request,
        int64_t session_id,
        int64_t time,
        int64_t new_last_zxid,
        bool check_acl = true,
        std::optional<Digest> digest = std::nullopt,
        int64_t log_idx = 0);
    void rollbackRequest(int64_t rollback_zxid, bool allow_missing);

    void finalize();

    bool isFinalized() const;

    /// Set of methods for creating snapshots

    /// Turn on snapshot mode, so data inside Container is not deleted, but replaced with new version.
    void enableSnapshotMode(size_t up_to_version)
    {
        container.enableSnapshotMode(up_to_version);
    }

    /// Turn off snapshot mode.
    void disableSnapshotMode()
    {
        container.disableSnapshotMode();
    }

    Container::const_iterator getSnapshotIteratorBegin() const { return container.begin(); }

    /// Clear outdated data from internal container.
    void clearGarbageAfterSnapshot() { container.clearOutdatedNodes(); }

    /// Get all active sessions
    const SessionAndTimeout & getActiveSessions() const { return session_and_timeout; }

    /// Get all dead sessions
    std::vector<int64_t> getDeadSessions() const { return session_expiry_queue.getExpiredSessions(); }

    /// Introspection functions mostly used in 4-letter commands
    uint64_t getNodesCount() const { return container.size(); }

    uint64_t getApproximateDataSize() const { return container.getApproximateDataSize(); }

    uint64_t getArenaDataSize() const { return container.keyArenaSize(); }

    uint64_t getTotalWatchesCount() const;

    uint64_t getWatchedPathsCount() const { return watches.size() + list_watches.size(); }

    uint64_t getSessionsWithWatchesCount() const;

    uint64_t getSessionWithEphemeralNodesCount() const { return ephemerals.size(); }
    uint64_t getTotalEphemeralNodesCount() const;

    void dumpWatches(WriteBufferFromOwnString & buf) const;
    void dumpWatchesByPath(WriteBufferFromOwnString & buf) const;
    void dumpSessionsAndEphemerals(WriteBufferFromOwnString & buf) const;

    void recalculateStats();
private:
    void removeDigest(const Node & node, std::string_view path);
    void addDigest(const Node & node, std::string_view path);
};

using KeeperMemoryStorage = KeeperStorage<SnapshotableHashTable<KeeperMemNode>>;
#if USE_ROCKSDB
using KeeperRocksStorage = KeeperStorage<RocksDBContainer<KeeperRocksNode>>;
#endif

}<|MERGE_RESOLUTION|>--- conflicted
+++ resolved
@@ -28,6 +28,8 @@
 
 struct KeeperRocksNodeInfo
 {
+    using Stat = Coordination::Stat;
+
     uint64_t acl_id = 0; /// 0 -- no ACL by default
     bool is_sequental = false;
     Coordination::Stat stat{};
@@ -37,7 +39,6 @@
 
 struct KeeperRocksNode:KeeperRocksNodeInfo
 {
-<<<<<<< HEAD
 #if USE_ROCKSDB
     friend struct RocksDBContainer<KeeperRocksNode>;
 #endif
@@ -57,6 +58,11 @@
     String getEncodedString();
     void decodeFromString(const String & buffer_str);
     void recalculateSize() {}
+    String getData() { return data; }
+    void setResponseStat(Coordination::Stat & response_stat) const
+    {
+        response_stat = stat;
+    }
     void reset()
     {
         serialized = false;
@@ -66,66 +72,47 @@
     String data;
 };
 
+/// KeeperMemNode should have as minimal size as possible to reduce memory footprint
+/// of stored nodes
+/// New fields should be added to the struct only if it's really necessary
 struct KeeperMemNode
 {
+    /// to reduce size of the Node struct we use a custom Stat without dataLength
+    struct Stat
+    {
+        int64_t czxid{0};
+        int64_t mzxid{0};
+        int64_t ctime{0};
+        int64_t mtime{0};
+        int32_t version{0};
+        int32_t cversion{0};
+        int32_t aversion{0};
+        int32_t numChildren{0}; /// NOLINT
+        int64_t ephemeralOwner{0}; /// NOLINT
+        int64_t pzxid{0};
+
+        bool operator==(const Stat &) const = default;
+    };
+
     uint64_t acl_id = 0; /// 0 -- no ACL by default
-    bool is_sequental = false;
-    Coordination::Stat stat{};
+    Stat stat{};
     int32_t seq_num = 0;
-    uint64_t size_bytes; // save size to avoid calculate every time
-
-    KeeperMemNode() : size_bytes(sizeof(KeeperMemNode)) { }
+
+    /// we cannot use `std::optional<uint64_t> because we want to
+    /// pack the boolean with seq_num above
+    mutable bool has_cached_digest = false;
+    mutable uint64_t cached_digest = 0;
+
+    void setResponseStat(Coordination::Stat & response_stat) const;
 
     /// Object memory size
-    uint64_t sizeInBytes() const { return size_bytes; }
-=======
-public:
-    /// Node should have as minimal size as possible to reduce memory footprint
-    /// of stored nodes
-    /// New fields should be added to the struct only if it's really necessary
-    struct Node
-    {
-        /// to reduce size of the Node struct we use a custom Stat without dataLength
-        struct Stat
-        {
-            int64_t czxid{0};
-            int64_t mzxid{0};
-            int64_t ctime{0};
-            int64_t mtime{0};
-            int32_t version{0};
-            int32_t cversion{0};
-            int32_t aversion{0};
-            int32_t numChildren{0}; /// NOLINT
-            int64_t ephemeralOwner{0}; /// NOLINT
-            int64_t pzxid{0};
-
-            bool operator==(const Stat &) const = default;
-        };
-
-        uint64_t acl_id = 0; /// 0 -- no ACL by default
-        Stat stat{};
-        int32_t seq_num = 0;
-
-        /// we cannot use `std::optional<uint64_t> because we want to
-        /// pack the boolean with seq_num above
-        mutable bool has_cached_digest = false;
-        mutable uint64_t cached_digest = 0;
-
-        void setResponseStat(Coordination::Stat & response_stat) const;
-
-        /// Object memory size
-        uint64_t sizeInBytes() const;
->>>>>>> 5816424c
+    uint64_t sizeInBytes() const;
 
     void setData(String new_data);
 
     const auto & getData() const noexcept { return data; }
 
-<<<<<<< HEAD
-    void addChild(StringRef child_path, bool update_size = true);
-=======
-        void addChild(StringRef child_path);
->>>>>>> 5816424c
+    void addChild(StringRef child_path);
 
     void removeChild(StringRef child_path);
 
@@ -138,27 +125,13 @@
     // get the calculated digest of the node
     UInt64 getDigest(std::string_view path) const;
 
-<<<<<<< HEAD
     // copy only necessary information for preprocessing and digest calculation
     // (e.g. we don't need to copy list of children)
     void shallowCopy(const KeeperMemNode & other);
-
-    void recalculateSize();
-
 private:
     String data;
     ChildrenSet children{};
-    mutable std::optional<UInt64> cached_digest;
 };
-=======
-        // copy only necessary information for preprocessing and digest calculation
-        // (e.g. we don't need to copy list of children)
-        void shallowCopy(const Node & other);
-    private:
-        String data;
-        ChildrenSet children{};
-    };
->>>>>>> 5816424c
 
 class KeeperStorageBase
 {
