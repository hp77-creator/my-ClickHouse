--- conflicted
+++ resolved
@@ -95,19 +95,11 @@
     virtual void dumpWatchesByPath(WriteBufferFromOwnString & buf) const = 0;
     virtual void dumpSessionsAndEphemerals(WriteBufferFromOwnString & buf) const = 0;
 
-<<<<<<< HEAD
     virtual uint64_t getSessionWithEphemeralNodesCount() const = 0;
     virtual uint64_t getTotalEphemeralNodesCount() const = 0;
     virtual uint64_t getApproximateDataSize() const = 0;
     virtual uint64_t getKeyArenaSize() const = 0;
-    virtual uint64_t getLatestSnapshotBufSize() const = 0;
-=======
-    uint64_t getSessionWithEphemeralNodesCount() const;
-    uint64_t getTotalEphemeralNodesCount() const;
-    uint64_t getApproximateDataSize() const;
-    uint64_t getKeyArenaSize() const;
-    uint64_t getLatestSnapshotSize() const;
->>>>>>> ec3b82ba
+    virtual uint64_t getLatestSnapshotSize() const = 0;
 
     virtual void recalculateStorageStats() = 0;
 
@@ -248,7 +240,7 @@
     uint64_t getTotalEphemeralNodesCount() const override;
     uint64_t getApproximateDataSize() const override;
     uint64_t getKeyArenaSize() const override;
-    uint64_t getLatestSnapshotBufSize() const override;
+    uint64_t getLatestSnapshotSize() const override;
 
     void recalculateStorageStats() override;
 
