#include <Common/ErrorCodes.h>
#include <Common/Exception.h>
#include <chrono>

/** Previously, these constants were located in one enum.
  * But in this case there is a problem: when you add a new constant, you need to recompile
  * all translation units that use at least one constant (almost the whole project).
  * Therefore it is made so that definitions of constants are located here, in one file,
  * and their declaration are in different files, at the place of use.
  *
  * Later it was converted to the lookup table, to provide:
  * - errorCodeToName()
  * - system.errors table
  */

#define APPLY_FOR_BUILTIN_ERROR_CODES(M) \
    M(0, OK) \
    M(1, UNSUPPORTED_METHOD) \
    M(2, UNSUPPORTED_PARAMETER) \
    M(3, UNEXPECTED_END_OF_FILE) \
    M(4, EXPECTED_END_OF_FILE) \
    M(6, CANNOT_PARSE_TEXT) \
    M(7, INCORRECT_NUMBER_OF_COLUMNS) \
    M(8, THERE_IS_NO_COLUMN) \
    M(9, SIZES_OF_COLUMNS_DOESNT_MATCH) \
    M(10, NOT_FOUND_COLUMN_IN_BLOCK) \
    M(11, POSITION_OUT_OF_BOUND) \
    M(12, PARAMETER_OUT_OF_BOUND) \
    M(13, SIZES_OF_COLUMNS_IN_TUPLE_DOESNT_MATCH) \
    M(15, DUPLICATE_COLUMN) \
    M(16, NO_SUCH_COLUMN_IN_TABLE) \
    M(19, SIZE_OF_FIXED_STRING_DOESNT_MATCH) \
    M(20, NUMBER_OF_COLUMNS_DOESNT_MATCH) \
    M(23, CANNOT_READ_FROM_ISTREAM) \
    M(24, CANNOT_WRITE_TO_OSTREAM) \
    M(25, CANNOT_PARSE_ESCAPE_SEQUENCE) \
    M(26, CANNOT_PARSE_QUOTED_STRING) \
    M(27, CANNOT_PARSE_INPUT_ASSERTION_FAILED) \
    M(28, CANNOT_PRINT_FLOAT_OR_DOUBLE_NUMBER) \
    M(32, ATTEMPT_TO_READ_AFTER_EOF) \
    M(33, CANNOT_READ_ALL_DATA) \
    M(34, TOO_MANY_ARGUMENTS_FOR_FUNCTION) \
    M(35, TOO_FEW_ARGUMENTS_FOR_FUNCTION) \
    M(36, BAD_ARGUMENTS) \
    M(37, UNKNOWN_ELEMENT_IN_AST) \
    M(38, CANNOT_PARSE_DATE) \
    M(39, TOO_LARGE_SIZE_COMPRESSED) \
    M(40, CHECKSUM_DOESNT_MATCH) \
    M(41, CANNOT_PARSE_DATETIME) \
    M(42, NUMBER_OF_ARGUMENTS_DOESNT_MATCH) \
    M(43, ILLEGAL_TYPE_OF_ARGUMENT) \
    M(44, ILLEGAL_COLUMN) \
    M(46, UNKNOWN_FUNCTION) \
    M(47, UNKNOWN_IDENTIFIER) \
    M(48, NOT_IMPLEMENTED) \
    M(49, LOGICAL_ERROR) \
    M(50, UNKNOWN_TYPE) \
    M(51, EMPTY_LIST_OF_COLUMNS_QUERIED) \
    M(52, COLUMN_QUERIED_MORE_THAN_ONCE) \
    M(53, TYPE_MISMATCH) \
    M(55, STORAGE_REQUIRES_PARAMETER) \
    M(56, UNKNOWN_STORAGE) \
    M(57, TABLE_ALREADY_EXISTS) \
    M(58, TABLE_METADATA_ALREADY_EXISTS) \
    M(59, ILLEGAL_TYPE_OF_COLUMN_FOR_FILTER) \
    M(60, UNKNOWN_TABLE) \
    M(62, SYNTAX_ERROR) \
    M(63, UNKNOWN_AGGREGATE_FUNCTION) \
    M(68, CANNOT_GET_SIZE_OF_FIELD) \
    M(69, ARGUMENT_OUT_OF_BOUND) \
    M(70, CANNOT_CONVERT_TYPE) \
    M(71, CANNOT_WRITE_AFTER_END_OF_BUFFER) \
    M(72, CANNOT_PARSE_NUMBER) \
    M(73, UNKNOWN_FORMAT) \
    M(74, CANNOT_READ_FROM_FILE_DESCRIPTOR) \
    M(75, CANNOT_WRITE_TO_FILE_DESCRIPTOR) \
    M(76, CANNOT_OPEN_FILE) \
    M(77, CANNOT_CLOSE_FILE) \
    M(78, UNKNOWN_TYPE_OF_QUERY) \
    M(79, INCORRECT_FILE_NAME) \
    M(80, INCORRECT_QUERY) \
    M(81, UNKNOWN_DATABASE) \
    M(82, DATABASE_ALREADY_EXISTS) \
    M(83, DIRECTORY_DOESNT_EXIST) \
    M(84, DIRECTORY_ALREADY_EXISTS) \
    M(85, FORMAT_IS_NOT_SUITABLE_FOR_INPUT) \
    M(86, RECEIVED_ERROR_FROM_REMOTE_IO_SERVER) \
    M(87, CANNOT_SEEK_THROUGH_FILE) \
    M(88, CANNOT_TRUNCATE_FILE) \
    M(89, UNKNOWN_COMPRESSION_METHOD) \
    M(90, EMPTY_LIST_OF_COLUMNS_PASSED) \
    M(91, SIZES_OF_MARKS_FILES_ARE_INCONSISTENT) \
    M(92, EMPTY_DATA_PASSED) \
    M(93, UNKNOWN_AGGREGATED_DATA_VARIANT) \
    M(94, CANNOT_MERGE_DIFFERENT_AGGREGATED_DATA_VARIANTS) \
    M(95, CANNOT_READ_FROM_SOCKET) \
    M(96, CANNOT_WRITE_TO_SOCKET) \
    M(99, UNKNOWN_PACKET_FROM_CLIENT) \
    M(100, UNKNOWN_PACKET_FROM_SERVER) \
    M(101, UNEXPECTED_PACKET_FROM_CLIENT) \
    M(102, UNEXPECTED_PACKET_FROM_SERVER) \
    M(104, TOO_SMALL_BUFFER_SIZE) \
    M(107, FILE_DOESNT_EXIST) \
    M(108, NO_DATA_TO_INSERT) \
    M(109, CANNOT_BLOCK_SIGNAL) \
    M(110, CANNOT_UNBLOCK_SIGNAL) \
    M(111, CANNOT_MANIPULATE_SIGSET) \
    M(112, CANNOT_WAIT_FOR_SIGNAL) \
    M(113, THERE_IS_NO_SESSION) \
    M(114, CANNOT_CLOCK_GETTIME) \
    M(115, UNKNOWN_SETTING) \
    M(116, THERE_IS_NO_DEFAULT_VALUE) \
    M(117, INCORRECT_DATA) \
    M(119, ENGINE_REQUIRED) \
    M(120, CANNOT_INSERT_VALUE_OF_DIFFERENT_SIZE_INTO_TUPLE) \
    M(121, UNSUPPORTED_JOIN_KEYS) \
    M(122, INCOMPATIBLE_COLUMNS) \
    M(123, UNKNOWN_TYPE_OF_AST_NODE) \
    M(124, INCORRECT_ELEMENT_OF_SET) \
    M(125, INCORRECT_RESULT_OF_SCALAR_SUBQUERY) \
    M(127, ILLEGAL_INDEX) \
    M(128, TOO_LARGE_ARRAY_SIZE) \
    M(129, FUNCTION_IS_SPECIAL) \
    M(130, CANNOT_READ_ARRAY_FROM_TEXT) \
    M(131, TOO_LARGE_STRING_SIZE) \
    M(133, AGGREGATE_FUNCTION_DOESNT_ALLOW_PARAMETERS) \
    M(134, PARAMETERS_TO_AGGREGATE_FUNCTIONS_MUST_BE_LITERALS) \
    M(135, ZERO_ARRAY_OR_TUPLE_INDEX) \
    M(137, UNKNOWN_ELEMENT_IN_CONFIG) \
    M(138, EXCESSIVE_ELEMENT_IN_CONFIG) \
    M(139, NO_ELEMENTS_IN_CONFIG) \
    M(141, SAMPLING_NOT_SUPPORTED) \
    M(142, NOT_FOUND_NODE) \
    M(145, UNKNOWN_OVERFLOW_MODE) \
    M(152, UNKNOWN_DIRECTION_OF_SORTING) \
    M(153, ILLEGAL_DIVISION) \
    M(156, DICTIONARIES_WAS_NOT_LOADED) \
    M(158, TOO_MANY_ROWS) \
    M(159, TIMEOUT_EXCEEDED) \
    M(160, TOO_SLOW) \
    M(161, TOO_MANY_COLUMNS) \
    M(162, TOO_DEEP_SUBQUERIES) \
    M(164, READONLY) \
    M(165, TOO_MANY_TEMPORARY_COLUMNS) \
    M(166, TOO_MANY_TEMPORARY_NON_CONST_COLUMNS) \
    M(167, TOO_DEEP_AST) \
    M(168, TOO_BIG_AST) \
    M(169, BAD_TYPE_OF_FIELD) \
    M(170, BAD_GET) \
    M(172, CANNOT_CREATE_DIRECTORY) \
    M(173, CANNOT_ALLOCATE_MEMORY) \
    M(174, CYCLIC_ALIASES) \
    M(179, MULTIPLE_EXPRESSIONS_FOR_ALIAS) \
    M(180, THERE_IS_NO_PROFILE) \
    M(181, ILLEGAL_FINAL) \
    M(182, ILLEGAL_PREWHERE) \
    M(183, UNEXPECTED_EXPRESSION) \
    M(184, ILLEGAL_AGGREGATION) \
    M(186, UNSUPPORTED_COLLATION_LOCALE) \
    M(187, COLLATION_COMPARISON_FAILED) \
    M(190, SIZES_OF_ARRAYS_DONT_MATCH) \
    M(191, SET_SIZE_LIMIT_EXCEEDED) \
    M(192, UNKNOWN_USER) \
    M(193, WRONG_PASSWORD) \
    M(194, REQUIRED_PASSWORD) \
    M(195, IP_ADDRESS_NOT_ALLOWED) \
    M(196, UNKNOWN_ADDRESS_PATTERN_TYPE) \
    M(198, DNS_ERROR) \
    M(199, UNKNOWN_QUOTA) \
    M(201, QUOTA_EXCEEDED) \
    M(202, TOO_MANY_SIMULTANEOUS_QUERIES) \
    M(203, NO_FREE_CONNECTION) \
    M(204, CANNOT_FSYNC) \
    M(206, ALIAS_REQUIRED) \
    M(207, AMBIGUOUS_IDENTIFIER) \
    M(208, EMPTY_NESTED_TABLE) \
    M(209, SOCKET_TIMEOUT) \
    M(210, NETWORK_ERROR) \
    M(211, EMPTY_QUERY) \
    M(212, UNKNOWN_LOAD_BALANCING) \
    M(213, UNKNOWN_TOTALS_MODE) \
    M(214, CANNOT_STATVFS) \
    M(215, NOT_AN_AGGREGATE) \
    M(216, QUERY_WITH_SAME_ID_IS_ALREADY_RUNNING) \
    M(217, CLIENT_HAS_CONNECTED_TO_WRONG_PORT) \
    M(218, TABLE_IS_DROPPED) \
    M(219, DATABASE_NOT_EMPTY) \
    M(220, DUPLICATE_INTERSERVER_IO_ENDPOINT) \
    M(221, NO_SUCH_INTERSERVER_IO_ENDPOINT) \
    M(223, UNEXPECTED_AST_STRUCTURE) \
    M(224, REPLICA_IS_ALREADY_ACTIVE) \
    M(225, NO_ZOOKEEPER) \
    M(226, NO_FILE_IN_DATA_PART) \
    M(227, UNEXPECTED_FILE_IN_DATA_PART) \
    M(228, BAD_SIZE_OF_FILE_IN_DATA_PART) \
    M(229, QUERY_IS_TOO_LARGE) \
    M(230, NOT_FOUND_EXPECTED_DATA_PART) \
    M(231, TOO_MANY_UNEXPECTED_DATA_PARTS) \
    M(232, NO_SUCH_DATA_PART) \
    M(233, BAD_DATA_PART_NAME) \
    M(234, NO_REPLICA_HAS_PART) \
    M(235, DUPLICATE_DATA_PART) \
    M(236, ABORTED) \
    M(237, NO_REPLICA_NAME_GIVEN) \
    M(238, FORMAT_VERSION_TOO_OLD) \
    M(239, CANNOT_MUNMAP) \
    M(240, CANNOT_MREMAP) \
    M(241, MEMORY_LIMIT_EXCEEDED) \
    M(242, TABLE_IS_READ_ONLY) \
    M(243, NOT_ENOUGH_SPACE) \
    M(244, UNEXPECTED_ZOOKEEPER_ERROR) \
    M(246, CORRUPTED_DATA) \
    M(248, INVALID_PARTITION_VALUE) \
    M(251, NO_SUCH_REPLICA) \
    M(252, TOO_MANY_PARTS) \
    M(253, REPLICA_ALREADY_EXISTS) \
    M(254, NO_ACTIVE_REPLICAS) \
    M(255, TOO_MANY_RETRIES_TO_FETCH_PARTS) \
    M(256, PARTITION_ALREADY_EXISTS) \
    M(257, PARTITION_DOESNT_EXIST) \
    M(258, UNION_ALL_RESULT_STRUCTURES_MISMATCH) \
    M(260, CLIENT_OUTPUT_FORMAT_SPECIFIED) \
    M(261, UNKNOWN_BLOCK_INFO_FIELD) \
    M(262, BAD_COLLATION) \
    M(263, CANNOT_COMPILE_CODE) \
    M(264, INCOMPATIBLE_TYPE_OF_JOIN) \
    M(265, NO_AVAILABLE_REPLICA) \
    M(266, MISMATCH_REPLICAS_DATA_SOURCES) \
    M(269, INFINITE_LOOP) \
    M(270, CANNOT_COMPRESS) \
    M(271, CANNOT_DECOMPRESS) \
    M(272, CANNOT_IO_SUBMIT) \
    M(273, CANNOT_IO_GETEVENTS) \
    M(274, AIO_READ_ERROR) \
    M(275, AIO_WRITE_ERROR) \
    M(277, INDEX_NOT_USED) \
    M(279, ALL_CONNECTION_TRIES_FAILED) \
    M(280, NO_AVAILABLE_DATA) \
    M(281, DICTIONARY_IS_EMPTY) \
    M(282, INCORRECT_INDEX) \
    M(283, UNKNOWN_DISTRIBUTED_PRODUCT_MODE) \
    M(284, WRONG_GLOBAL_SUBQUERY) \
    M(285, TOO_FEW_LIVE_REPLICAS) \
    M(286, UNSATISFIED_QUORUM_FOR_PREVIOUS_WRITE) \
    M(287, UNKNOWN_FORMAT_VERSION) \
    M(288, DISTRIBUTED_IN_JOIN_SUBQUERY_DENIED) \
    M(289, REPLICA_IS_NOT_IN_QUORUM) \
    M(290, LIMIT_EXCEEDED) \
    M(291, DATABASE_ACCESS_DENIED) \
    M(293, MONGODB_CANNOT_AUTHENTICATE) \
    M(295, RECEIVED_EMPTY_DATA) \
    M(297, SHARD_HAS_NO_CONNECTIONS) \
    M(298, CANNOT_PIPE) \
    M(299, CANNOT_FORK) \
    M(300, CANNOT_DLSYM) \
    M(301, CANNOT_CREATE_CHILD_PROCESS) \
    M(302, CHILD_WAS_NOT_EXITED_NORMALLY) \
    M(303, CANNOT_SELECT) \
    M(304, CANNOT_WAITPID) \
    M(305, TABLE_WAS_NOT_DROPPED) \
    M(306, TOO_DEEP_RECURSION) \
    M(307, TOO_MANY_BYTES) \
    M(308, UNEXPECTED_NODE_IN_ZOOKEEPER) \
    M(309, FUNCTION_CANNOT_HAVE_PARAMETERS) \
    M(318, INVALID_CONFIG_PARAMETER) \
    M(319, UNKNOWN_STATUS_OF_INSERT) \
    M(321, VALUE_IS_OUT_OF_RANGE_OF_DATA_TYPE) \
    M(336, UNKNOWN_DATABASE_ENGINE) \
    M(341, UNFINISHED) \
    M(342, METADATA_MISMATCH) \
    M(344, SUPPORT_IS_DISABLED) \
    M(345, TABLE_DIFFERS_TOO_MUCH) \
    M(346, CANNOT_CONVERT_CHARSET) \
    M(347, CANNOT_LOAD_CONFIG) \
    M(349, CANNOT_INSERT_NULL_IN_ORDINARY_COLUMN) \
    M(352, AMBIGUOUS_COLUMN_NAME) \
    M(353, INDEX_OF_POSITIONAL_ARGUMENT_IS_OUT_OF_RANGE) \
    M(354, ZLIB_INFLATE_FAILED) \
    M(355, ZLIB_DEFLATE_FAILED) \
    M(358, INTO_OUTFILE_NOT_ALLOWED) \
    M(359, TABLE_SIZE_EXCEEDS_MAX_DROP_SIZE_LIMIT) \
    M(360, CANNOT_CREATE_CHARSET_CONVERTER) \
    M(361, SEEK_POSITION_OUT_OF_BOUND) \
    M(362, CURRENT_WRITE_BUFFER_IS_EXHAUSTED) \
    M(363, CANNOT_CREATE_IO_BUFFER) \
    M(364, RECEIVED_ERROR_TOO_MANY_REQUESTS) \
    M(366, SIZES_OF_NESTED_COLUMNS_ARE_INCONSISTENT) \
    M(369, ALL_REPLICAS_ARE_STALE) \
    M(370, DATA_TYPE_CANNOT_BE_USED_IN_TABLES) \
    M(371, INCONSISTENT_CLUSTER_DEFINITION) \
    M(372, SESSION_NOT_FOUND) \
    M(373, SESSION_IS_LOCKED) \
    M(374, INVALID_SESSION_TIMEOUT) \
    M(375, CANNOT_DLOPEN) \
    M(376, CANNOT_PARSE_UUID) \
    M(377, ILLEGAL_SYNTAX_FOR_DATA_TYPE) \
    M(378, DATA_TYPE_CANNOT_HAVE_ARGUMENTS) \
    M(380, CANNOT_KILL) \
    M(381, HTTP_LENGTH_REQUIRED) \
    M(382, CANNOT_LOAD_CATBOOST_MODEL) \
    M(383, CANNOT_APPLY_CATBOOST_MODEL) \
    M(384, PART_IS_TEMPORARILY_LOCKED) \
    M(385, MULTIPLE_STREAMS_REQUIRED) \
    M(386, NO_COMMON_TYPE) \
    M(387, DICTIONARY_ALREADY_EXISTS) \
    M(388, CANNOT_ASSIGN_OPTIMIZE) \
    M(389, INSERT_WAS_DEDUPLICATED) \
    M(390, CANNOT_GET_CREATE_TABLE_QUERY) \
    M(391, EXTERNAL_LIBRARY_ERROR) \
    M(392, QUERY_IS_PROHIBITED) \
    M(393, THERE_IS_NO_QUERY) \
    M(394, QUERY_WAS_CANCELLED) \
    M(395, FUNCTION_THROW_IF_VALUE_IS_NON_ZERO) \
    M(396, TOO_MANY_ROWS_OR_BYTES) \
    M(397, QUERY_IS_NOT_SUPPORTED_IN_MATERIALIZED_VIEW) \
    M(398, UNKNOWN_MUTATION_COMMAND) \
    M(399, FORMAT_IS_NOT_SUITABLE_FOR_OUTPUT) \
    M(400, CANNOT_STAT) \
    M(401, FEATURE_IS_NOT_ENABLED_AT_BUILD_TIME) \
    M(402, CANNOT_IOSETUP) \
    M(403, INVALID_JOIN_ON_EXPRESSION) \
    M(404, BAD_ODBC_CONNECTION_STRING) \
    M(406, TOP_AND_LIMIT_TOGETHER) \
    M(407, DECIMAL_OVERFLOW) \
    M(408, BAD_REQUEST_PARAMETER) \
    M(410, EXTERNAL_SERVER_IS_NOT_RESPONDING) \
    M(411, PTHREAD_ERROR) \
    M(412, NETLINK_ERROR) \
    M(413, CANNOT_SET_SIGNAL_HANDLER) \
    M(415, ALL_REPLICAS_LOST) \
    M(416, REPLICA_STATUS_CHANGED) \
    M(417, EXPECTED_ALL_OR_ANY) \
    M(418, UNKNOWN_JOIN) \
    M(419, MULTIPLE_ASSIGNMENTS_TO_COLUMN) \
    M(420, CANNOT_UPDATE_COLUMN) \
    M(421, CANNOT_ADD_DIFFERENT_AGGREGATE_STATES) \
    M(422, UNSUPPORTED_URI_SCHEME) \
    M(423, CANNOT_GETTIMEOFDAY) \
    M(424, CANNOT_LINK) \
    M(425, SYSTEM_ERROR) \
    M(427, CANNOT_COMPILE_REGEXP) \
    M(429, FAILED_TO_GETPWUID) \
    M(430, MISMATCHING_USERS_FOR_PROCESS_AND_DATA) \
    M(431, ILLEGAL_SYNTAX_FOR_CODEC_TYPE) \
    M(432, UNKNOWN_CODEC) \
    M(433, ILLEGAL_CODEC_PARAMETER) \
    M(434, CANNOT_PARSE_PROTOBUF_SCHEMA) \
    M(435, NO_COLUMN_SERIALIZED_TO_REQUIRED_PROTOBUF_FIELD) \
    M(436, PROTOBUF_BAD_CAST) \
    M(437, PROTOBUF_FIELD_NOT_REPEATED) \
    M(438, DATA_TYPE_CANNOT_BE_PROMOTED) \
    M(439, CANNOT_SCHEDULE_TASK) \
    M(440, INVALID_LIMIT_EXPRESSION) \
    M(441, CANNOT_PARSE_DOMAIN_VALUE_FROM_STRING) \
    M(442, BAD_DATABASE_FOR_TEMPORARY_TABLE) \
    M(443, NO_COLUMNS_SERIALIZED_TO_PROTOBUF_FIELDS) \
    M(444, UNKNOWN_PROTOBUF_FORMAT) \
    M(445, CANNOT_MPROTECT) \
    M(446, FUNCTION_NOT_ALLOWED) \
    M(447, HYPERSCAN_CANNOT_SCAN_TEXT) \
    M(448, BROTLI_READ_FAILED) \
    M(449, BROTLI_WRITE_FAILED) \
    M(450, BAD_TTL_EXPRESSION) \
    M(451, BAD_TTL_FILE) \
    M(452, SETTING_CONSTRAINT_VIOLATION) \
    M(453, MYSQL_CLIENT_INSUFFICIENT_CAPABILITIES) \
    M(454, OPENSSL_ERROR) \
    M(455, SUSPICIOUS_TYPE_FOR_LOW_CARDINALITY) \
    M(456, UNKNOWN_QUERY_PARAMETER) \
    M(457, BAD_QUERY_PARAMETER) \
    M(458, CANNOT_UNLINK) \
    M(459, CANNOT_SET_THREAD_PRIORITY) \
    M(460, CANNOT_CREATE_TIMER) \
    M(461, CANNOT_SET_TIMER_PERIOD) \
    M(463, CANNOT_FCNTL) \
    M(464, CANNOT_PARSE_ELF) \
    M(465, CANNOT_PARSE_DWARF) \
    M(466, INSECURE_PATH) \
    M(467, CANNOT_PARSE_BOOL) \
    M(468, CANNOT_PTHREAD_ATTR) \
    M(469, VIOLATED_CONSTRAINT) \
    M(471, INVALID_SETTING_VALUE) \
    M(472, READONLY_SETTING) \
    M(473, DEADLOCK_AVOIDED) \
    M(474, INVALID_TEMPLATE_FORMAT) \
    M(475, INVALID_WITH_FILL_EXPRESSION) \
    M(476, WITH_TIES_WITHOUT_ORDER_BY) \
    M(477, INVALID_USAGE_OF_INPUT) \
    M(478, UNKNOWN_POLICY) \
    M(479, UNKNOWN_DISK) \
    M(480, UNKNOWN_PROTOCOL) \
    M(481, PATH_ACCESS_DENIED) \
    M(482, DICTIONARY_ACCESS_DENIED) \
    M(483, TOO_MANY_REDIRECTS) \
    M(484, INTERNAL_REDIS_ERROR) \
    M(487, CANNOT_GET_CREATE_DICTIONARY_QUERY) \
    M(489, INCORRECT_DICTIONARY_DEFINITION) \
    M(490, CANNOT_FORMAT_DATETIME) \
    M(491, UNACCEPTABLE_URL) \
    M(492, ACCESS_ENTITY_NOT_FOUND) \
    M(493, ACCESS_ENTITY_ALREADY_EXISTS) \
    M(495, ACCESS_STORAGE_READONLY) \
    M(496, QUOTA_REQUIRES_CLIENT_KEY) \
    M(497, ACCESS_DENIED) \
    M(498, LIMIT_BY_WITH_TIES_IS_NOT_SUPPORTED) \
    M(499, S3_ERROR) \
    M(500, AZURE_BLOB_STORAGE_ERROR) \
    M(501, CANNOT_CREATE_DATABASE) \
    M(502, CANNOT_SIGQUEUE) \
    M(503, AGGREGATE_FUNCTION_THROW) \
    M(504, FILE_ALREADY_EXISTS) \
    M(507, UNABLE_TO_SKIP_UNUSED_SHARDS) \
    M(508, UNKNOWN_ACCESS_TYPE) \
    M(509, INVALID_GRANT) \
    M(510, CACHE_DICTIONARY_UPDATE_FAIL) \
    M(511, UNKNOWN_ROLE) \
    M(512, SET_NON_GRANTED_ROLE) \
    M(513, UNKNOWN_PART_TYPE) \
    M(514, ACCESS_STORAGE_FOR_INSERTION_NOT_FOUND) \
    M(515, INCORRECT_ACCESS_ENTITY_DEFINITION) \
    M(516, AUTHENTICATION_FAILED) \
    M(517, CANNOT_ASSIGN_ALTER) \
    M(518, CANNOT_COMMIT_OFFSET) \
    M(519, NO_REMOTE_SHARD_AVAILABLE) \
    M(520, CANNOT_DETACH_DICTIONARY_AS_TABLE) \
    M(521, ATOMIC_RENAME_FAIL) \
    M(523, UNKNOWN_ROW_POLICY) \
    M(524, ALTER_OF_COLUMN_IS_FORBIDDEN) \
    M(525, INCORRECT_DISK_INDEX) \
    M(527, NO_SUITABLE_FUNCTION_IMPLEMENTATION) \
    M(528, CASSANDRA_INTERNAL_ERROR) \
    M(529, NOT_A_LEADER) \
    M(530, CANNOT_CONNECT_RABBITMQ) \
    M(531, CANNOT_FSTAT) \
    M(532, LDAP_ERROR) \
    M(535, UNKNOWN_RAID_TYPE) \
    M(536, CANNOT_RESTORE_FROM_FIELD_DUMP) \
    M(537, ILLEGAL_MYSQL_VARIABLE) \
    M(538, MYSQL_SYNTAX_ERROR) \
    M(539, CANNOT_BIND_RABBITMQ_EXCHANGE) \
    M(540, CANNOT_DECLARE_RABBITMQ_EXCHANGE) \
    M(541, CANNOT_CREATE_RABBITMQ_QUEUE_BINDING) \
    M(542, CANNOT_REMOVE_RABBITMQ_EXCHANGE) \
    M(543, UNKNOWN_MYSQL_DATATYPES_SUPPORT_LEVEL) \
    M(544, ROW_AND_ROWS_TOGETHER) \
    M(545, FIRST_AND_NEXT_TOGETHER) \
    M(546, NO_ROW_DELIMITER) \
    M(547, INVALID_RAID_TYPE) \
    M(548, UNKNOWN_VOLUME) \
    M(549, DATA_TYPE_CANNOT_BE_USED_IN_KEY) \
    M(552, UNRECOGNIZED_ARGUMENTS) \
    M(553, LZMA_STREAM_ENCODER_FAILED) \
    M(554, LZMA_STREAM_DECODER_FAILED) \
    M(555, ROCKSDB_ERROR) \
    M(556, SYNC_MYSQL_USER_ACCESS_ERROR)\
    M(557, UNKNOWN_UNION) \
    M(558, EXPECTED_ALL_OR_DISTINCT) \
    M(559, INVALID_GRPC_QUERY_INFO) \
    M(560, ZSTD_ENCODER_FAILED) \
    M(561, ZSTD_DECODER_FAILED) \
    M(562, TLD_LIST_NOT_FOUND) \
    M(563, CANNOT_READ_MAP_FROM_TEXT) \
    M(564, INTERSERVER_SCHEME_DOESNT_MATCH) \
    M(565, TOO_MANY_PARTITIONS) \
    M(566, CANNOT_RMDIR) \
    M(567, DUPLICATED_PART_UUIDS) \
    M(568, RAFT_ERROR) \
    M(569, MULTIPLE_COLUMNS_SERIALIZED_TO_SAME_PROTOBUF_FIELD) \
    M(570, DATA_TYPE_INCOMPATIBLE_WITH_PROTOBUF_FIELD) \
    M(571, DATABASE_REPLICATION_FAILED) \
    M(572, TOO_MANY_QUERY_PLAN_OPTIMIZATIONS) \
    M(573, EPOLL_ERROR) \
    M(574, DISTRIBUTED_TOO_MANY_PENDING_BYTES) \
    M(575, UNKNOWN_SNAPSHOT) \
    M(576, KERBEROS_ERROR) \
    M(577, INVALID_SHARD_ID) \
    M(578, INVALID_FORMAT_INSERT_QUERY_WITH_DATA) \
    M(579, INCORRECT_PART_TYPE) \
    M(580, CANNOT_SET_ROUNDING_MODE) \
    M(581, TOO_LARGE_DISTRIBUTED_DEPTH) \
    M(582, NO_SUCH_PROJECTION_IN_TABLE) \
    M(583, ILLEGAL_PROJECTION) \
    M(584, PROJECTION_NOT_USED) \
    M(585, CANNOT_PARSE_YAML) \
    M(586, CANNOT_CREATE_FILE) \
    M(587, CONCURRENT_ACCESS_NOT_SUPPORTED) \
    M(588, DISTRIBUTED_BROKEN_BATCH_INFO) \
    M(589, DISTRIBUTED_BROKEN_BATCH_FILES) \
    M(590, CANNOT_SYSCONF) \
    M(591, SQLITE_ENGINE_ERROR) \
    M(592, DATA_ENCRYPTION_ERROR) \
    M(593, ZERO_COPY_REPLICATION_ERROR) \
    M(594, BZIP2_STREAM_DECODER_FAILED) \
    M(595, BZIP2_STREAM_ENCODER_FAILED) \
    M(596, INTERSECT_OR_EXCEPT_RESULT_STRUCTURES_MISMATCH) \
    M(597, NO_SUCH_ERROR_CODE) \
    M(598, BACKUP_ALREADY_EXISTS) \
    M(599, BACKUP_NOT_FOUND) \
    M(600, BACKUP_VERSION_NOT_SUPPORTED) \
    M(601, BACKUP_DAMAGED) \
    M(602, NO_BASE_BACKUP) \
    M(603, WRONG_BASE_BACKUP) \
    M(604, BACKUP_ENTRY_ALREADY_EXISTS) \
    M(605, BACKUP_ENTRY_NOT_FOUND) \
    M(606, BACKUP_IS_EMPTY) \
    M(607, CANNOT_RESTORE_DATABASE) \
    M(608, CANNOT_RESTORE_TABLE) \
    M(609, FUNCTION_ALREADY_EXISTS) \
    M(610, CANNOT_DROP_FUNCTION) \
    M(611, CANNOT_CREATE_RECURSIVE_FUNCTION) \
    M(614, POSTGRESQL_CONNECTION_FAILURE) \
    M(615, CANNOT_ADVISE) \
    M(616, UNKNOWN_READ_METHOD) \
    M(617, LZ4_ENCODER_FAILED) \
    M(618, LZ4_DECODER_FAILED) \
    M(619, POSTGRESQL_REPLICATION_INTERNAL_ERROR) \
    M(620, QUERY_NOT_ALLOWED) \
    M(621, CANNOT_NORMALIZE_STRING) \
    M(622, CANNOT_PARSE_CAPN_PROTO_SCHEMA) \
    M(623, CAPN_PROTO_BAD_CAST) \
    M(624, BAD_FILE_TYPE) \
    M(625, IO_SETUP_ERROR) \
    M(626, CANNOT_SKIP_UNKNOWN_FIELD) \
    M(627, BACKUP_ENGINE_NOT_FOUND) \
    M(628, OFFSET_FETCH_WITHOUT_ORDER_BY) \
    M(629, HTTP_RANGE_NOT_SATISFIABLE) \
    M(630, HAVE_DEPENDENT_OBJECTS) \
    M(631, UNKNOWN_FILE_SIZE) \
    M(632, UNEXPECTED_DATA_AFTER_PARSED_VALUE) \
    M(633, QUERY_IS_NOT_SUPPORTED_IN_WINDOW_VIEW) \
    M(634, MONGODB_ERROR) \
    M(635, CANNOT_POLL) \
    M(636, CANNOT_EXTRACT_TABLE_STRUCTURE) \
    M(637, INVALID_TABLE_OVERRIDE) \
    M(638, SNAPPY_UNCOMPRESS_FAILED) \
    M(639, SNAPPY_COMPRESS_FAILED) \
    M(640, NO_HIVEMETASTORE) \
    M(641, CANNOT_APPEND_TO_FILE) \
    M(642, CANNOT_PACK_ARCHIVE) \
    M(643, CANNOT_UNPACK_ARCHIVE) \
    M(645, NUMBER_OF_DIMENSIONS_MISMATCHED) \
    M(647, CANNOT_BACKUP_TABLE) \
    M(648, WRONG_DDL_RENAMING_SETTINGS) \
    M(649, INVALID_TRANSACTION) \
    M(650, SERIALIZATION_ERROR) \
    M(651, CAPN_PROTO_BAD_TYPE) \
    M(652, ONLY_NULLS_WHILE_READING_SCHEMA) \
    M(653, CANNOT_PARSE_BACKUP_SETTINGS) \
    M(654, WRONG_BACKUP_SETTINGS) \
    M(655, FAILED_TO_SYNC_BACKUP_OR_RESTORE) \
    M(659, UNKNOWN_STATUS_OF_TRANSACTION) \
    M(660, HDFS_ERROR) \
    M(661, CANNOT_SEND_SIGNAL) \
    M(662, FS_METADATA_ERROR) \
    M(663, INCONSISTENT_METADATA_FOR_BACKUP) \
    M(664, ACCESS_STORAGE_DOESNT_ALLOW_BACKUP) \
    M(665, CANNOT_CONNECT_NATS) \
    M(667, NOT_INITIALIZED) \
    M(668, INVALID_STATE) \
    M(669, NAMED_COLLECTION_DOESNT_EXIST) \
    M(670, NAMED_COLLECTION_ALREADY_EXISTS) \
    M(671, NAMED_COLLECTION_IS_IMMUTABLE) \
    M(672, INVALID_SCHEDULER_NODE) \
    M(673, RESOURCE_ACCESS_DENIED) \
    M(674, RESOURCE_NOT_FOUND) \
    M(675, CANNOT_PARSE_IPV4) \
    M(676, CANNOT_PARSE_IPV6) \
    M(677, THREAD_WAS_CANCELED) \
    M(678, IO_URING_INIT_FAILED) \
    M(679, IO_URING_SUBMIT_ERROR) \
    M(690, MIXED_ACCESS_PARAMETER_TYPES) \
    M(691, UNKNOWN_ELEMENT_OF_ENUM) \
    M(692, TOO_MANY_MUTATIONS) \
    M(693, AWS_ERROR) \
    M(694, ASYNC_LOAD_CYCLE) \
    M(695, ASYNC_LOAD_FAILED) \
    M(696, ASYNC_LOAD_CANCELED) \
    M(697, CANNOT_RESTORE_TO_NONENCRYPTED_DISK) \
    M(698, INVALID_REDIS_STORAGE_TYPE) \
    M(699, INVALID_REDIS_TABLE_STRUCTURE) \
    M(700, USER_SESSION_LIMIT_EXCEEDED)  \
    M(701, CLUSTER_DOESNT_EXIST) \
    M(702, CLIENT_INFO_DOES_NOT_MATCH) \
    M(703, INVALID_IDENTIFIER) \
    M(704, QUERY_CACHE_USED_WITH_NONDETERMINISTIC_FUNCTIONS) \
    M(705, TABLE_NOT_EMPTY) \
    M(706, LIBSSH_ERROR) \
    M(707, GCP_ERROR) \
    M(708, ILLEGAL_STATISTICS) \
    M(709, CANNOT_GET_REPLICATED_DATABASE_SNAPSHOT) \
    M(710, FAULT_INJECTED) \
    M(711, FILECACHE_ACCESS_DENIED) \
    M(712, TOO_MANY_MATERIALIZED_VIEWS) \
    M(713, BROKEN_PROJECTION) \
    M(714, UNEXPECTED_CLUSTER) \
    M(715, CANNOT_DETECT_FORMAT) \
    M(716, CANNOT_FORGET_PARTITION) \
    M(717, EXPERIMENTAL_FEATURE_ERROR) \
    M(718, TOO_SLOW_PARSING) \
    M(719, QUERY_CACHE_USED_WITH_SYSTEM_TABLE) \
    M(720, USER_EXPIRED) \
    M(721, DEPRECATED_FUNCTION) \
    M(722, ASYNC_LOAD_WAIT_FAILED) \
    M(723, PARQUET_EXCEPTION) \
    M(724, TOO_MANY_TABLES) \
    M(725, TOO_MANY_DATABASES) \
<<<<<<< HEAD
    M(726, REFRESH_FAILED) \
=======
    M(726, UNEXPECTED_HTTP_HEADERS) \
    M(727, UNEXPECTED_TABLE_ENGINE) \
    M(728, UNEXPECTED_DATA_TYPE) \
    M(729, ILLEGAL_TIME_SERIES_TAGS) \
>>>>>>> eaa5715a
    \
    M(900, DISTRIBUTED_CACHE_ERROR) \
    M(901, CANNOT_USE_DISTRIBUTED_CACHE) \
    \
    M(999, KEEPER_EXCEPTION) \
    M(1000, POCO_EXCEPTION) \
    M(1001, STD_EXCEPTION) \
    M(1002, UNKNOWN_EXCEPTION) \
/* See END */

#ifdef APPLY_FOR_EXTERNAL_ERROR_CODES
    #define APPLY_FOR_ERROR_CODES(M) APPLY_FOR_BUILTIN_ERROR_CODES(M) APPLY_FOR_EXTERNAL_ERROR_CODES(M)
#else
    #define APPLY_FOR_ERROR_CODES(M) APPLY_FOR_BUILTIN_ERROR_CODES(M)
#endif

namespace DB
{
namespace ErrorCodes
{
#define M(VALUE, NAME) extern const ErrorCode NAME = VALUE;
    APPLY_FOR_ERROR_CODES(M)
#undef M

    constexpr ErrorCode END = 1002;
    ErrorPairHolder values[END + 1]{};

    struct ErrorCodesNames
    {
        std::string_view names[END + 1];
        ErrorCodesNames()
        {
#define M(VALUE, NAME) names[VALUE] = std::string_view(#NAME);
            APPLY_FOR_ERROR_CODES(M)
#undef M
        }
    } error_codes_names;

    std::string_view getName(ErrorCode error_code)
    {
        if (error_code < 0 || error_code >= END)
            return std::string_view();
        return error_codes_names.names[error_code];
    }

    ErrorCode getErrorCodeByName(std::string_view error_name)
    {
        for (int i = 0, end = ErrorCodes::end(); i < end; ++i)
        {
            std::string_view name = ErrorCodes::getName(i);

            if (name.empty())
                continue;

            if (name == error_name)
                return i;
        }
        throw Exception(NO_SUCH_ERROR_CODE, "No error code with name: '{}'", error_name);
    }

    ErrorCode end() { return END + 1; }

    void increment(ErrorCode error_code, bool remote, const std::string & message, const FramePointers & trace)
    {
        if (error_code < 0 || error_code >= end())
        {
            /// For everything outside the range, use END.
            /// (end() is the pointer pass the end, while END is the last value that has an element in values array).
            error_code = end() - 1;
        }

        values[error_code].increment(remote, message, trace);
    }

    void ErrorPairHolder::increment(bool remote, const std::string & message, const FramePointers & trace)
    {
        const auto now = std::chrono::system_clock::now();

        std::lock_guard lock(mutex);

        auto & error = remote ? value.remote : value.local;

        ++error.count;
        error.message = message;
        error.trace = trace;
        error.error_time_ms = std::chrono::duration_cast<std::chrono::milliseconds>(now.time_since_epoch()).count();
    }
    ErrorPair ErrorPairHolder::get()
    {
        std::lock_guard lock(mutex);
        return value;
    }
}

}<|MERGE_RESOLUTION|>--- conflicted
+++ resolved
@@ -604,14 +604,11 @@
     M(723, PARQUET_EXCEPTION) \
     M(724, TOO_MANY_TABLES) \
     M(725, TOO_MANY_DATABASES) \
-<<<<<<< HEAD
-    M(726, REFRESH_FAILED) \
-=======
     M(726, UNEXPECTED_HTTP_HEADERS) \
     M(727, UNEXPECTED_TABLE_ENGINE) \
     M(728, UNEXPECTED_DATA_TYPE) \
     M(729, ILLEGAL_TIME_SERIES_TAGS) \
->>>>>>> eaa5715a
+    M(730, REFRESH_FAILED) \
     \
     M(900, DISTRIBUTED_CACHE_ERROR) \
     M(901, CANNOT_USE_DISTRIBUTED_CACHE) \
