#pragma once

#include <atomic>
#include <chrono>
#include <list>
#include <memory>
#include <mutex>
#include <unordered_map>
#include <unordered_set>
#include <boost/noncopyable.hpp>
#include <map>

#include "FileCache_fwd.h"
#include <Common/logger_useful.h>
#include <Common/FileSegment.h>
#include <Core/Types.h>


namespace DB
{

/**
 * Local cache for remote filesystem files, represented as a set of non-overlapping non-empty file segments.
 */
class IFileCache : private boost::noncopyable
{
friend class FileSegment;
friend struct FileSegmentsHolder;
friend class FileSegmentRangeWriter;

public:
    using Key = UInt128;
    using Downloader = std::unique_ptr<SeekableReadBuffer>;

    IFileCache(
        const String & cache_base_path_,
        const FileCacheSettings & cache_settings_);

    virtual ~IFileCache() = default;

    /// Restore cache from local filesystem.
    virtual void initialize() = 0;

    virtual void removeIfExists(const Key & key) = 0;

    virtual void remove() = 0;

    static bool isReadOnly();

    /// Cache capacity in bytes.
    size_t capacity() const { return max_size; }

    static Key hash(const String & path);

    String getPathInLocalCache(const Key & key, size_t offset, bool is_persistent);

    String getPathInLocalCache(const Key & key);

    const String & getBasePath() const { return cache_base_path; }

    virtual std::vector<String> tryGetCachePaths(const Key & key) = 0;

    /**
     * Given an `offset` and `size` representing [offset, offset + size) bytes interval,
     * return list of cached non-overlapping non-empty
     * file segments `[segment1, ..., segmentN]` which intersect with given interval.
     *
     * Segments in returned list are ordered in ascending order and represent a full contiguous
     * interval (no holes). Each segment in returned list has state: DOWNLOADED, DOWNLOADING or EMPTY.
     *
     * As long as pointers to returned file segments are hold
     * it is guaranteed that these file segments are not removed from cache.
     */
    virtual FileSegmentsHolder getOrSet(const Key & key, size_t offset, size_t size, bool is_persistent) = 0;

    /**
     * Segments in returned list are ordered in ascending order and represent a full contiguous
     * interval (no holes). Each segment in returned list has state: DOWNLOADED, DOWNLOADING or EMPTY.
     *
     * If file segment has state EMPTY, then it is also marked as "detached". E.g. it is "detached"
     * from cache (not owned by cache), and as a result will never change it's state and will be destructed
     * with the destruction of the holder, while in getOrSet() EMPTY file segments can eventually change
     * it's state (and become DOWNLOADED).
     */
    virtual FileSegmentsHolder get(const Key & key, size_t offset, size_t size) = 0;

    virtual FileSegmentsHolder setDownloading(const Key & key, size_t offset, size_t size, bool is_persistent) = 0;

    virtual FileSegments getSnapshot() const = 0;

    /// For debug.
    virtual String dumpStructure(const Key & key) = 0;

    virtual size_t getUsedCacheSize() const = 0;

    virtual size_t getFileSegmentsNum() const = 0;

protected:
    String cache_base_path;
    size_t max_size;
    size_t max_element_size;
    size_t max_file_segment_size;

    bool is_initialized = false;

    mutable std::mutex mutex;

    virtual bool tryReserve(
        const Key & key, size_t offset, size_t size,
        std::lock_guard<std::mutex> & cache_lock) = 0;

    virtual void remove(
        Key key, size_t offset,
        std::lock_guard<std::mutex> & cache_lock,
        std::lock_guard<std::mutex> & segment_lock) = 0;

    virtual bool isLastFileSegmentHolder(
        const Key & key, size_t offset,
        std::lock_guard<std::mutex> & cache_lock,
        std::lock_guard<std::mutex> & segment_lock) = 0;

    /// If file segment was partially downloaded and then space reservation fails (because of no
    /// space left), then update corresponding cache cell metadata (file segment size).
    virtual void reduceSizeToDownloaded(
        const Key & key, size_t offset,
        std::lock_guard<std::mutex> & cache_lock,
        std::lock_guard<std::mutex> & segment_lock) = 0;

    void assertInitialized() const;
};

using FileCachePtr = std::shared_ptr<IFileCache>;

class LRUFileCache final : public IFileCache
{
public:
    LRUFileCache(
        const String & cache_base_path_,
        const FileCacheSettings & cache_settings_);

    FileSegmentsHolder getOrSet(const Key & key, size_t offset, size_t size, bool is_persistent) override;

    FileSegmentsHolder get(const Key & key, size_t offset, size_t size) override;

    FileSegments getSnapshot() const override;

<<<<<<< HEAD
    FileSegmentsHolder setDownloading(const Key & key, size_t offset, size_t size, bool is_persistent) override;

=======
>>>>>>> 3061c557
    void initialize() override;

    void removeIfExists(const Key & key) override;

    void remove() override;

    std::vector<String> tryGetCachePaths(const Key & key) override;

    size_t getUsedCacheSize() const override;

    size_t getFileSegmentsNum() const override;

private:
    class LRUQueue
    {
    public:
        struct FileKeyAndOffset
        {
            Key key;
            size_t offset;
            size_t size;

            FileKeyAndOffset(const Key & key_, size_t offset_, size_t size_) : key(key_), offset(offset_), size(size_) {}
        };

        using Iterator = typename std::list<FileKeyAndOffset>::iterator;

        size_t getTotalWeight(std::lock_guard<std::mutex> & /* cache_lock */) const { return cache_size; }

        size_t getElementsNum(std::lock_guard<std::mutex> & /* cache_lock */) const { return queue.size(); }

        Iterator add(const Key & key, size_t offset, size_t size, std::lock_guard<std::mutex> & cache_lock);

        void remove(Iterator queue_it, std::lock_guard<std::mutex> & cache_lock);

        void moveToEnd(Iterator queue_it, std::lock_guard<std::mutex> & cache_lock);

        /// Space reservation for a file segment is incremental, so we need to be able to increment size of the queue entry.
        void incrementSize(Iterator queue_it, size_t size_increment, std::lock_guard<std::mutex> & cache_lock);

        void assertCorrectness(LRUFileCache * cache, std::lock_guard<std::mutex> & cache_lock);

        String toString(std::lock_guard<std::mutex> & cache_lock) const;

        bool contains(const Key & key, size_t offset, std::lock_guard<std::mutex> & cache_lock) const;

        Iterator begin() { return queue.begin(); }

        Iterator end() { return queue.end(); }

    private:
        std::list<FileKeyAndOffset> queue;
        size_t cache_size = 0;
    };

    struct FileSegmentCell : private boost::noncopyable
    {
        FileSegmentPtr file_segment;

        /// Iterator is put here on first reservation attempt, if successful.
        std::optional<LRUQueue::Iterator> queue_iterator;

        /// Pointer to file segment is always hold by the cache itself.
        /// Apart from pointer in cache, it can be hold by cache users, when they call
        /// getorSet(), but cache users always hold it via FileSegmentsHolder.
        bool releasable() const { return file_segment.unique() && !file_segment->isPersistent(); }

        size_t size() const { return file_segment->reserved_size; }

        FileSegmentCell(FileSegmentPtr file_segment_, LRUFileCache * cache, std::lock_guard<std::mutex> & cache_lock);

        FileSegmentCell(FileSegmentCell && other) noexcept
            : file_segment(std::move(other.file_segment))
            , queue_iterator(other.queue_iterator) {}
    };

    using FileSegmentsByOffset = std::map<size_t, FileSegmentCell>;
    using CachedFiles = std::unordered_map<Key, FileSegmentsByOffset>;

    CachedFiles files;
    LRUQueue queue;
    Poco::Logger * log;

    FileSegments getImpl(
        const Key & key, const FileSegment::Range & range,
        std::lock_guard<std::mutex> & cache_lock);

    FileSegmentCell * getCell(
        const Key & key, size_t offset, std::lock_guard<std::mutex> & cache_lock);

    FileSegmentCell * addCell(
        const Key & key, size_t offset, size_t size,
        FileSegment::State state, bool is_persistent,
        std::lock_guard<std::mutex> & cache_lock);

    void useCell(const FileSegmentCell & cell, FileSegments & result, std::lock_guard<std::mutex> & cache_lock);

    bool tryReserve(
        const Key & key, size_t offset, size_t size,
        std::lock_guard<std::mutex> & cache_lock) override;

    void remove(
        Key key, size_t offset,
        std::lock_guard<std::mutex> & cache_lock,
        std::lock_guard<std::mutex> & segment_lock) override;

    bool isLastFileSegmentHolder(
        const Key & key, size_t offset,
        std::lock_guard<std::mutex> & cache_lock,
        std::lock_guard<std::mutex> & segment_lock) override;

    void reduceSizeToDownloaded(
        const Key & key, size_t offset,
        std::lock_guard<std::mutex> & cache_lock,
        std::lock_guard<std::mutex> & segment_lock) override;

    size_t getAvailableCacheSize() const;

    void loadCacheInfoIntoMemory(std::lock_guard<std::mutex> & cache_lock);

    FileSegments splitRangeIntoCells(
        const Key & key, size_t offset, size_t size, FileSegment::State state, bool is_persistent, std::lock_guard<std::mutex> & cache_lock);

    String dumpStructureUnlocked(const Key & key_, std::lock_guard<std::mutex> & cache_lock);

    void fillHolesWithEmptyFileSegments(
        FileSegments & file_segments, const Key & key, const FileSegment::Range & range, bool fill_with_detached_file_segments, bool is_persistent, std::lock_guard<std::mutex> & cache_lock);

    FileSegmentsHolder setDownloading(const Key & key, size_t offset, size_t size) override;

    size_t getUsedCacheSizeUnlocked(std::lock_guard<std::mutex> & cache_lock) const;

    size_t getAvailableCacheSizeUnlocked(std::lock_guard<std::mutex> & cache_lock) const;

    size_t getFileSegmentsNumUnlocked(std::lock_guard<std::mutex> & cache_lock) const;

    void assertCacheCellsCorrectness(const FileSegmentsByOffset & cells_by_offset, std::lock_guard<std::mutex> & cache_lock);

public:
    String dumpStructure(const Key & key_) override;

    void assertCacheCorrectness(const Key & key, std::lock_guard<std::mutex> & cache_lock);

    void assertCacheCorrectness(std::lock_guard<std::mutex> & cache_lock);
};

}<|MERGE_RESOLUTION|>--- conflicted
+++ resolved
@@ -144,11 +144,6 @@
 
     FileSegments getSnapshot() const override;
 
-<<<<<<< HEAD
-    FileSegmentsHolder setDownloading(const Key & key, size_t offset, size_t size, bool is_persistent) override;
-
-=======
->>>>>>> 3061c557
     void initialize() override;
 
     void removeIfExists(const Key & key) override;
