--- conflicted
+++ resolved
@@ -261,11 +261,7 @@
     if (!file_size)
         file_size = blob_client->GetProperties().Value.BlobSize;
 
-<<<<<<< HEAD
-    return *file_size;
-=======
     return file_size;
->>>>>>> 7e98b7a2
 }
 
 size_t ReadBufferFromAzureBlobStorage::readBigAt(char * to, size_t n, size_t range_begin, const std::function<bool(size_t)> & /*progress_callback*/) const
