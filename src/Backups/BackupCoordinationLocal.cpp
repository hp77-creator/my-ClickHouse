--- conflicted
+++ resolved
@@ -23,17 +23,8 @@
 
 void BackupCoordinationLocal::addReplicatedPartNames(const String & table_zk_path, const String & table_name_for_logs, const String & replica_name, const std::vector<PartNameAndChecksum> & part_names_and_checksums)
 {
-<<<<<<< HEAD
-    LOG_TRACE(log, "Finished preparing{}", (error_message.empty() ? "" : (" with error " + error_message)));
-    if (!error_message.empty())
-        return;
-
-    std::lock_guard lock{mutex};
-    replicated_tables.preparePartNamesByLocations();
-=======
     std::lock_guard lock{mutex};
     replicated_part_names.addPartNames(table_zk_path, table_name_for_logs, replica_name, part_names_and_checksums);
->>>>>>> b5a977ad
 }
 
 Strings BackupCoordinationLocal::getReplicatedPartNames(const String & table_zk_path, const String & replica_name) const
