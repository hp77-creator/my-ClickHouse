#include <Columns/IColumn.h>
#include <Columns/ColumnConst.h>
#include <Columns/ColumnSparse.h>

#include <Common/Exception.h>
#include <Common/SipHash.h>

#include <IO/WriteHelpers.h>
#include <IO/Operators.h>

#include <DataTypes/IDataType.h>
#include <DataTypes/DataTypeCustom.h>
#include <DataTypes/NestedUtils.h>
<<<<<<< HEAD
#include <DataTypes/Serializations/SerializationSparse.h>
#include <DataTypes/Serializations/SerializationInfo.h>
#include <DataTypes/Serializations/SerializationTupleElement.h>
=======
>>>>>>> 71b47479


namespace DB
{

namespace ErrorCodes
{
    extern const int LOGICAL_ERROR;
    extern const int DATA_TYPE_CANNOT_BE_PROMOTED;
    extern const int ILLEGAL_COLUMN;
}

IDataType::~IDataType() = default;

void IDataType::updateAvgValueSizeHint(const IColumn & column, double & avg_value_size_hint)
{
    /// Update the average value size hint if amount of read rows isn't too small
    size_t column_size = column.size();
    if (column_size > 10)
    {
        double current_avg_value_size = static_cast<double>(column.byteSize()) / column_size;

        /// Heuristic is chosen so that avg_value_size_hint increases rapidly but decreases slowly.
        if (current_avg_value_size > avg_value_size_hint)
            avg_value_size_hint = std::min(1024., current_avg_value_size); /// avoid overestimation
        else if (current_avg_value_size * 2 < avg_value_size_hint)
            avg_value_size_hint = (current_avg_value_size + avg_value_size_hint * 3) / 4;
    }
}

MutableColumnPtr IDataType::createColumn(const ISerialization & serialization) const
{
    auto column = createColumn();
    if (serialization.getKind() == ISerialization::Kind::SPARSE)
        return ColumnSparse::create(std::move(column));

    return column;
}

ColumnPtr IDataType::createColumnConst(size_t size, const Field & field) const
{
    auto column = createColumn();
    column->insert(field);
    return ColumnConst::create(std::move(column), size);
}


ColumnPtr IDataType::createColumnConstWithDefaultValue(size_t size) const
{
    return createColumnConst(size, getDefault());
}

DataTypePtr IDataType::promoteNumericType() const
{
    throw Exception("Data type " + getName() + " can't be promoted.", ErrorCodes::DATA_TYPE_CANNOT_BE_PROMOTED);
}

size_t IDataType::getSizeOfValueInMemory() const
{
    throw Exception("Value of type " + getName() + " in memory is not of fixed size.", ErrorCodes::LOGICAL_ERROR);
}

void IDataType::forEachSubcolumn(
    const SubcolumnCallback & callback,
    const SerializationPtr & serialization,
    const DataTypePtr & type,
    const ColumnPtr & column)
{
    ISerialization::StreamCallback callback_with_data = [&](const auto & subpath)
    {
        for (size_t i = 0; i < subpath.size(); ++i)
        {
            if (!subpath[i].visited && ISerialization::hasSubcolumnForPath(subpath, i + 1))
            {
                auto name = ISerialization::getSubcolumnNameForStream(subpath, i + 1);
                auto data = ISerialization::createFromPath(subpath, i);
                callback(subpath, name, data);
            }
            subpath[i].visited = true;
        }
    };

    ISerialization::SubstreamPath path;
    serialization->enumerateStreams(path, callback_with_data, type, column);
}

DataTypePtr IDataType::tryGetSubcolumnType(const String & subcolumn_name) const
{
    DataTypePtr res;
    forEachSubcolumn([&](const auto &, const auto & name, const auto & data)
    {
        if (name == subcolumn_name)
            res = data.type;
    }, getDefaultSerialization(), getPtr(), nullptr);

    return res;
}

DataTypePtr IDataType::getSubcolumnType(const String & subcolumn_name) const
{
    auto subcolumn_type = tryGetSubcolumnType(subcolumn_name);
    if (subcolumn_type)
        return subcolumn_type;

    throw Exception(ErrorCodes::ILLEGAL_COLUMN, "There is no subcolumn {} in type {}", subcolumn_name, getName());
}

SerializationPtr IDataType::getSubcolumnSerialization(const String & subcolumn_name, const SerializationPtr & serialization) const
{
    SerializationPtr res;
    forEachSubcolumn([&](const auto &, const auto & name, const auto & data)
    {
        if (name == subcolumn_name)
            res = data.serialization;
    }, serialization, nullptr, nullptr);

    if (res)
        return res;

    throw Exception(ErrorCodes::ILLEGAL_COLUMN, "There is no subcolumn {} in type {}", subcolumn_name, getName());
}

ColumnPtr IDataType::getSubcolumn(const String & subcolumn_name, const ColumnPtr & column) const
{
    ColumnPtr res;
    forEachSubcolumn([&](const auto &, const auto & name, const auto & data)
    {
        if (name == subcolumn_name)
            res = data.column;
    }, getDefaultSerialization(), nullptr, column);

    if (res)
        return res;

    throw Exception(ErrorCodes::ILLEGAL_COLUMN, "There is no subcolumn {} in type {}", subcolumn_name, getName());
}

Names IDataType::getSubcolumnNames() const
{
    Names res;
    forEachSubcolumn([&](const auto &, const auto & name, const auto &)
    {
        res.push_back(name);
    }, getDefaultSerialization(), nullptr, nullptr);
    return res;
}

void IDataType::insertDefaultInto(IColumn & column) const
{
    column.insertDefault();
}

void IDataType::setCustomization(DataTypeCustomDescPtr custom_desc_) const
{
    /// replace only if not null
    if (custom_desc_->name)
        custom_name = std::move(custom_desc_->name);

    if (custom_desc_->serialization)
        custom_serialization = std::move(custom_desc_->serialization);
}

SerializationPtr IDataType::getDefaultSerialization() const
{
    if (custom_serialization)
        return custom_serialization;

    return doGetDefaultSerialization();
}

<<<<<<< HEAD
SerializationPtr IDataType::getSparseSerialization() const
{
    return std::make_shared<SerializationSparse>(getDefaultSerialization());
}

SerializationPtr IDataType::getSubcolumnSerialization(const String & subcolumn_name, const BaseSerializationGetter &) const
{
    throw Exception(ErrorCodes::ILLEGAL_COLUMN, "There is no subcolumn {} in type {}", subcolumn_name, getName());
}

SerializationPtr IDataType::getSerialization(ISerialization::Kind kind) const
{
    if (supportsSparseSerialization() && kind == ISerialization::Kind::SPARSE)
        return getSparseSerialization();

    return getDefaultSerialization();
}

SerializationPtr IDataType::getSerialization(const IColumn & column) const
{
    return getSerialization(ISerialization::getKind(column));
}

SerializationPtr IDataType::getSerialization(const String & column_name, const SerializationInfo & info) const
{
    return getSerialization(column_name, [&info](const auto & name) { return info.getKind(name); });
}

SerializationPtr IDataType::getSerialization(const String & column_name, const SerializationCallback & callback) const
{
    return getSerialization(callback(column_name));
}

SerializationPtr IDataType::getSerialization(const ISerialization::Settings & settings) const
{
    if (supportsSparseSerialization())
    {
        double ratio = settings.num_rows ? std::min(static_cast<double>(settings.num_default_rows) / settings.num_rows, 1.0) : 0.0;
        if (ratio > settings.ratio_for_sparse_serialization)
            return getSparseSerialization();
    }

    return getDefaultSerialization();
}

=======
>>>>>>> 71b47479
// static
SerializationPtr IDataType::getSerialization(const NameAndTypePair & column, const SerializationInfo & info)
{
    if (column.isSubcolumn())
    {
<<<<<<< HEAD
        auto base_serialization_getter = [&](const IDataType & subcolumn_type)
        {
            return subcolumn_type.getSerialization(column.name, info);
        };

=======
>>>>>>> 71b47479
        const auto & type_in_storage = column.getTypeInStorage();
        auto default_serialization = type_in_storage->getDefaultSerialization();
        return type_in_storage->getSubcolumnSerialization(column.getSubcolumnName(), default_serialization);
    }

    return column.type->getSerialization(column.name, info);
}

}<|MERGE_RESOLUTION|>--- conflicted
+++ resolved
@@ -11,12 +11,8 @@
 #include <DataTypes/IDataType.h>
 #include <DataTypes/DataTypeCustom.h>
 #include <DataTypes/NestedUtils.h>
-<<<<<<< HEAD
 #include <DataTypes/Serializations/SerializationSparse.h>
 #include <DataTypes/Serializations/SerializationInfo.h>
-#include <DataTypes/Serializations/SerializationTupleElement.h>
-=======
->>>>>>> 71b47479
 
 
 namespace DB
@@ -187,15 +183,9 @@
     return doGetDefaultSerialization();
 }
 
-<<<<<<< HEAD
 SerializationPtr IDataType::getSparseSerialization() const
 {
     return std::make_shared<SerializationSparse>(getDefaultSerialization());
-}
-
-SerializationPtr IDataType::getSubcolumnSerialization(const String & subcolumn_name, const BaseSerializationGetter &) const
-{
-    throw Exception(ErrorCodes::ILLEGAL_COLUMN, "There is no subcolumn {} in type {}", subcolumn_name, getName());
 }
 
 SerializationPtr IDataType::getSerialization(ISerialization::Kind kind) const
@@ -233,21 +223,11 @@
     return getDefaultSerialization();
 }
 
-=======
->>>>>>> 71b47479
 // static
 SerializationPtr IDataType::getSerialization(const NameAndTypePair & column, const SerializationInfo & info)
 {
     if (column.isSubcolumn())
     {
-<<<<<<< HEAD
-        auto base_serialization_getter = [&](const IDataType & subcolumn_type)
-        {
-            return subcolumn_type.getSerialization(column.name, info);
-        };
-
-=======
->>>>>>> 71b47479
         const auto & type_in_storage = column.getTypeInStorage();
         auto default_serialization = type_in_storage->getDefaultSerialization();
         return type_in_storage->getSubcolumnSerialization(column.getSubcolumnName(), default_serialization);
