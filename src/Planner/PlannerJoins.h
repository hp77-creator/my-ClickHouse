--- conflicted
+++ resolved
@@ -275,13 +275,8 @@
     const PreparedJoinStorage & right_table_expression,
     const Block & left_table_expression_header,
     const Block & right_table_expression_header,
-<<<<<<< HEAD
-    ContextPtr query_context,
+    const JoinAlgorithmSettings & settings,
     UInt64 hash_table_key_hash);
-=======
-    const JoinAlgorithmSettings & settings,
-    IQueryTreeNode::HashState hash_table_key_hash);
->>>>>>> b9b8569f
 
 using TableExpressionSet = std::unordered_set<const IQueryTreeNode *>;
 TableExpressionSet extractTableExpressionsSet(const QueryTreeNodePtr & node);
