#include <Planner/PlannerJoinTree.h>

#include <Core/Settings.h>

#include <Core/ParallelReplicasMode.h>
#include <Common/scope_guard_safe.h>

#include <Columns/ColumnAggregateFunction.h>

#include <DataTypes/DataTypeString.h>
#include <DataTypes/DataTypeAggregateFunction.h>
#include <DataTypes/DataTypeLowCardinality.h>

#include <Functions/FunctionFactory.h>

#include <AggregateFunctions/AggregateFunctionCount.h>

#include <Access/Common/AccessFlags.h>
#include <Access/ContextAccess.h>

#include <Storages/IStorage.h>
#include <Storages/MergeTree/MergeTreeData.h>
#include <Storages/StorageDictionary.h>
#include <Storages/StorageDistributed.h>

#include <Analyzer/ConstantNode.h>
#include <Analyzer/ColumnNode.h>
#include <Analyzer/FunctionNode.h>
#include <Analyzer/TableNode.h>
#include <Analyzer/TableFunctionNode.h>
#include <Analyzer/QueryNode.h>
#include <Analyzer/UnionNode.h>
#include <Analyzer/JoinNode.h>
#include <Analyzer/ArrayJoinNode.h>
#include <Analyzer/Utils.h>
#include <Analyzer/AggregationUtils.h>
#include <Analyzer/Passes/QueryAnalysisPass.h>
#include <Analyzer/QueryTreeBuilder.h>

#include <Parsers/ExpressionListParsers.h>
#include <Parsers/parseQuery.h>

#include <Processors/Sources/NullSource.h>
#include <Processors/QueryPlan/SortingStep.h>
#include <Processors/QueryPlan/CreateSetAndFilterOnTheFlyStep.h>
#include <Processors/QueryPlan/ReadFromPreparedSource.h>
#include <Processors/QueryPlan/ExpressionStep.h>
#include <Processors/QueryPlan/FilterStep.h>
#include <Processors/QueryPlan/JoinStep.h>
#include <Processors/QueryPlan/ArrayJoinStep.h>
#include <Processors/QueryPlan/ReadFromMergeTree.h>
#include <Processors/Sources/SourceFromSingleChunk.h>

#include <Storages/StorageDummy.h>

#include <Interpreters/ArrayJoinAction.h>
#include <Interpreters/Context.h>
#include <Interpreters/DatabaseCatalog.h>
#include <Interpreters/HashJoin/HashJoin.h>
#include <Interpreters/IJoin.h>
#include <Interpreters/TableJoin.h>
#include <Interpreters/getCustomKeyFilterForParallelReplicas.h>
#include <Interpreters/ClusterProxy/executeQuery.h>

#include <Planner/CollectColumnIdentifiers.h>
#include <Planner/Planner.h>
#include <Planner/PlannerJoins.h>
#include <Planner/PlannerActionsVisitor.h>
#include <Planner/Utils.h>
#include <Planner/CollectSets.h>
#include <Planner/CollectTableExpressionData.h>

namespace DB
{
namespace Setting
{
    extern const SettingsMap additional_table_filters;
    extern const SettingsUInt64 allow_experimental_parallel_reading_from_replicas;
    extern const SettingsBool allow_experimental_query_deduplication;
    extern const SettingsBool async_socket_for_remote;
    extern const SettingsBool empty_result_for_aggregation_by_empty_set;
    extern const SettingsBool enable_unaligned_array_join;
    extern const SettingsBool join_use_nulls;
    extern const SettingsUInt64 max_block_size;
    extern const SettingsUInt64 max_columns_to_read;
    extern const SettingsUInt64 max_distributed_connections;
    extern const SettingsUInt64 max_rows_in_set_to_optimize_join;
    extern const SettingsUInt64 max_parser_backtracks;
    extern const SettingsUInt64 max_parser_depth;
    extern const SettingsUInt64 max_query_size;
    extern const SettingsNonZeroUInt64 max_parallel_replicas;
    extern const SettingsFloat max_streams_to_max_threads_ratio;
    extern const SettingsMaxThreads max_threads;
    extern const SettingsBool optimize_sorting_by_input_stream_properties;
    extern const SettingsBool optimize_trivial_count_query;
    extern const SettingsUInt64 parallel_replicas_count;
    extern const SettingsString parallel_replicas_custom_key;
    extern const SettingsParallelReplicasMode parallel_replicas_mode;
    extern const SettingsUInt64 parallel_replicas_custom_key_range_lower;
    extern const SettingsUInt64 parallel_replicas_custom_key_range_upper;
    extern const SettingsBool parallel_replicas_for_non_replicated_merge_tree;
    extern const SettingsUInt64 parallel_replicas_min_number_of_rows_per_replica;
    extern const SettingsUInt64 parallel_replica_offset;
    extern const SettingsBool optimize_move_to_prewhere;
    extern const SettingsBool optimize_move_to_prewhere_if_final;
    extern const SettingsBool use_concurrency_control;
<<<<<<< HEAD
    extern const SettingsBoolAuto query_plan_join_swap_table;
=======
    extern const SettingsUInt64 min_joined_block_size_bytes;
>>>>>>> 2d2d611b
}

namespace ErrorCodes
{
    extern const int INVALID_JOIN_ON_EXPRESSION;
    extern const int LOGICAL_ERROR;
    extern const int NOT_IMPLEMENTED;
    extern const int ACCESS_DENIED;
    extern const int PARAMETER_OUT_OF_BOUND;
    extern const int TOO_MANY_COLUMNS;
    extern const int UNSUPPORTED_METHOD;
    extern const int BAD_ARGUMENTS;
}

namespace
{

/// Check if current user has privileges to SELECT columns from table
/// Throws an exception if access to any column from `column_names` is not granted
/// If `column_names` is empty, check access to any columns and return names of accessible columns
NameSet checkAccessRights(const TableNode & table_node, const Names & column_names, const ContextPtr & query_context)
{
    /// StorageDummy is created on preliminary stage, ignore access check for it.
    if (typeid_cast<const StorageDummy *>(table_node.getStorage().get()))
        return {};

    const auto & storage_id = table_node.getStorageID();
    const auto & storage_snapshot = table_node.getStorageSnapshot();

    if (column_names.empty())
    {
        NameSet accessible_columns;
        /** For a trivial queries like "SELECT count() FROM table", "SELECT 1 FROM table" access is granted if at least
          * one table column is accessible.
          */
        auto access = query_context->getAccess();
        for (const auto & column : storage_snapshot->metadata->getColumns())
        {
            if (access->isGranted(AccessType::SELECT, storage_id.database_name, storage_id.table_name, column.name))
                accessible_columns.insert(column.name);
        }

        if (accessible_columns.empty())
        {
            throw Exception(ErrorCodes::ACCESS_DENIED,
                "{}: Not enough privileges. To execute this query, it's necessary to have the grant SELECT for at least one column on {}",
                query_context->getUserName(),
                storage_id.getFullTableName());
        }
        return accessible_columns;
    }

    // In case of cross-replication we don't know what database is used for the table.
    // `storage_id.hasDatabase()` can return false only on the initiator node.
    // Each shard will use the default database (in the case of cross-replication shards may have different defaults).
    if (storage_id.hasDatabase())
        query_context->checkAccess(AccessType::SELECT, storage_id, column_names);

    return {};
}

bool shouldIgnoreQuotaAndLimits(const TableNode & table_node)
{
    const auto & storage_id = table_node.getStorageID();
    if (!storage_id.hasDatabase())
        return false;
    if (storage_id.database_name == DatabaseCatalog::SYSTEM_DATABASE)
    {
        static const boost::container::flat_set<std::string_view> tables_ignoring_quota{"quotas", "quota_limits", "quota_usage", "quotas_usage", "one"};
        if (tables_ignoring_quota.contains(storage_id.table_name))
            return true;
    }
    return false;
}

NameAndTypePair chooseSmallestColumnToReadFromStorage(const StoragePtr & storage, const StorageSnapshotPtr & storage_snapshot, const NameSet & column_names_allowed_to_select)
{
    /** We need to read at least one column to find the number of rows.
      * We will find a column with minimum <compressed_size, type_size, uncompressed_size>.
      * Because it is the column that is cheapest to read.
      */
    class ColumnWithSize
    {
    public:
        ColumnWithSize(NameAndTypePair column_, ColumnSize column_size_)
            : column(std::move(column_))
            , compressed_size(column_size_.data_compressed)
            , uncompressed_size(column_size_.data_uncompressed)
            , type_size(column.type->haveMaximumSizeOfValue() ? column.type->getMaximumSizeOfValueInMemory() : 100)
        {
        }

        bool operator<(const ColumnWithSize & rhs) const
        {
            return std::tie(compressed_size, type_size, uncompressed_size)
                < std::tie(rhs.compressed_size, rhs.type_size, rhs.uncompressed_size);
        }

        NameAndTypePair column;
        size_t compressed_size = 0;
        size_t uncompressed_size = 0;
        size_t type_size = 0;
    };

    std::vector<ColumnWithSize> columns_with_sizes;

    auto column_sizes = storage->getColumnSizes();
    auto column_names_and_types = storage_snapshot->getColumns(GetColumnsOptions(GetColumnsOptions::AllPhysical).withSubcolumns());

    if (!column_names_allowed_to_select.empty())
    {
        auto it = column_names_and_types.begin();
        while (it != column_names_and_types.end())
        {
            if (!column_names_allowed_to_select.contains(it->name))
                it = column_names_and_types.erase(it);
            else
                ++it;
        }
    }

    if (!column_sizes.empty())
    {
        for (auto & column_name_and_type : column_names_and_types)
        {
            auto it = column_sizes.find(column_name_and_type.name);
            if (it == column_sizes.end())
                continue;

            columns_with_sizes.emplace_back(column_name_and_type, it->second);
        }
    }

    NameAndTypePair result;

    if (!columns_with_sizes.empty())
        result = std::min_element(columns_with_sizes.begin(), columns_with_sizes.end())->column;
    else
        /// If we have no information about columns sizes, choose a column of minimum size of its data type
        result = ExpressionActions::getSmallestColumn(column_names_and_types);

    return result;
}

bool applyTrivialCountIfPossible(
    QueryPlan & query_plan,
    SelectQueryInfo & select_query_info,
    const TableNode * table_node,
    const TableFunctionNode * table_function_node,
    const QueryTreeNodePtr & query_tree,
    ContextMutablePtr & query_context,
    const Names & columns_names)
{
    const auto & settings = query_context->getSettingsRef();
    if (!settings[Setting::optimize_trivial_count_query])
        return false;

    const auto & storage = table_node ? table_node->getStorage() : table_function_node->getStorage();
    if (!storage->supportsTrivialCountOptimization(
            table_node ? table_node->getStorageSnapshot() : table_function_node->getStorageSnapshot(), query_context))
        return false;

    auto storage_id = storage->getStorageID();
    auto row_policy_filter = query_context->getRowPolicyFilter(storage_id.getDatabaseName(),
        storage_id.getTableName(),
        RowPolicyFilterType::SELECT_FILTER);
    if (row_policy_filter)
        return {};

    if (select_query_info.additional_filter_ast)
        return false;

    /** Transaction check here is necessary because
      * MergeTree maintains total count for all parts in Active state and it simply returns that number for trivial select count() from table query.
      * But if we have current transaction, then we should return number of rows in current snapshot (that may include parts in Outdated state),
      * so we have to use totalRowsByPartitionPredicate() instead of totalRows even for trivial query
      * See https://github.com/ClickHouse/ClickHouse/pull/24258/files#r828182031
      */
    if (query_context->getCurrentTransaction())
        return false;

    /// can't apply if FINAL
    if (table_node && table_node->getTableExpressionModifiers().has_value() &&
        (table_node->getTableExpressionModifiers()->hasFinal() || table_node->getTableExpressionModifiers()->hasSampleSizeRatio() ||
         table_node->getTableExpressionModifiers()->hasSampleOffsetRatio()))
        return false;
    if (table_function_node && table_function_node->getTableExpressionModifiers().has_value()
        && (table_function_node->getTableExpressionModifiers()->hasFinal()
            || table_function_node->getTableExpressionModifiers()->hasSampleSizeRatio()
            || table_function_node->getTableExpressionModifiers()->hasSampleOffsetRatio()))
        return false;

    // TODO: It's possible to optimize count() given only partition predicates
    auto & main_query_node = query_tree->as<QueryNode &>();
    if (main_query_node.hasGroupBy() || main_query_node.hasPrewhere() || main_query_node.hasWhere())
        return false;

    if (settings[Setting::allow_experimental_query_deduplication] || settings[Setting::empty_result_for_aggregation_by_empty_set])
        return false;

    QueryTreeNodes aggregates = collectAggregateFunctionNodes(query_tree);
    if (aggregates.size() != 1)
        return false;

    const auto & function_node = aggregates.front().get()->as<const FunctionNode &>();
    chassert(function_node.getAggregateFunction() != nullptr);
    const auto * count_func = typeid_cast<const AggregateFunctionCount *>(function_node.getAggregateFunction().get());
    if (!count_func)
        return false;

    /// Some storages can optimize trivial count in read() method instead of totalRows() because it still can
    /// require reading some data (but much faster than reading columns).
    /// Set a special flag in query info so the storage will see it and optimize count in read() method.
    select_query_info.optimize_trivial_count = true;

    /// Get number of rows
    std::optional<UInt64> num_rows = storage->totalRows(settings);
    if (!num_rows)
        return false;

    if (settings[Setting::allow_experimental_parallel_reading_from_replicas] > 0 && settings[Setting::max_parallel_replicas] > 1)
    {
        /// Imagine the situation when we have a query with parallel replicas and
        /// this code executed on the remote server.
        /// If we will apply trivial count optimization, then each remote server will do the same
        /// and we will have N times more rows as the result on the initiator.
        /// TODO: This condition seems unneeded when we will make the parallel replicas with custom key
        /// to work on top of MergeTree instead of Distributed.
        if (settings[Setting::parallel_replicas_mode] == ParallelReplicasMode::CUSTOM_KEY_RANGE ||
            settings[Setting::parallel_replicas_mode] == ParallelReplicasMode::CUSTOM_KEY_SAMPLING ||
            settings[Setting::parallel_replicas_mode] == ParallelReplicasMode::SAMPLING_KEY)
            return false;

        /// The query could use trivial count if it didn't use parallel replicas, so let's disable it
        query_context->setSetting("allow_experimental_parallel_reading_from_replicas", Field(0));
        LOG_TRACE(getLogger("Planner"), "Disabling parallel replicas to be able to use a trivial count optimization");

    }

    /// Set aggregation state
    const AggregateFunctionCount & agg_count = *count_func;
    std::vector<char> state(agg_count.sizeOfData());
    AggregateDataPtr place = state.data();
    agg_count.create(place);
    SCOPE_EXIT_MEMORY_SAFE(agg_count.destroy(place));
    AggregateFunctionCount::set(place, num_rows.value());

    auto column = ColumnAggregateFunction::create(function_node.getAggregateFunction());
    column->insertFrom(place);

    /// get count() argument type
    DataTypes argument_types;
    argument_types.reserve(columns_names.size());
    {
        const Block source_header = table_node ? table_node->getStorageSnapshot()->getSampleBlockForColumns(columns_names)
                                               : table_function_node->getStorageSnapshot()->getSampleBlockForColumns(columns_names);
        for (const auto & column_name : columns_names)
            argument_types.push_back(source_header.getByName(column_name).type);
    }

    Block block_with_count{
        {std::move(column),
         std::make_shared<DataTypeAggregateFunction>(function_node.getAggregateFunction(), argument_types, Array{}),
         columns_names.front()}};

    auto source = std::make_shared<SourceFromSingleChunk>(block_with_count);
    auto prepared_count = std::make_unique<ReadFromPreparedSource>(Pipe(std::move(source)));
    prepared_count->setStepDescription("Optimized trivial count");
    query_plan.addStep(std::move(prepared_count));

    return true;
}

void prepareBuildQueryPlanForTableExpression(const QueryTreeNodePtr & table_expression, PlannerContextPtr & planner_context)
{
    const auto & query_context = planner_context->getQueryContext();
    const auto & settings = query_context->getSettingsRef();

    auto & table_expression_data = planner_context->getTableExpressionDataOrThrow(table_expression);
    auto columns_names = table_expression_data.getColumnNames();

    auto * table_node = table_expression->as<TableNode>();
    auto * table_function_node = table_expression->as<TableFunctionNode>();
    auto * query_node = table_expression->as<QueryNode>();
    auto * union_node = table_expression->as<UnionNode>();

    /** The current user must have the SELECT privilege.
      * We do not check access rights for table functions because they have been already checked in ITableFunction::execute().
      */
    NameSet columns_names_allowed_to_select;
    if (table_node)
    {
        const auto & column_names_with_aliases = table_expression_data.getSelectedColumnsNames();
        columns_names_allowed_to_select = checkAccessRights(*table_node, column_names_with_aliases, query_context);
    }

    if (columns_names.empty())
    {
        NameAndTypePair additional_column_to_read;

        if (table_node || table_function_node)
        {
            const auto & storage = table_node ? table_node->getStorage() : table_function_node->getStorage();
            const auto & storage_snapshot = table_node ? table_node->getStorageSnapshot() : table_function_node->getStorageSnapshot();
            additional_column_to_read = chooseSmallestColumnToReadFromStorage(storage, storage_snapshot, columns_names_allowed_to_select);
        }
        else if (query_node || union_node)
        {
            const auto & projection_columns = query_node ? query_node->getProjectionColumns() : union_node->computeProjectionColumns();
            NamesAndTypesList projection_columns_list(projection_columns.begin(), projection_columns.end());
            additional_column_to_read = ExpressionActions::getSmallestColumn(projection_columns_list);
        }
        else
        {
            throw Exception(ErrorCodes::LOGICAL_ERROR, "Expected table, table function, query or union. Actual {}",
                            table_expression->formatASTForErrorMessage());
        }

        auto & global_planner_context = planner_context->getGlobalPlannerContext();
        const auto & column_identifier = global_planner_context->createColumnIdentifier(additional_column_to_read, table_expression);
        columns_names.push_back(additional_column_to_read.name);
        table_expression_data.addColumn(additional_column_to_read, column_identifier);
    }

    /// Limitation on the number of columns to read
    if (settings[Setting::max_columns_to_read] && columns_names.size() > settings[Setting::max_columns_to_read])
        throw Exception(
            ErrorCodes::TOO_MANY_COLUMNS,
            "Limit for number of columns to read exceeded. Requested: {}, maximum: {}",
            columns_names.size(),
            settings[Setting::max_columns_to_read]);
}

void updatePrewhereOutputsIfNeeded(SelectQueryInfo & table_expression_query_info,
    const Names & column_names,
    const StorageSnapshotPtr & storage_snapshot)
{
    if (!table_expression_query_info.prewhere_info)
        return;

    auto & prewhere_actions = table_expression_query_info.prewhere_info->prewhere_actions;

    NameSet required_columns;
    if (column_names.size() == 1)
        required_columns.insert(column_names[0]);

    auto & table_expression_modifiers = table_expression_query_info.table_expression_modifiers;
    if (table_expression_modifiers)
    {
        if (table_expression_modifiers->hasSampleSizeRatio()
            || table_expression_query_info.planner_context->getQueryContext()->getSettingsRef()[Setting::parallel_replicas_count] > 1)
        {
            /// We evaluate sampling for Merge lazily so we need to get all the columns
            if (storage_snapshot->storage.getName() == "Merge")
            {
                const auto columns = storage_snapshot->metadata->getColumns().getAll();
                for (const auto & column : columns)
                    required_columns.insert(column.name);
            }
            else
            {
                auto columns_required_for_sampling = storage_snapshot->metadata->getColumnsRequiredForSampling();
                required_columns.insert(columns_required_for_sampling.begin(), columns_required_for_sampling.end());
            }
        }

        if (table_expression_modifiers->hasFinal())
        {
            auto columns_required_for_final = storage_snapshot->metadata->getColumnsRequiredForFinal();
            required_columns.insert(columns_required_for_final.begin(), columns_required_for_final.end());
        }
    }

    std::unordered_set<const ActionsDAG::Node *> required_output_nodes;

    for (const auto * input : prewhere_actions.getInputs())
    {
        if (required_columns.contains(input->result_name))
            required_output_nodes.insert(input);
    }

    if (required_output_nodes.empty())
        return;

    auto & prewhere_outputs = prewhere_actions.getOutputs();
    for (const auto & output : prewhere_outputs)
    {
        auto required_output_node_it = required_output_nodes.find(output);
        if (required_output_node_it == required_output_nodes.end())
            continue;

        required_output_nodes.erase(required_output_node_it);
    }

    prewhere_outputs.insert(prewhere_outputs.end(), required_output_nodes.begin(), required_output_nodes.end());
}

std::optional<FilterDAGInfo> buildRowPolicyFilterIfNeeded(const StoragePtr & storage,
    SelectQueryInfo & table_expression_query_info,
    PlannerContextPtr & planner_context,
    std::set<std::string> & used_row_policies)
{
    auto storage_id = storage->getStorageID();
    const auto & query_context = planner_context->getQueryContext();

    auto row_policy_filter = query_context->getRowPolicyFilter(storage_id.getDatabaseName(), storage_id.getTableName(), RowPolicyFilterType::SELECT_FILTER);
    if (!row_policy_filter || row_policy_filter->empty())
        return {};

    for (const auto & row_policy : row_policy_filter->policies)
    {
        auto name = row_policy->getFullName().toString();
        used_row_policies.emplace(std::move(name));
    }

    return buildFilterInfo(row_policy_filter->expression, table_expression_query_info.table_expression, planner_context);
}

std::optional<FilterDAGInfo> buildCustomKeyFilterIfNeeded(const StoragePtr & storage,
    SelectQueryInfo & table_expression_query_info,
    PlannerContextPtr & planner_context)
{
    const auto & query_context = planner_context->getQueryContext();
    const auto & settings = query_context->getSettingsRef();

    if (settings[Setting::parallel_replicas_count] <= 1 || settings[Setting::parallel_replicas_custom_key].value.empty())
        return {};

    auto custom_key_ast = parseCustomKeyForTable(settings[Setting::parallel_replicas_custom_key], *query_context);
    if (!custom_key_ast)
        throw DB::Exception(
                ErrorCodes::BAD_ARGUMENTS,
                "Parallel replicas processing with custom_key has been requested "
                "(setting 'max_parallel_replicas'), but the table does not have custom_key defined for it "
                " or it's invalid (setting 'parallel_replicas_custom_key')");

    LOG_TRACE(getLogger("Planner"), "Processing query on a replica using custom_key '{}'", settings[Setting::parallel_replicas_custom_key].value);

    auto parallel_replicas_custom_filter_ast = getCustomKeyFilterForParallelReplica(
        settings[Setting::parallel_replicas_count],
        settings[Setting::parallel_replica_offset],
        std::move(custom_key_ast),
        {settings[Setting::parallel_replicas_mode],
         settings[Setting::parallel_replicas_custom_key_range_lower],
         settings[Setting::parallel_replicas_custom_key_range_upper]},
        storage->getInMemoryMetadataPtr()->columns,
        query_context);

    return buildFilterInfo(parallel_replicas_custom_filter_ast, table_expression_query_info.table_expression, planner_context);
}

/// Apply filters from additional_table_filters setting
std::optional<FilterDAGInfo> buildAdditionalFiltersIfNeeded(const StoragePtr & storage,
    const String & table_expression_alias,
    SelectQueryInfo & table_expression_query_info,
    PlannerContextPtr & planner_context)
{
    const auto & query_context = planner_context->getQueryContext();
    const auto & settings = query_context->getSettingsRef();

    auto const & additional_filters = settings[Setting::additional_table_filters].value;
    if (additional_filters.empty())
        return {};

    auto const & storage_id = storage->getStorageID();

    ASTPtr additional_filter_ast;
    for (const auto & additional_filter : additional_filters)
    {
        const auto & tuple = additional_filter.safeGet<const Tuple &>();
        auto const & table = tuple.at(0).safeGet<String>();
        auto const & filter = tuple.at(1).safeGet<String>();

        if (table == table_expression_alias ||
            (table == storage_id.getTableName() && query_context->getCurrentDatabase() == storage_id.getDatabaseName()) ||
            (table == storage_id.getFullNameNotQuoted()))
        {
            ParserExpression parser;
            additional_filter_ast = parseQuery(
                parser,
                filter.data(),
                filter.data() + filter.size(),
                "additional filter",
                settings[Setting::max_query_size],
                settings[Setting::max_parser_depth],
                settings[Setting::max_parser_backtracks]);
            break;
        }
    }

    if (!additional_filter_ast)
        return {};

    table_expression_query_info.additional_filter_ast = additional_filter_ast;
    return buildFilterInfo(additional_filter_ast, table_expression_query_info.table_expression, planner_context);
}

UInt64 mainQueryNodeBlockSizeByLimit(const SelectQueryInfo & select_query_info)
{
    auto const & main_query_node = select_query_info.query_tree->as<QueryNode const &>();

    /// Constness of limit and offset is validated during query analysis stage
    size_t limit_length = 0;
    if (main_query_node.hasLimit())
        limit_length = main_query_node.getLimit()->as<ConstantNode &>().getValue().safeGet<UInt64>();

    size_t limit_offset = 0;
    if (main_query_node.hasOffset())
        limit_offset = main_query_node.getOffset()->as<ConstantNode &>().getValue().safeGet<UInt64>();

    /** If not specified DISTINCT, WHERE, GROUP BY, HAVING, ORDER BY, JOIN, LIMIT BY, LIMIT WITH TIES
      * but LIMIT is specified, and limit + offset < max_block_size,
      * then as the block size we will use limit + offset (not to read more from the table than requested),
      * and also set the number of threads to 1.
      */
    if (main_query_node.hasLimit()
        && !main_query_node.isDistinct()
        && !main_query_node.isLimitWithTies()
        && !main_query_node.hasPrewhere()
        && !main_query_node.hasWhere()
        && select_query_info.filter_asts.empty()
        && !main_query_node.hasGroupBy()
        && !main_query_node.hasHaving()
        && !main_query_node.hasOrderBy()
        && !main_query_node.hasLimitBy()
        && !select_query_info.need_aggregate
        && !select_query_info.has_window
        && limit_length <= std::numeric_limits<UInt64>::max() - limit_offset)
        return limit_length + limit_offset;
    return 0;
}

std::unique_ptr<ExpressionStep> createComputeAliasColumnsStep(
    std::unordered_map<std::string, ActionsDAG> & alias_column_expressions, const Header & current_header)
{
    ActionsDAG merged_alias_columns_actions_dag(current_header.getColumnsWithTypeAndName());
    ActionsDAG::NodeRawConstPtrs action_dag_outputs = merged_alias_columns_actions_dag.getInputs();

    for (auto & [column_name, alias_column_actions_dag] : alias_column_expressions)
    {
        const auto & current_outputs = alias_column_actions_dag.getOutputs();
        action_dag_outputs.insert(action_dag_outputs.end(), current_outputs.begin(), current_outputs.end());
        merged_alias_columns_actions_dag.mergeNodes(std::move(alias_column_actions_dag));
    }

    for (const auto * output_node : action_dag_outputs)
        merged_alias_columns_actions_dag.addOrReplaceInOutputs(*output_node);
    merged_alias_columns_actions_dag.removeUnusedActions(false);

    auto alias_column_step = std::make_unique<ExpressionStep>(current_header, std::move(merged_alias_columns_actions_dag));
    alias_column_step->setStepDescription("Compute alias columns");
    return alias_column_step;
}

JoinTreeQueryPlan buildQueryPlanForTableExpression(QueryTreeNodePtr table_expression,
    const QueryTreeNodePtr & parent_join_tree,
    const SelectQueryInfo & select_query_info,
    const SelectQueryOptions & select_query_options,
    PlannerContextPtr & planner_context,
    bool is_single_table_expression,
    bool wrap_read_columns_in_subquery)
{
    const auto & query_context = planner_context->getQueryContext();
    const auto & settings = query_context->getSettingsRef();

    auto & table_expression_data = planner_context->getTableExpressionDataOrThrow(table_expression);

    QueryProcessingStage::Enum from_stage = QueryProcessingStage::Enum::FetchColumns;

    if (wrap_read_columns_in_subquery)
    {
        auto columns = table_expression_data.getColumns();
        table_expression = buildSubqueryToReadColumnsFromTableExpression(columns, table_expression, query_context);
    }

    auto * table_node = table_expression->as<TableNode>();
    auto * table_function_node = table_expression->as<TableFunctionNode>();
    auto * query_node = table_expression->as<QueryNode>();
    auto * union_node = table_expression->as<UnionNode>();

    QueryPlan query_plan;
    std::unordered_map<const QueryNode *, const QueryPlan::Node *> query_node_to_plan_step_mapping;
    std::set<std::string> used_row_policies;

    if (table_node || table_function_node)
    {
        const auto & storage = table_node ? table_node->getStorage() : table_function_node->getStorage();
        const auto & storage_snapshot = table_node ? table_node->getStorageSnapshot() : table_function_node->getStorageSnapshot();

        auto table_expression_query_info = select_query_info;
        table_expression_query_info.table_expression = table_expression;
        if (const auto & filter_actions = table_expression_data.getFilterActions())
            table_expression_query_info.filter_actions_dag = std::make_shared<const ActionsDAG>(filter_actions->clone());

        size_t max_streams = settings[Setting::max_threads];
        size_t max_threads_execute_query = settings[Setting::max_threads];

        /**
         * To simultaneously query more remote servers when async_socket_for_remote is off
         * instead of max_threads, max_distributed_connections is used:
         * since threads there mostly spend time waiting for data from remote servers,
         * we can increase the degree of parallelism to avoid sequential querying of remote servers.
         *
         * DANGER: that can lead to insane number of threads working if there are a lot of stream and prefer_localhost_replica is used.
         *
         * That is not needed when async_socket_for_remote is on, because in that case
         * threads are not blocked waiting for data from remote servers.
         *
         */
        bool is_sync_remote = table_expression_data.isRemote() && !settings[Setting::async_socket_for_remote];
        if (is_sync_remote)
        {
            max_streams = settings[Setting::max_distributed_connections];
            max_threads_execute_query = settings[Setting::max_distributed_connections];
        }

        UInt64 max_block_size = settings[Setting::max_block_size];
        UInt64 max_block_size_limited = 0;
        if (is_single_table_expression)
        {
            /** If not specified DISTINCT, WHERE, GROUP BY, HAVING, ORDER BY, JOIN, LIMIT BY, LIMIT WITH TIES
              * but LIMIT is specified, and limit + offset < max_block_size,
              * then as the block size we will use limit + offset (not to read more from the table than requested),
              * and also set the number of threads to 1.
              */
            max_block_size_limited = mainQueryNodeBlockSizeByLimit(select_query_info);
            if (max_block_size_limited)
            {
                if (max_block_size_limited < max_block_size)
                {
                    max_block_size = std::max<UInt64>(1, max_block_size_limited);
                    max_streams = 1;
                    max_threads_execute_query = 1;
                }

                if (select_query_info.local_storage_limits.local_limits.size_limits.max_rows != 0)
                {
                    if (max_block_size_limited < select_query_info.local_storage_limits.local_limits.size_limits.max_rows)
                        table_expression_query_info.trivial_limit = max_block_size_limited;
                    /// Ask to read just enough rows to make the max_rows limit effective (so it has a chance to be triggered).
                    else if (select_query_info.local_storage_limits.local_limits.size_limits.max_rows < std::numeric_limits<UInt64>::max())
                        table_expression_query_info.trivial_limit = 1 + select_query_info.local_storage_limits.local_limits.size_limits.max_rows;
                }
                else
                {
                    table_expression_query_info.trivial_limit = max_block_size_limited;
                }
            }

            if (!max_block_size)
                throw Exception(ErrorCodes::PARAMETER_OUT_OF_BOUND,
                    "Setting 'max_block_size' cannot be zero");
        }

        if (max_streams == 0)
            max_streams = 1;

        /// If necessary, we request more sources than the number of threads - to distribute the work evenly over the threads
        if (max_streams > 1 && !is_sync_remote)
        {
            if (auto streams_with_ratio = max_streams * settings[Setting::max_streams_to_max_threads_ratio];
                canConvertTo<size_t>(streams_with_ratio))
                max_streams = static_cast<size_t>(streams_with_ratio);
            else
                throw Exception(ErrorCodes::PARAMETER_OUT_OF_BOUND,
                    "Exceeded limit for `max_streams` with `max_streams_to_max_threads_ratio`. "
                    "Make sure that `max_streams * max_streams_to_max_threads_ratio` is in some reasonable boundaries, current value: {}",
                    streams_with_ratio);
        }

        if (table_node)
            table_expression_query_info.table_expression_modifiers = table_node->getTableExpressionModifiers();
        else
            table_expression_query_info.table_expression_modifiers = table_function_node->getTableExpressionModifiers();

        bool need_rewrite_query_with_final = storage->needRewriteQueryWithFinal(table_expression_data.getColumnNames());
        if (need_rewrite_query_with_final)
        {
            if (table_expression_query_info.table_expression_modifiers)
            {
                const auto & table_expression_modifiers = table_expression_query_info.table_expression_modifiers;
                auto sample_size_ratio = table_expression_modifiers->getSampleSizeRatio();
                auto sample_offset_ratio = table_expression_modifiers->getSampleOffsetRatio();

                table_expression_query_info.table_expression_modifiers = TableExpressionModifiers(true /*has_final*/,
                    sample_size_ratio,
                    sample_offset_ratio);
            }
            else
            {
                table_expression_query_info.table_expression_modifiers = TableExpressionModifiers(true /*has_final*/,
                    {} /*sample_size_ratio*/,
                    {} /*sample_offset_ratio*/);
            }
        }

        /// Apply trivial_count optimization if possible
        bool is_trivial_count_applied = !select_query_options.only_analyze && is_single_table_expression
            && (table_node || table_function_node) && select_query_info.has_aggregates && settings[Setting::additional_table_filters].value.empty()
            && applyTrivialCountIfPossible(
                query_plan,
                table_expression_query_info,
                table_node,
                table_function_node,
                select_query_info.query_tree,
                planner_context->getMutableQueryContext(),
                table_expression_data.getColumnNames());

        if (is_trivial_count_applied)
        {
            from_stage = QueryProcessingStage::WithMergeableState;
        }
        else
        {
            if (!select_query_options.only_analyze)
            {
                auto & prewhere_info = table_expression_query_info.prewhere_info;
                const auto & prewhere_actions = table_expression_data.getPrewhereFilterActions();

                if (prewhere_actions)
                {
                    prewhere_info = std::make_shared<PrewhereInfo>();
                    prewhere_info->prewhere_actions = prewhere_actions->clone();
                    prewhere_info->prewhere_column_name = prewhere_actions->getOutputs().at(0)->result_name;
                    prewhere_info->remove_prewhere_column = true;
                    prewhere_info->need_filter = true;
                }

                updatePrewhereOutputsIfNeeded(table_expression_query_info, table_expression_data.getColumnNames(), storage_snapshot);

                const auto & columns_names = table_expression_data.getColumnNames();

                std::vector<std::pair<FilterDAGInfo, std::string>> where_filters;
                const auto add_filter = [&](FilterDAGInfo & filter_info, std::string description)
                {
                    bool is_final = table_expression_query_info.table_expression_modifiers
                        && table_expression_query_info.table_expression_modifiers->hasFinal();
                    bool optimize_move_to_prewhere
                        = settings[Setting::optimize_move_to_prewhere] && (!is_final || settings[Setting::optimize_move_to_prewhere_if_final]);

                    auto supported_prewhere_columns = storage->supportedPrewhereColumns();
                    if (storage->canMoveConditionsToPrewhere() && optimize_move_to_prewhere
                        && (!supported_prewhere_columns || supported_prewhere_columns->contains(filter_info.column_name)))
                    {
                        if (!prewhere_info)
                        {
                            prewhere_info = std::make_shared<PrewhereInfo>();
                            prewhere_info->prewhere_actions = std::move(filter_info.actions);
                            prewhere_info->prewhere_column_name = filter_info.column_name;
                            prewhere_info->remove_prewhere_column = filter_info.do_remove_column;
                            prewhere_info->need_filter = true;
                        }
                        else if (!prewhere_info->row_level_filter)
                        {
                            prewhere_info->row_level_filter = std::move(filter_info.actions);
                            prewhere_info->row_level_column_name = filter_info.column_name;
                            prewhere_info->need_filter = true;
                        }
                        else
                        {
                            where_filters.emplace_back(std::move(filter_info), std::move(description));
                        }

                    }
                    else
                    {
                        where_filters.emplace_back(std::move(filter_info), std::move(description));
                    }
                };

                auto row_policy_filter_info
                    = buildRowPolicyFilterIfNeeded(storage, table_expression_query_info, planner_context, used_row_policies);
                if (row_policy_filter_info)
                {
                    table_expression_data.setRowLevelFilterActions(row_policy_filter_info->actions.clone());
                    add_filter(*row_policy_filter_info, "Row-level security filter");
                }

                if (query_context->canUseParallelReplicasCustomKey())
                {
                    if (settings[Setting::parallel_replicas_count] > 1)
                    {
                        if (auto parallel_replicas_custom_key_filter_info= buildCustomKeyFilterIfNeeded(storage, table_expression_query_info, planner_context))
                            add_filter(*parallel_replicas_custom_key_filter_info, "Parallel replicas custom key filter");
                    }
                    else if (auto * distributed = typeid_cast<StorageDistributed *>(storage.get());
                             distributed && query_context->canUseParallelReplicasCustomKeyForCluster(*distributed->getCluster()))
                    {
                        planner_context->getMutableQueryContext()->setSetting("distributed_group_by_no_merge", 2);
                        /// We disable prefer_localhost_replica because if one of the replicas is local it will create a single local plan
                        /// instead of executing the query with multiple replicas
                        /// We can enable this setting again for custom key parallel replicas when we can generate a plan that will use both a
                        /// local plan and remote replicas
                        planner_context->getMutableQueryContext()->setSetting("prefer_localhost_replica", Field{0});
                    }
                }

                const auto & table_expression_alias = table_expression->getOriginalAlias();
                if (auto additional_filters_info = buildAdditionalFiltersIfNeeded(storage, table_expression_alias, table_expression_query_info, planner_context))
                    add_filter(*additional_filters_info, "additional filter");

                from_stage = storage->getQueryProcessingStage(
                    query_context, select_query_options.to_stage, storage_snapshot, table_expression_query_info);

                /// It is just a safety check needed until we have a proper sending plan to replicas.
                /// If we have a non-trivial storage like View it might create its own Planner inside read(), run findTableForParallelReplicas()
                /// and find some other table that might be used for reading with parallel replicas. It will lead to errors.
                const bool no_tables_or_another_table_chosen_for_reading_with_parallel_replicas_mode
                    = query_context->canUseParallelReplicasOnFollower()
                    && table_node != planner_context->getGlobalPlannerContext()->parallel_replicas_table;
                if (no_tables_or_another_table_chosen_for_reading_with_parallel_replicas_mode)
                {
                    auto mutable_context = Context::createCopy(query_context);
                    mutable_context->setSetting("allow_experimental_parallel_reading_from_replicas", Field(0));
                    storage->read(
                        query_plan,
                        columns_names,
                        storage_snapshot,
                        table_expression_query_info,
                        std::move(mutable_context),
                        from_stage,
                        max_block_size,
                        max_streams);
                }
                else
                {
                    storage->read(
                        query_plan,
                        columns_names,
                        storage_snapshot,
                        table_expression_query_info,
                        query_context,
                        from_stage,
                        max_block_size,
                        max_streams);
                }

                auto parallel_replicas_enabled_for_storage = [](const StoragePtr & table, const Settings & query_settings)
                {
                    if (!table->isMergeTree())
                        return false;

                    if (!table->supportsReplication() && !query_settings[Setting::parallel_replicas_for_non_replicated_merge_tree])
                        return false;

                    return true;
                };

                /// query_plan can be empty if there is nothing to read
                if (query_plan.isInitialized() && parallel_replicas_enabled_for_storage(storage, settings))
                {
                    const bool allow_parallel_replicas_for_table_expression = [](const QueryTreeNodePtr & join_tree_node)
                    {
                        const JoinNode * join_node = join_tree_node->as<JoinNode>();
                        if (!join_node)
                            return true;

                        const auto join_kind = join_node->getKind();
                        if (join_kind == JoinKind::Left || join_kind == JoinKind::Right || join_kind == JoinKind::Inner)
                            return true;

                        return false;
                    }(parent_join_tree);

                    if (query_context->canUseParallelReplicasCustomKey() && query_context->getClientInfo().distributed_depth == 0)
                    {
                        if (auto cluster = query_context->getClusterForParallelReplicas();
                            query_context->canUseParallelReplicasCustomKeyForCluster(*cluster))
                        {
                            planner_context->getMutableQueryContext()->setSetting("prefer_localhost_replica", Field{0});
                            auto modified_query_info = select_query_info;
                            modified_query_info.cluster = std::move(cluster);
                            from_stage = QueryProcessingStage::WithMergeableStateAfterAggregationAndLimit;
                            QueryPlan query_plan_parallel_replicas;
                            ClusterProxy::executeQueryWithParallelReplicasCustomKey(
                                query_plan_parallel_replicas,
                                storage->getStorageID(),
                                modified_query_info,
                                storage->getInMemoryMetadataPtr()->getColumns(),
                                storage_snapshot,
                                from_stage,
                                table_expression_query_info.query_tree,
                                query_context);
                            query_plan = std::move(query_plan_parallel_replicas);
                        }
                    }
                    else if (ClusterProxy::canUseParallelReplicasOnInitiator(query_context) && allow_parallel_replicas_for_table_expression)
                    {
                        // (1) find read step
                        QueryPlan::Node * node = query_plan.getRootNode();
                        ReadFromMergeTree * reading = nullptr;
                        while (node)
                        {
                            reading = typeid_cast<ReadFromMergeTree *>(node->step.get());
                            if (reading)
                                break;

                            QueryPlan::Node * prev_node = node;
                            if (!node->children.empty())
                            {
                                chassert(node->children.size() == 1);
                                node = node->children.at(0);
                            }
                            else
                            {
                                throw Exception(
                                    ErrorCodes::LOGICAL_ERROR,
                                    "Step is expected to be ReadFromMergeTree but it's {}",
                                    prev_node->step->getName());
                            }
                        }

                        chassert(reading);

                        // (2) if it's ReadFromMergeTree - run index analysis and check number of rows to read
                        if (settings[Setting::parallel_replicas_min_number_of_rows_per_replica] > 0)
                        {
                            auto result_ptr = reading->selectRangesToRead();
                            UInt64 rows_to_read = result_ptr->selected_rows;

                            reading->setAnalyzedResult(std::move(result_ptr));

                            if (table_expression_query_info.trivial_limit > 0 && table_expression_query_info.trivial_limit < rows_to_read)
                                rows_to_read = table_expression_query_info.trivial_limit;

                            if (max_block_size_limited && (max_block_size_limited < rows_to_read))
                                rows_to_read = max_block_size_limited;

                            const size_t number_of_replicas_to_use
                                = rows_to_read / settings[Setting::parallel_replicas_min_number_of_rows_per_replica];
                            LOG_TRACE(
                                getLogger("Planner"),
                                "Estimated {} rows to read. It is enough work for {} parallel replicas",
                                rows_to_read,
                                number_of_replicas_to_use);

                            if (number_of_replicas_to_use <= 1)
                            {
                                planner_context->getMutableQueryContext()->setSetting(
                                    "allow_experimental_parallel_reading_from_replicas", Field(0));
                                planner_context->getMutableQueryContext()->setSetting("max_parallel_replicas", UInt64{1});
                                LOG_DEBUG(getLogger("Planner"), "Disabling parallel replicas because there aren't enough rows to read");
                            }
                            else if (number_of_replicas_to_use < settings[Setting::max_parallel_replicas])
                            {
                                planner_context->getMutableQueryContext()->setSetting("max_parallel_replicas", number_of_replicas_to_use);
                                LOG_DEBUG(getLogger("Planner"), "Reducing the number of replicas to use to {}", number_of_replicas_to_use);
                            }
                        }

                        // (3) if parallel replicas still enabled - replace reading step
                        if (planner_context->getQueryContext()->canUseParallelReplicasOnInitiator())
                        {
                            from_stage = QueryProcessingStage::WithMergeableState;
                            QueryPlan query_plan_parallel_replicas;
                            QueryPlanStepPtr reading_step = std::move(node->step);
                            ClusterProxy::executeQueryWithParallelReplicas(
                                query_plan_parallel_replicas,
                                storage->getStorageID(),
                                from_stage,
                                table_expression_query_info.query_tree,
                                table_expression_query_info.planner_context,
                                query_context,
                                table_expression_query_info.storage_limits,
                                std::move(reading_step));
                            query_plan = std::move(query_plan_parallel_replicas);
                        }
                        else
                        {
                            QueryPlan query_plan_no_parallel_replicas;
                            storage->read(
                                query_plan_no_parallel_replicas,
                                columns_names,
                                storage_snapshot,
                                table_expression_query_info,
                                query_context,
                                from_stage,
                                max_block_size,
                                max_streams);
                            query_plan = std::move(query_plan_no_parallel_replicas);
                        }
                    }
                }

                auto & alias_column_expressions = table_expression_data.getAliasColumnExpressions();
                if (!alias_column_expressions.empty() && query_plan.isInitialized() && from_stage == QueryProcessingStage::FetchColumns)
                {
                    auto alias_column_step = createComputeAliasColumnsStep(alias_column_expressions, query_plan.getCurrentHeader());
                    query_plan.addStep(std::move(alias_column_step));
                }

                for (auto && [filter_info, description] : where_filters)
                {
                    if (query_plan.isInitialized() &&
                        from_stage == QueryProcessingStage::FetchColumns)
                    {
                        auto filter_step = std::make_unique<FilterStep>(query_plan.getCurrentHeader(),
                            std::move(filter_info.actions),
                            filter_info.column_name,
                            filter_info.do_remove_column);
                        filter_step->setStepDescription(description);
                        query_plan.addStep(std::move(filter_step));
                    }
                }

                if (query_context->hasQueryContext() && !select_query_options.is_internal)
                {
                    auto local_storage_id = storage->getStorageID();
                    query_context->getQueryContext()->addQueryAccessInfo(
                        backQuoteIfNeed(local_storage_id.getDatabaseName()),
                        local_storage_id.getFullTableName(),
                        columns_names);
                }
            }

            if (query_plan.isInitialized())
            {
                /** Specify the number of threads only if it wasn't specified in storage.
                  *
                  * But in case of remote query and prefer_localhost_replica=1 (default)
                  * The inner local query (that is done in the same process, without
                  * network interaction), it will setMaxThreads earlier and distributed
                  * query will not update it.
                  */
                if (!query_plan.getMaxThreads() || is_sync_remote)
                    query_plan.setMaxThreads(max_threads_execute_query);

                query_plan.setConcurrencyControl(settings[Setting::use_concurrency_control]);
            }
            else
            {
                /// Create step which reads from empty source if storage has no data.
                const auto & column_names = table_expression_data.getSelectedColumnsNames();
                auto source_header = storage_snapshot->getSampleBlockForColumns(column_names);
                Pipe pipe(std::make_shared<NullSource>(source_header));
                auto read_from_pipe = std::make_unique<ReadFromPreparedSource>(std::move(pipe));
                read_from_pipe->setStepDescription("Read from NullSource");
                query_plan.addStep(std::move(read_from_pipe));
            }
        }
    }
    else if (query_node || union_node)
    {
        if (select_query_options.only_analyze)
        {
            auto projection_columns = query_node ? query_node->getProjectionColumns() : union_node->computeProjectionColumns();
            Block source_header;
            for (auto & projection_column : projection_columns)
                source_header.insert(ColumnWithTypeAndName(projection_column.type, projection_column.name));

            Pipe pipe(std::make_shared<NullSource>(source_header));
            auto read_from_pipe = std::make_unique<ReadFromPreparedSource>(std::move(pipe));
            read_from_pipe->setStepDescription("Read from NullSource");
            query_plan.addStep(std::move(read_from_pipe));
        }
        else
        {
            std::shared_ptr<GlobalPlannerContext> subquery_planner_context;
            if (wrap_read_columns_in_subquery)
                subquery_planner_context = std::make_shared<GlobalPlannerContext>(nullptr, nullptr, FiltersForTableExpressionMap{});
            else
                subquery_planner_context = planner_context->getGlobalPlannerContext();

            auto subquery_options = select_query_options.subquery();
            Planner subquery_planner(table_expression, subquery_options, subquery_planner_context);
            /// Propagate storage limits to subquery
            subquery_planner.addStorageLimits(*select_query_info.storage_limits);
            subquery_planner.buildQueryPlanIfNeeded();
            const auto & mapping = subquery_planner.getQueryNodeToPlanStepMapping();
            query_node_to_plan_step_mapping.insert(mapping.begin(), mapping.end());
            query_plan = std::move(subquery_planner).extractQueryPlan();
        }

        auto & alias_column_expressions = table_expression_data.getAliasColumnExpressions();
        if (!alias_column_expressions.empty() && query_plan.isInitialized() && from_stage == QueryProcessingStage::FetchColumns)
        {
            auto alias_column_step = createComputeAliasColumnsStep(alias_column_expressions, query_plan.getCurrentHeader());
            query_plan.addStep(std::move(alias_column_step));
        }
    }
    else
    {
        throw Exception(ErrorCodes::LOGICAL_ERROR, "Expected table, table function, query or union. Actual {}",
                        table_expression->formatASTForErrorMessage());
    }

    if (from_stage == QueryProcessingStage::FetchColumns)
    {
        ActionsDAG rename_actions_dag(query_plan.getCurrentHeader().getColumnsWithTypeAndName());
        ActionsDAG::NodeRawConstPtrs updated_actions_dag_outputs;

        for (auto & output_node : rename_actions_dag.getOutputs())
        {
            const auto * column_identifier = table_expression_data.getColumnIdentifierOrNull(output_node->result_name);
            if (!column_identifier)
                continue;

            updated_actions_dag_outputs.push_back(&rename_actions_dag.addAlias(*output_node, *column_identifier));
        }

        rename_actions_dag.getOutputs() = std::move(updated_actions_dag_outputs);

        auto rename_step = std::make_unique<ExpressionStep>(query_plan.getCurrentHeader(), std::move(rename_actions_dag));
        rename_step->setStepDescription("Change column names to column identifiers");
        query_plan.addStep(std::move(rename_step));
    }
    else
    {
        SelectQueryOptions analyze_query_options = SelectQueryOptions(from_stage).analyze();
        Planner planner(select_query_info.query_tree,
            analyze_query_options,
            select_query_info.planner_context);
        planner.buildQueryPlanIfNeeded();

        auto expected_header = planner.getQueryPlan().getCurrentHeader();

        if (!blocksHaveEqualStructure(query_plan.getCurrentHeader(), expected_header))
        {
            materializeBlockInplace(expected_header);

            auto rename_actions_dag = ActionsDAG::makeConvertingActions(
                query_plan.getCurrentHeader().getColumnsWithTypeAndName(),
                expected_header.getColumnsWithTypeAndName(),
                ActionsDAG::MatchColumnsMode::Position,
                true /*ignore_constant_values*/);
            auto rename_step = std::make_unique<ExpressionStep>(query_plan.getCurrentHeader(), std::move(rename_actions_dag));
            std::string step_description = table_expression_data.isRemote() ? "Change remote column names to local column names" : "Change column names";
            rename_step->setStepDescription(std::move(step_description));
            query_plan.addStep(std::move(rename_step));
        }
    }

    return JoinTreeQueryPlan{
        .query_plan = std::move(query_plan),
        .from_stage = from_stage,
        .used_row_policies = std::move(used_row_policies),
        .query_node_to_plan_step_mapping = std::move(query_node_to_plan_step_mapping),
    };
}

void joinCastPlanColumnsToNullable(QueryPlan & plan_to_add_cast, PlannerContextPtr & planner_context, const FunctionOverloadResolverPtr & to_nullable_function)
{
    ActionsDAG cast_actions_dag(plan_to_add_cast.getCurrentHeader().getColumnsWithTypeAndName());

    for (auto & output_node : cast_actions_dag.getOutputs())
    {
        if (planner_context->getGlobalPlannerContext()->hasColumnIdentifier(output_node->result_name))
        {
            DataTypePtr type_to_check = output_node->result_type;
            if (const auto * type_to_check_low_cardinality = typeid_cast<const DataTypeLowCardinality *>(type_to_check.get()))
                type_to_check = type_to_check_low_cardinality->getDictionaryType();

            if (type_to_check->canBeInsideNullable())
                output_node = &cast_actions_dag.addFunction(to_nullable_function, {output_node}, output_node->result_name);
        }
    }

    cast_actions_dag.appendInputsForUnusedColumns(plan_to_add_cast.getCurrentHeader());
    auto cast_join_columns_step = std::make_unique<ExpressionStep>(plan_to_add_cast.getCurrentHeader(), std::move(cast_actions_dag));
    cast_join_columns_step->setStepDescription("Cast JOIN columns to Nullable");
    plan_to_add_cast.addStep(std::move(cast_join_columns_step));
}

<<<<<<< HEAD
std::optional<ActionsDAG> createStepToDropColumns(
    const Block & header,
    const ColumnIdentifierSet & outer_scope_columns,
    const PlannerContextPtr & planner_context)
{
    ActionsDAG drop_unused_columns_after_join_actions_dag(header.getColumnsWithTypeAndName());
    ActionsDAG::NodeRawConstPtrs drop_unused_columns_after_join_actions_dag_updated_outputs;
    std::unordered_set<std::string_view> drop_unused_columns_after_join_actions_dag_updated_outputs_names;
    std::optional<size_t> first_skipped_column_node_index;

    auto & drop_unused_columns_after_join_actions_dag_outputs = drop_unused_columns_after_join_actions_dag.getOutputs();
    size_t drop_unused_columns_after_join_actions_dag_outputs_size = drop_unused_columns_after_join_actions_dag_outputs.size();

    const auto & global_planner_context = planner_context->getGlobalPlannerContext();

    for (size_t i = 0; i < drop_unused_columns_after_join_actions_dag_outputs_size; ++i)
    {
        const auto & output = drop_unused_columns_after_join_actions_dag_outputs[i];

        if (drop_unused_columns_after_join_actions_dag_updated_outputs_names.contains(output->result_name)
            || !global_planner_context->hasColumnIdentifier(output->result_name))
            continue;

        if (!outer_scope_columns.contains(output->result_name))
        {
            if (!first_skipped_column_node_index)
                first_skipped_column_node_index = i;
            continue;
        }

        drop_unused_columns_after_join_actions_dag_updated_outputs.push_back(output);
        drop_unused_columns_after_join_actions_dag_updated_outputs_names.insert(output->result_name);
    }

    if (!first_skipped_column_node_index)
        return {};

    /** It is expected that JOIN TREE query plan will contain at least 1 column, even if there are no columns in outer scope.
      *
      * Example: SELECT count() FROM test_table_1 AS t1, test_table_2 AS t2;
      */
    if (drop_unused_columns_after_join_actions_dag_updated_outputs.empty() && first_skipped_column_node_index)
        drop_unused_columns_after_join_actions_dag_updated_outputs.push_back(drop_unused_columns_after_join_actions_dag_outputs[*first_skipped_column_node_index]);

    drop_unused_columns_after_join_actions_dag_outputs = std::move(drop_unused_columns_after_join_actions_dag_updated_outputs);

    return drop_unused_columns_after_join_actions_dag;
}

JoinTreeQueryPlan buildQueryPlanForJoinNode(const QueryTreeNodePtr & join_table_expression,
=======
JoinTreeQueryPlan buildQueryPlanForJoinNode(
    const QueryTreeNodePtr & join_table_expression,
>>>>>>> 2d2d611b
    JoinTreeQueryPlan left_join_tree_query_plan,
    JoinTreeQueryPlan right_join_tree_query_plan,
    const ColumnIdentifierSet & outer_scope_columns,
    PlannerContextPtr & planner_context,
    const SelectQueryInfo & select_query_info)
{
    auto & join_node = join_table_expression->as<JoinNode &>();
    if (left_join_tree_query_plan.from_stage != QueryProcessingStage::FetchColumns)
        throw Exception(ErrorCodes::UNSUPPORTED_METHOD,
            "JOIN {} left table expression expected to process query to fetch columns stage. Actual {}",
            join_node.formatASTForErrorMessage(),
            QueryProcessingStage::toString(left_join_tree_query_plan.from_stage));

    auto left_plan = std::move(left_join_tree_query_plan.query_plan);
    auto left_plan_output_columns = left_plan.getCurrentHeader().getColumnsWithTypeAndName();
    if (right_join_tree_query_plan.from_stage != QueryProcessingStage::FetchColumns)
        throw Exception(ErrorCodes::UNSUPPORTED_METHOD,
            "JOIN {} right table expression expected to process query to fetch columns stage. Actual {}",
            join_node.formatASTForErrorMessage(),
            QueryProcessingStage::toString(right_join_tree_query_plan.from_stage));

    auto right_plan = std::move(right_join_tree_query_plan.query_plan);
    auto right_plan_output_columns = right_plan.getCurrentHeader().getColumnsWithTypeAndName();

    JoinClausesAndActions join_clauses_and_actions;
    JoinKind join_kind = join_node.getKind();
    JoinStrictness join_strictness = join_node.getStrictness();

    std::optional<bool> join_constant;

    if (join_strictness == JoinStrictness::All || join_strictness == JoinStrictness::Semi  || join_strictness == JoinStrictness::Anti)
        join_constant = tryExtractConstantFromJoinNode(join_table_expression);

    if (!join_constant && join_node.isOnJoinExpression())
    {
        join_clauses_and_actions = buildJoinClausesAndActions(left_plan_output_columns,
            right_plan_output_columns,
            join_table_expression,
            planner_context);

        join_clauses_and_actions.left_join_expressions_actions.appendInputsForUnusedColumns(left_plan.getCurrentHeader());
        auto left_join_expressions_actions_step = std::make_unique<ExpressionStep>(left_plan.getCurrentHeader(), std::move(join_clauses_and_actions.left_join_expressions_actions));
        left_join_expressions_actions_step->setStepDescription("JOIN actions");
        appendSetsFromActionsDAG(left_join_expressions_actions_step->getExpression(), left_join_tree_query_plan.useful_sets);
        left_plan.addStep(std::move(left_join_expressions_actions_step));

        join_clauses_and_actions.right_join_expressions_actions.appendInputsForUnusedColumns(right_plan.getCurrentHeader());
        auto right_join_expressions_actions_step = std::make_unique<ExpressionStep>(right_plan.getCurrentHeader(), std::move(join_clauses_and_actions.right_join_expressions_actions));
        right_join_expressions_actions_step->setStepDescription("JOIN actions");
        appendSetsFromActionsDAG(right_join_expressions_actions_step->getExpression(), right_join_tree_query_plan.useful_sets);
        right_plan.addStep(std::move(right_join_expressions_actions_step));
    }

    std::unordered_map<ColumnIdentifier, DataTypePtr> left_plan_column_name_to_cast_type;
    std::unordered_map<ColumnIdentifier, DataTypePtr> right_plan_column_name_to_cast_type;

    if (join_node.isUsingJoinExpression())
    {
        auto & join_node_using_columns_list = join_node.getJoinExpression()->as<ListNode &>();
        for (auto & join_node_using_node : join_node_using_columns_list.getNodes())
        {
            auto & join_node_using_column_node = join_node_using_node->as<ColumnNode &>();
            auto & inner_columns_list = join_node_using_column_node.getExpressionOrThrow()->as<ListNode &>();

            auto & left_inner_column_node = inner_columns_list.getNodes().at(0);
            auto & left_inner_column = left_inner_column_node->as<ColumnNode &>();

            auto & right_inner_column_node = inner_columns_list.getNodes().at(1);
            auto & right_inner_column = right_inner_column_node->as<ColumnNode &>();

            const auto & join_node_using_column_node_type = join_node_using_column_node.getColumnType();
            if (!left_inner_column.getColumnType()->equals(*join_node_using_column_node_type))
            {
                const auto & left_inner_column_identifier = planner_context->getColumnNodeIdentifierOrThrow(left_inner_column_node);
                left_plan_column_name_to_cast_type.emplace(left_inner_column_identifier, join_node_using_column_node_type);
            }

            if (!right_inner_column.getColumnType()->equals(*join_node_using_column_node_type))
            {
                const auto & right_inner_column_identifier = planner_context->getColumnNodeIdentifierOrThrow(right_inner_column_node);
                right_plan_column_name_to_cast_type.emplace(right_inner_column_identifier, join_node_using_column_node_type);
            }
        }
    }

    auto join_cast_plan_output_nodes = [&](QueryPlan & plan_to_add_cast, std::unordered_map<std::string, DataTypePtr> & plan_column_name_to_cast_type)
    {
        ActionsDAG cast_actions_dag(plan_to_add_cast.getCurrentHeader().getColumnsWithTypeAndName());

        for (auto & output_node : cast_actions_dag.getOutputs())
        {
            auto it = plan_column_name_to_cast_type.find(output_node->result_name);
            if (it == plan_column_name_to_cast_type.end())
                continue;

            const auto & cast_type = it->second;
            output_node = &cast_actions_dag.addCast(*output_node, cast_type, output_node->result_name);
        }

        cast_actions_dag.appendInputsForUnusedColumns(plan_to_add_cast.getCurrentHeader());
        auto cast_join_columns_step
            = std::make_unique<ExpressionStep>(plan_to_add_cast.getCurrentHeader(), std::move(cast_actions_dag));
        cast_join_columns_step->setStepDescription("Cast JOIN USING columns");
        plan_to_add_cast.addStep(std::move(cast_join_columns_step));
    };

    if (!left_plan_column_name_to_cast_type.empty())
        join_cast_plan_output_nodes(left_plan, left_plan_column_name_to_cast_type);

    if (!right_plan_column_name_to_cast_type.empty())
        join_cast_plan_output_nodes(right_plan, right_plan_column_name_to_cast_type);

    const auto & query_context = planner_context->getQueryContext();
    const auto & settings = query_context->getSettingsRef();

    if (settings[Setting::join_use_nulls])
    {
        auto to_nullable_function = FunctionFactory::instance().get("toNullable", query_context);
        if (isFull(join_kind))
        {
            joinCastPlanColumnsToNullable(left_plan, planner_context, to_nullable_function);
            joinCastPlanColumnsToNullable(right_plan, planner_context, to_nullable_function);
        }
        else if (isLeft(join_kind))
        {
            joinCastPlanColumnsToNullable(right_plan, planner_context, to_nullable_function);
        }
        else if (isRight(join_kind))
        {
            joinCastPlanColumnsToNullable(left_plan, planner_context, to_nullable_function);
        }
    }

    auto table_join = std::make_shared<TableJoin>(settings, query_context->getGlobalTemporaryVolume(), query_context->getTempDataOnDisk());
    table_join->getTableJoin() = join_node.toASTTableJoin()->as<ASTTableJoin &>();

    if (join_constant)
    {
        /** If there is JOIN with always true constant, we transform it to cross.
          * If there is JOIN with always false constant, we do not process JOIN keys.
          * It is expected by join algorithm to handle such case.
          *
          * Example: SELECT * FROM test_table AS t1 INNER JOIN test_table AS t2 ON 1;
          */
        if (*join_constant)
            join_kind = JoinKind::Cross;
    }
    table_join->getTableJoin().kind = join_kind;

    if (join_kind == JoinKind::Comma)
    {
        join_kind = JoinKind::Cross;
        table_join->getTableJoin().kind = JoinKind::Cross;
    }

    table_join->setIsJoinWithConstant(join_constant != std::nullopt);

    if (join_node.isOnJoinExpression())
    {
        const auto & join_clauses = join_clauses_and_actions.join_clauses;
        bool is_asof = table_join->strictness() == JoinStrictness::Asof;

        if (join_clauses.size() > 1)
        {
            if (is_asof)
                throw Exception(ErrorCodes::NOT_IMPLEMENTED,
                    "ASOF join {} doesn't support multiple ORs for keys in JOIN ON section",
                    join_node.formatASTForErrorMessage());
        }

        auto & table_join_clauses = table_join->getClauses();

        for (const auto & join_clause : join_clauses)
        {
            table_join_clauses.emplace_back();
            auto & table_join_clause = table_join_clauses.back();

            const auto & join_clause_left_key_nodes = join_clause.getLeftKeyNodes();
            const auto & join_clause_right_key_nodes = join_clause.getRightKeyNodes();

            size_t join_clause_key_nodes_size = join_clause_left_key_nodes.size();
            chassert(join_clause_key_nodes_size == join_clause_right_key_nodes.size());

            for (size_t i = 0; i < join_clause_key_nodes_size; ++i)
            {
                table_join_clause.addKey(join_clause_left_key_nodes[i]->result_name,
                                         join_clause_right_key_nodes[i]->result_name,
                                         join_clause.isNullsafeCompareKey(i));
            }

            const auto & join_clause_get_left_filter_condition_nodes = join_clause.getLeftFilterConditionNodes();
            if (!join_clause_get_left_filter_condition_nodes.empty())
            {
                if (join_clause_get_left_filter_condition_nodes.size() != 1)
                    throw Exception(ErrorCodes::LOGICAL_ERROR,
                        "JOIN {} left filter conditions size must be 1. Actual {}",
                        join_node.formatASTForErrorMessage(),
                        join_clause_get_left_filter_condition_nodes.size());

                const auto & join_clause_left_filter_condition_name = join_clause_get_left_filter_condition_nodes[0]->result_name;
                table_join_clause.analyzer_left_filter_condition_column_name = join_clause_left_filter_condition_name;
            }

            const auto & join_clause_get_right_filter_condition_nodes = join_clause.getRightFilterConditionNodes();
            if (!join_clause_get_right_filter_condition_nodes.empty())
            {
                if (join_clause_get_right_filter_condition_nodes.size() != 1)
                    throw Exception(ErrorCodes::LOGICAL_ERROR,
                        "JOIN {} right filter conditions size must be 1. Actual {}",
                        join_node.formatASTForErrorMessage(),
                        join_clause_get_right_filter_condition_nodes.size());

                const auto & join_clause_right_filter_condition_name = join_clause_get_right_filter_condition_nodes[0]->result_name;
                table_join_clause.analyzer_right_filter_condition_column_name = join_clause_right_filter_condition_name;
            }

            if (is_asof)
            {
                if (!join_clause.hasASOF())
                    throw Exception(ErrorCodes::INVALID_JOIN_ON_EXPRESSION,
                        "JOIN {} no inequality in ASOF JOIN ON section",
                        join_node.formatASTForErrorMessage());
            }

            if (join_clause.hasASOF())
            {
                const auto & asof_conditions = join_clause.getASOFConditions();
                assert(asof_conditions.size() == 1);

                const auto & asof_condition = asof_conditions[0];
                table_join->setAsofInequality(asof_condition.asof_inequality);

                /// Execution layer of JOIN algorithms expects that ASOF keys are last JOIN keys
                std::swap(table_join_clause.key_names_left.at(asof_condition.key_index), table_join_clause.key_names_left.back());
                std::swap(table_join_clause.key_names_right.at(asof_condition.key_index), table_join_clause.key_names_right.back());
            }
        }

        if (join_clauses_and_actions.mixed_join_expressions_actions)
        {
            ExpressionActionsPtr & mixed_join_expression = table_join->getMixedJoinExpression();
            mixed_join_expression = std::make_shared<ExpressionActions>(
                std::move(*join_clauses_and_actions.mixed_join_expressions_actions),
                ExpressionActionsSettings::fromContext(planner_context->getQueryContext()));

            appendSetsFromActionsDAG(mixed_join_expression->getActionsDAG(), left_join_tree_query_plan.useful_sets);
        }
    }
    else if (join_node.isUsingJoinExpression())
    {
        auto & table_join_clauses = table_join->getClauses();
        table_join_clauses.emplace_back();
        auto & table_join_clause = table_join_clauses.back();

        auto & using_list = join_node.getJoinExpression()->as<ListNode &>();

        for (auto & join_using_node : using_list.getNodes())
        {
            auto & join_using_column_node = join_using_node->as<ColumnNode &>();
            auto & using_join_columns_list = join_using_column_node.getExpressionOrThrow()->as<ListNode &>();
            auto & using_join_left_join_column_node = using_join_columns_list.getNodes().at(0);
            auto & using_join_right_join_column_node = using_join_columns_list.getNodes().at(1);

            const auto & left_column_identifier = planner_context->getColumnNodeIdentifierOrThrow(using_join_left_join_column_node);
            const auto & right_column_identifier = planner_context->getColumnNodeIdentifierOrThrow(using_join_right_join_column_node);

            table_join_clause.key_names_left.push_back(left_column_identifier);
            table_join_clause.key_names_right.push_back(right_column_identifier);
        }
    }

    const Block & left_header = left_plan.getCurrentHeader();
    const Block & right_header = right_plan.getCurrentHeader();

    auto columns_from_left_table = left_header.getNamesAndTypesList();
    auto columns_from_right_table = right_header.getNamesAndTypesList();

    table_join->setInputColumns(columns_from_left_table, columns_from_right_table);

    for (auto & column_from_joined_table : columns_from_left_table)
    {
        /// Add columns to output only if they are presented in outer scope, otherwise they can be dropped
        if (planner_context->getGlobalPlannerContext()->hasColumnIdentifier(column_from_joined_table.name) &&
            outer_scope_columns.contains(column_from_joined_table.name))
            table_join->setUsedColumn(column_from_joined_table, JoinTableSide::Left);
    }

    for (auto & column_from_joined_table : columns_from_right_table)
    {
        /// Add columns to output only if they are presented in outer scope, otherwise they can be dropped
        if (planner_context->getGlobalPlannerContext()->hasColumnIdentifier(column_from_joined_table.name) &&
            outer_scope_columns.contains(column_from_joined_table.name))
            table_join->setUsedColumn(column_from_joined_table, JoinTableSide::Right);
    }


    if (table_join->getOutputColumns(JoinTableSide::Left).empty() && table_join->getOutputColumns(JoinTableSide::Right).empty())
    {
        /// We should add all duplicated columns, because join algorithm add either all column with specified name or none
        auto set_used_column_with_duplicates = [&](const NamesAndTypesList & columns, JoinTableSide join_table_side)
        {
            const auto & column_name = columns.front().name;
            for (const auto & column : columns)
                if (column.name == column_name)
                    table_join->setUsedColumn(column, join_table_side);
        };

        if (!columns_from_left_table.empty())
            set_used_column_with_duplicates(columns_from_left_table, JoinTableSide::Left);
        else if (!columns_from_right_table.empty())
            set_used_column_with_duplicates(columns_from_right_table, JoinTableSide::Right);
    }

<<<<<<< HEAD
    auto join_algorithm = chooseJoinAlgorithm(table_join, join_node.getRightTableExpression(), left_header, right_header, planner_context);
=======
    const Block & right_header = right_plan.getCurrentHeader();
    auto join_algorithm = chooseJoinAlgorithm(
        table_join, join_node.getRightTableExpression(), left_header, right_header, planner_context, select_query_info);
>>>>>>> 2d2d611b

    auto result_plan = QueryPlan();

    bool is_filled_join = join_algorithm->isFilled();
    if (is_filled_join)
    {
        auto filled_join_step
            = std::make_unique<FilledJoinStep>(left_plan.getCurrentHeader(), join_algorithm, settings[Setting::max_block_size]);

        filled_join_step->setStepDescription("Filled JOIN");
        left_plan.addStep(std::move(filled_join_step));

        result_plan = std::move(left_plan);
    }
    else
    {
        auto add_sorting = [&] (QueryPlan & plan, const Names & key_names, JoinTableSide join_table_side)
        {
            SortDescription sort_description;
            sort_description.reserve(key_names.size());
            for (const auto & key_name : key_names)
                sort_description.emplace_back(key_name);

            SortingStep::Settings sort_settings(*query_context);

            auto sorting_step = std::make_unique<SortingStep>(
                plan.getCurrentHeader(), std::move(sort_description), 0 /*limit*/, sort_settings, true /*is_sorting_for_merge_join*/);
            sorting_step->setStepDescription(fmt::format("Sort {} before JOIN", join_table_side));
            plan.addStep(std::move(sorting_step));
        };

        auto crosswise_connection = CreateSetAndFilterOnTheFlyStep::createCrossConnection();
        auto add_create_set = [&settings, crosswise_connection](QueryPlan & plan, const Names & key_names, JoinTableSide join_table_side)
        {
            auto creating_set_step = std::make_unique<CreateSetAndFilterOnTheFlyStep>(
                plan.getCurrentHeader(), key_names, settings[Setting::max_rows_in_set_to_optimize_join], crosswise_connection, join_table_side);
            creating_set_step->setStepDescription(fmt::format("Create set and filter {} joined stream", join_table_side));

            auto * step_raw_ptr = creating_set_step.get();
            plan.addStep(std::move(creating_set_step));
            return step_raw_ptr;
        };

        if (join_algorithm->pipelineType() == JoinPipelineType::YShaped && join_kind != JoinKind::Paste)
        {
            const auto & join_clause = table_join->getOnlyClause();

            bool join_type_allows_filtering = (join_strictness == JoinStrictness::All || join_strictness == JoinStrictness::Any)
                                            && (isInner(join_kind) || isLeft(join_kind) || isRight(join_kind));


            auto has_non_const = [](const Block & block, const auto & keys)
            {
                for (const auto & key : keys)
                {
                    const auto & column = block.getByName(key).column;
                    if (column && !isColumnConst(*column))
                        return true;
                }
                return false;
            };

            /// This optimization relies on the sorting that should buffer data from both streams before emitting any rows.
            /// Sorting on a stream with const keys can start returning rows immediately and pipeline may stuck.
            /// Note: it's also doesn't work with the read-in-order optimization.
            /// No checks here because read in order is not applied if we have `CreateSetAndFilterOnTheFlyStep` in the pipeline between the reading and sorting steps.
            bool has_non_const_keys = has_non_const(left_plan.getCurrentHeader(), join_clause.key_names_left)
                && has_non_const(right_plan.getCurrentHeader(), join_clause.key_names_right);

            if (settings[Setting::max_rows_in_set_to_optimize_join] > 0 && join_type_allows_filtering && has_non_const_keys)
            {
                auto * left_set = add_create_set(left_plan, join_clause.key_names_left, JoinTableSide::Left);
                auto * right_set = add_create_set(right_plan, join_clause.key_names_right, JoinTableSide::Right);

                if (isInnerOrLeft(join_kind))
                    right_set->setFiltering(left_set->getSet());

                if (isInnerOrRight(join_kind))
                    left_set->setFiltering(right_set->getSet());
            }

            add_sorting(left_plan, join_clause.key_names_left, JoinTableSide::Left);
            add_sorting(right_plan, join_clause.key_names_right, JoinTableSide::Right);
        }

        auto join_pipeline_type = join_algorithm->pipelineType();

        ColumnIdentifierSet outer_scope_columns_nonempty;
        if (outer_scope_columns.empty())
        {
            if (left_header.columns() > 1)
                outer_scope_columns_nonempty.insert(left_header.getByPosition(0).name);
            else if (right_header.columns() > 1)
                outer_scope_columns_nonempty.insert(right_header.getByPosition(0).name);
        }

        auto join_step = std::make_unique<JoinStep>(
            left_plan.getCurrentHeader(),
            right_plan.getCurrentHeader(),
            std::move(join_algorithm),
            settings[Setting::max_block_size],
            settings[Setting::min_joined_block_size_bytes],
            settings[Setting::max_threads],
            outer_scope_columns.empty() ? outer_scope_columns_nonempty : outer_scope_columns,
            false /*optimize_read_in_order*/,
            true /*optimize_skip_unused_shards*/);

        join_step->swap_join_tables = settings[Setting::query_plan_join_swap_table].get();

        join_step->setStepDescription(fmt::format("JOIN {}", join_pipeline_type));

        std::vector<QueryPlanPtr> plans;
        plans.emplace_back(std::make_unique<QueryPlan>(std::move(left_plan)));
        plans.emplace_back(std::make_unique<QueryPlan>(std::move(right_plan)));

        result_plan.unitePlans(std::move(join_step), {std::move(plans)});
    }

    const auto & header_after_join = result_plan.getCurrentHeader();
    if (header_after_join.columns() > outer_scope_columns.size())
    {
        auto drop_unused_columns_after_join_actions_dag = createStepToDropColumns(header_after_join, outer_scope_columns, planner_context);
        if (drop_unused_columns_after_join_actions_dag)
        {
            auto drop_unused_columns_after_join_transform_step = std::make_unique<ExpressionStep>(result_plan.getCurrentHeader(), std::move(*drop_unused_columns_after_join_actions_dag));
            drop_unused_columns_after_join_transform_step->setStepDescription("Drop unused columns after JOIN");
            result_plan.addStep(std::move(drop_unused_columns_after_join_transform_step));
        }
    }

    for (const auto & right_join_tree_query_plan_row_policy : right_join_tree_query_plan.used_row_policies)
        left_join_tree_query_plan.used_row_policies.insert(right_join_tree_query_plan_row_policy);

    /// Collect all required actions sets in `left_join_tree_query_plan.useful_sets`
    if (!is_filled_join)
        for (const auto & useful_set : right_join_tree_query_plan.useful_sets)
            left_join_tree_query_plan.useful_sets.insert(useful_set);

    auto mapping = std::move(left_join_tree_query_plan.query_node_to_plan_step_mapping);
    auto & r_mapping = right_join_tree_query_plan.query_node_to_plan_step_mapping;
    mapping.insert(r_mapping.begin(), r_mapping.end());

    return JoinTreeQueryPlan{
        .query_plan = std::move(result_plan),
        .from_stage = QueryProcessingStage::FetchColumns,
        .used_row_policies = std::move(left_join_tree_query_plan.used_row_policies),
        .useful_sets = std::move(left_join_tree_query_plan.useful_sets),
        .query_node_to_plan_step_mapping = std::move(mapping),
    };
}

JoinTreeQueryPlan buildQueryPlanForArrayJoinNode(const QueryTreeNodePtr & array_join_table_expression,
    JoinTreeQueryPlan join_tree_query_plan,
    const ColumnIdentifierSet & outer_scope_columns,
    PlannerContextPtr & planner_context)
{
    auto & array_join_node = array_join_table_expression->as<ArrayJoinNode &>();
    if (join_tree_query_plan.from_stage != QueryProcessingStage::FetchColumns)
        throw Exception(ErrorCodes::UNSUPPORTED_METHOD,
            "ARRAY JOIN {} table expression expected to process query to fetch columns stage. Actual {}",
            array_join_node.formatASTForErrorMessage(),
            QueryProcessingStage::toString(join_tree_query_plan.from_stage));

    auto plan = std::move(join_tree_query_plan.query_plan);
    auto plan_output_columns = plan.getCurrentHeader().getColumnsWithTypeAndName();

    ActionsDAG array_join_action_dag(plan_output_columns);
    PlannerActionsVisitor actions_visitor(planner_context);
    std::unordered_set<std::string> array_join_expressions_output_nodes;

    Names array_join_column_names;
    array_join_column_names.reserve(array_join_node.getJoinExpressions().getNodes().size());
    for (auto & array_join_expression : array_join_node.getJoinExpressions().getNodes())
    {
        const auto & array_join_column_identifier = planner_context->getColumnNodeIdentifierOrThrow(array_join_expression);
        array_join_column_names.push_back(array_join_column_identifier);

        auto & array_join_expression_column = array_join_expression->as<ColumnNode &>();
        auto expression_dag_index_nodes = actions_visitor.visit(array_join_action_dag, array_join_expression_column.getExpressionOrThrow());

        for (auto & expression_dag_index_node : expression_dag_index_nodes)
        {
            const auto * array_join_column_node = &array_join_action_dag.addAlias(*expression_dag_index_node, array_join_column_identifier);
            array_join_action_dag.getOutputs().push_back(array_join_column_node);
            array_join_expressions_output_nodes.insert(array_join_column_node->result_name);
        }
    }

    array_join_action_dag.appendInputsForUnusedColumns(plan.getCurrentHeader());

    auto array_join_actions = std::make_unique<ExpressionStep>(plan.getCurrentHeader(), std::move(array_join_action_dag));
    array_join_actions->setStepDescription("ARRAY JOIN actions");
    appendSetsFromActionsDAG(array_join_actions->getExpression(), join_tree_query_plan.useful_sets);
    plan.addStep(std::move(array_join_actions));

    ActionsDAG drop_unused_columns_before_array_join_actions_dag(plan.getCurrentHeader().getColumnsWithTypeAndName());
    ActionsDAG::NodeRawConstPtrs drop_unused_columns_before_array_join_actions_dag_updated_outputs;
    std::unordered_set<std::string_view> drop_unused_columns_before_array_join_actions_dag_updated_outputs_names;

    auto & drop_unused_columns_before_array_join_actions_dag_outputs = drop_unused_columns_before_array_join_actions_dag.getOutputs();
    size_t drop_unused_columns_before_array_join_actions_dag_outputs_size = drop_unused_columns_before_array_join_actions_dag_outputs.size();

    for (size_t i = 0; i < drop_unused_columns_before_array_join_actions_dag_outputs_size; ++i)
    {
        const auto & output = drop_unused_columns_before_array_join_actions_dag_outputs[i];

        if (drop_unused_columns_before_array_join_actions_dag_updated_outputs_names.contains(output->result_name))
            continue;

        if (!array_join_expressions_output_nodes.contains(output->result_name) &&
            !outer_scope_columns.contains(output->result_name))
            continue;

        drop_unused_columns_before_array_join_actions_dag_updated_outputs.push_back(output);
        drop_unused_columns_before_array_join_actions_dag_updated_outputs_names.insert(output->result_name);
    }

    drop_unused_columns_before_array_join_actions_dag_outputs = std::move(drop_unused_columns_before_array_join_actions_dag_updated_outputs);

    auto drop_unused_columns_before_array_join_transform_step = std::make_unique<ExpressionStep>(plan.getCurrentHeader(),
        std::move(drop_unused_columns_before_array_join_actions_dag));
    drop_unused_columns_before_array_join_transform_step->setStepDescription("DROP unused columns before ARRAY JOIN");
    plan.addStep(std::move(drop_unused_columns_before_array_join_transform_step));

    const auto & settings = planner_context->getQueryContext()->getSettingsRef();
    auto array_join_step = std::make_unique<ArrayJoinStep>(
        plan.getCurrentHeader(),
        ArrayJoin{std::move(array_join_column_names), array_join_node.isLeft()},
        settings[Setting::enable_unaligned_array_join],
        settings[Setting::max_block_size]);

    array_join_step->setStepDescription("ARRAY JOIN");
    plan.addStep(std::move(array_join_step));

    return JoinTreeQueryPlan{
        .query_plan = std::move(plan),
        .from_stage = QueryProcessingStage::FetchColumns,
        .used_row_policies = std::move(join_tree_query_plan.used_row_policies),
        .useful_sets = std::move(join_tree_query_plan.useful_sets),
        .query_node_to_plan_step_mapping = std::move(join_tree_query_plan.query_node_to_plan_step_mapping),
    };
}

}

JoinTreeQueryPlan buildJoinTreeQueryPlan(const QueryTreeNodePtr & query_node,
    const SelectQueryInfo & select_query_info,
    SelectQueryOptions & select_query_options,
    const ColumnIdentifierSet & outer_scope_columns,
    PlannerContextPtr & planner_context)
{
    const QueryTreeNodePtr & join_tree_node = query_node->as<QueryNode &>().getJoinTree();
    auto table_expressions_stack = buildTableExpressionsStack(join_tree_node);
    size_t table_expressions_stack_size = table_expressions_stack.size();
    bool is_single_table_expression = table_expressions_stack_size == 1;

    std::vector<ColumnIdentifierSet> table_expressions_outer_scope_columns(table_expressions_stack_size);
    ColumnIdentifierSet current_outer_scope_columns = outer_scope_columns;

    if (is_single_table_expression)
    {
        auto * table_node = table_expressions_stack[0]->as<TableNode>();
        if (table_node && shouldIgnoreQuotaAndLimits(*table_node))
        {
            select_query_options.ignore_quota = true;
            select_query_options.ignore_limits = true;
        }
    }

    /// For each table, table function, query, union table expressions prepare before query plan build
    for (size_t i = 0; i < table_expressions_stack_size; ++i)
    {
        const auto & table_expression = table_expressions_stack[i];
        auto table_expression_type = table_expression->getNodeType();
        if (table_expression_type == QueryTreeNodeType::JOIN ||
            table_expression_type == QueryTreeNodeType::ARRAY_JOIN)
            continue;

        prepareBuildQueryPlanForTableExpression(table_expression, planner_context);
    }

    /** If left most table expression query plan is planned to stage that is not equal to fetch columns,
      * then left most table expression is responsible for providing valid JOIN TREE part of final query plan.
      *
      * Examples: Distributed, LiveView, Merge storages.
      */
    auto left_table_expression = table_expressions_stack.front();
    auto left_table_expression_query_plan = buildQueryPlanForTableExpression(
        left_table_expression,
        join_tree_node,
        select_query_info,
        select_query_options,
        planner_context,
        is_single_table_expression,
        false /*wrap_read_columns_in_subquery*/);
    if (left_table_expression_query_plan.from_stage != QueryProcessingStage::FetchColumns)
        return left_table_expression_query_plan;

    for (Int64 i = static_cast<Int64>(table_expressions_stack_size) - 1; i >= 0; --i)
    {
        table_expressions_outer_scope_columns[i] = current_outer_scope_columns;
        auto & table_expression = table_expressions_stack[i];
        auto table_expression_type = table_expression->getNodeType();

        if (table_expression_type == QueryTreeNodeType::JOIN)
            collectTopLevelColumnIdentifiers(table_expression, planner_context, current_outer_scope_columns);
        else if (table_expression_type == QueryTreeNodeType::ARRAY_JOIN)
            collectTopLevelColumnIdentifiers(table_expression, planner_context, current_outer_scope_columns);
    }

    std::vector<JoinTreeQueryPlan> query_plans_stack;

    for (size_t i = 0; i < table_expressions_stack_size; ++i)
    {
        const auto & table_expression = table_expressions_stack[i];
        auto table_expression_node_type = table_expression->getNodeType();

        if (table_expression_node_type == QueryTreeNodeType::ARRAY_JOIN)
        {
            if (query_plans_stack.empty())
                throw Exception(ErrorCodes::LOGICAL_ERROR,
                    "Expected at least 1 query plan on stack before ARRAY JOIN processing. Actual {}",
                    query_plans_stack.size());

            auto query_plan = std::move(query_plans_stack.back());
            query_plans_stack.back() = buildQueryPlanForArrayJoinNode(table_expression,
                std::move(query_plan),
                table_expressions_outer_scope_columns[i],
                planner_context);
        }
        else if (table_expression_node_type == QueryTreeNodeType::JOIN)
        {
            if (query_plans_stack.size() < 2)
                throw Exception(ErrorCodes::LOGICAL_ERROR,
                    "Expected at least 2 query plans on stack before JOIN processing. Actual {}",
                    query_plans_stack.size());

            auto right_query_plan = std::move(query_plans_stack.back());
            query_plans_stack.pop_back();

            auto left_query_plan = std::move(query_plans_stack.back());
            query_plans_stack.pop_back();

            query_plans_stack.push_back(buildQueryPlanForJoinNode(
                table_expression,
                std::move(left_query_plan),
                std::move(right_query_plan),
                table_expressions_outer_scope_columns[i],
                planner_context,
                select_query_info));
        }
        else
        {
            if (table_expression == left_table_expression)
            {
                query_plans_stack.push_back(std::move(left_table_expression_query_plan)); /// NOLINT
                left_table_expression = {};
                continue;
            }

            /** If table expression is remote and it is not left most table expression, we wrap read columns from such
              * table expression in subquery.
              */
            bool is_remote = planner_context->getTableExpressionDataOrThrow(table_expression).isRemote();
            query_plans_stack.push_back(buildQueryPlanForTableExpression(
                table_expression,
                join_tree_node,
                select_query_info,
                select_query_options,
                planner_context,
                is_single_table_expression,
                is_remote /*wrap_read_columns_in_subquery*/));
        }
    }

    if (query_plans_stack.size() != 1)
        throw Exception(ErrorCodes::LOGICAL_ERROR,
            "Expected 1 query plan for JOIN TREE. Actual {}",
            query_plans_stack.size());

    return std::move(query_plans_stack.back());
}

}<|MERGE_RESOLUTION|>--- conflicted
+++ resolved
@@ -104,11 +104,8 @@
     extern const SettingsBool optimize_move_to_prewhere;
     extern const SettingsBool optimize_move_to_prewhere_if_final;
     extern const SettingsBool use_concurrency_control;
-<<<<<<< HEAD
     extern const SettingsBoolAuto query_plan_join_swap_table;
-=======
     extern const SettingsUInt64 min_joined_block_size_bytes;
->>>>>>> 2d2d611b
 }
 
 namespace ErrorCodes
@@ -1272,7 +1269,6 @@
     plan_to_add_cast.addStep(std::move(cast_join_columns_step));
 }
 
-<<<<<<< HEAD
 std::optional<ActionsDAG> createStepToDropColumns(
     const Block & header,
     const ColumnIdentifierSet & outer_scope_columns,
@@ -1322,11 +1318,8 @@
     return drop_unused_columns_after_join_actions_dag;
 }
 
-JoinTreeQueryPlan buildQueryPlanForJoinNode(const QueryTreeNodePtr & join_table_expression,
-=======
 JoinTreeQueryPlan buildQueryPlanForJoinNode(
     const QueryTreeNodePtr & join_table_expression,
->>>>>>> 2d2d611b
     JoinTreeQueryPlan left_join_tree_query_plan,
     JoinTreeQueryPlan right_join_tree_query_plan,
     const ColumnIdentifierSet & outer_scope_columns,
@@ -1640,14 +1633,7 @@
             set_used_column_with_duplicates(columns_from_right_table, JoinTableSide::Right);
     }
 
-<<<<<<< HEAD
-    auto join_algorithm = chooseJoinAlgorithm(table_join, join_node.getRightTableExpression(), left_header, right_header, planner_context);
-=======
-    const Block & right_header = right_plan.getCurrentHeader();
-    auto join_algorithm = chooseJoinAlgorithm(
-        table_join, join_node.getRightTableExpression(), left_header, right_header, planner_context, select_query_info);
->>>>>>> 2d2d611b
-
+    auto join_algorithm = chooseJoinAlgorithm(table_join, join_node.getRightTableExpression(), left_header, right_header, planner_context, select_query_info);
     auto result_plan = QueryPlan();
 
     bool is_filled_join = join_algorithm->isFilled();
