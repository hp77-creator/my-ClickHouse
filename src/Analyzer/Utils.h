#pragma once

#include <Storages/IStorage_fwd.h>

#include <Interpreters/Context_fwd.h>

#include <Analyzer/IQueryTreeNode.h>
#include "Analyzer/ColumnNode.h"

namespace DB
{

class FunctionNode;
struct IdentifierResolveScope;

struct NameAndTypePair;
using NamesAndTypes = std::vector<NameAndTypePair>;

/// Returns true if node part of root tree, false otherwise
bool isNodePartOfTree(const IQueryTreeNode * node, const IQueryTreeNode * root);

/// Returns true if storage is used in tree, false otherwise
bool isStorageUsedInTree(const StoragePtr & storage, const IQueryTreeNode * root);

/// Returns true if function name is name of IN function or its variations, false otherwise
bool isNameOfInFunction(const std::string & function_name);

/// Returns true if function name is name of local IN function or its variations, false otherwise
bool isNameOfLocalInFunction(const std::string & function_name);

/// Returns true if function name is name of global IN function or its variations, false otherwise
bool isNameOfGlobalInFunction(const std::string & function_name);

/// Returns global IN function name for local IN function name
std::string getGlobalInFunctionNameForLocalInFunctionName(const std::string & function_name);

/// Add unique suffix to names of duplicate columns in block
void makeUniqueColumnNamesInBlock(Block & block);

/// Returns true, if node is allowed to be a part of expression
bool isExpressionNodeType(QueryTreeNodeType node_type);

/// Returns true, if node is LAMBDA
bool isFunctionExpressionNodeType(QueryTreeNodeType node_type);

/// Returns true, if node is either QUERY or UNION
bool isSubqueryNodeType(QueryTreeNodeType node_type);

/// Returns true, if node is TABLE, TABLE_FUNCTION, QUERY or UNION
bool isTableExpressionNodeType(QueryTreeNodeType node_type);

/// Returns true, if node has type QUERY or UNION
bool isQueryOrUnionNode(const IQueryTreeNode * node);

/// Returns true, if node has type QUERY or UNION
bool isQueryOrUnionNode(const QueryTreeNodePtr & node);

<<<<<<< HEAD
/* Checks, if coulmn source is not registered in scopes that appear
=======
/* Returns true, if column source is not registered in scopes that appear
>>>>>>> 45ef3497
 * before nearest query scope.
 * If column appears to be correlated in the scope than it be registered
 * in corresponding QueryNode or UnionNode.
 */
bool checkCorrelatedColumn(
    IdentifierResolveScope * scope_to_check,
    const ColumnNodePtr & column
);

DataTypePtr getExpressionNodeResultTypeOrNull(const QueryTreeNodePtr & query_tree_node);

/** Build cast function that cast expression into type.
  * If resolve = true, then result cast function is resolved during build, otherwise
  * result cast function is not resolved during build.
  */
QueryTreeNodePtr buildCastFunction(const QueryTreeNodePtr & expression,
    const DataTypePtr & type,
    const ContextPtr & context,
    bool resolve = true);

/// Try extract boolean constant from condition node
std::optional<bool> tryExtractConstantFromConditionNode(const QueryTreeNodePtr & condition_node);

/** Add table expression in tables in select query children.
  * If table expression node is not of identifier node, table node, query node, table function node, join node or array join node type throws logical error exception.
  */
void addTableExpressionOrJoinIntoTablesInSelectQuery(ASTPtr & tables_in_select_query_ast, const QueryTreeNodePtr & table_expression, const IQueryTreeNode::ConvertToASTOptions & convert_to_ast_options);

/// Extract all TableNodes from the query tree.
QueryTreeNodes extractAllTableReferences(const QueryTreeNodePtr & tree);

/// Extract table, table function, query, union from join tree.
QueryTreeNodes extractTableExpressions(const QueryTreeNodePtr & join_tree_node, bool add_array_join = false, bool recursive = false);

/// Extract left table expression from join tree.
QueryTreeNodePtr extractLeftTableExpression(const QueryTreeNodePtr & join_tree_node);

/** Build table expressions stack that consists from table, table function, query, union, join, array join from join tree.
  *
  * Example: SELECT * FROM t1 INNER JOIN t2 INNER JOIN t3.
  * Result table expressions stack:
  * 1. t1 INNER JOIN t2 INNER JOIN t3
  * 2. t3
  * 3. t1 INNER JOIN t2
  * 4. t2
  * 5. t1
  */
QueryTreeNodes buildTableExpressionsStack(const QueryTreeNodePtr & join_tree_node);

/** Assert that there are no function nodes with specified function name in node children.
  * Do not visit subqueries.
  */
void assertNoFunctionNodes(const QueryTreeNodePtr & node,
    std::string_view function_name,
    int exception_code,
    std::string_view exception_function_name,
    std::string_view exception_place_message);

/** Returns true if there is function node with specified function name in node children, false otherwise.
  * Do not visit subqueries.
  */
bool hasFunctionNode(const QueryTreeNodePtr & node, std::string_view function_name);

/** Replace columns in node children.
  * If there is column node and its source is specified table expression node and there is
  * node for column name in map replace column node with node from map.
  * Do not visit subqueries.
  */
void replaceColumns(QueryTreeNodePtr & node,
    const QueryTreeNodePtr & table_expression_node,
    const std::unordered_map<std::string, QueryTreeNodePtr> & column_name_to_node);

/** Resolve function node again using it's content.
  * This function should be called when arguments or parameters are changed.
  */
void rerunFunctionResolve(FunctionNode * function_node, ContextPtr context);

/// Just collect all identifiers from query tree
NameSet collectIdentifiersFullNames(const QueryTreeNodePtr & node);

/// Wrap node into `_CAST` function
QueryTreeNodePtr createCastFunction(QueryTreeNodePtr node, DataTypePtr result_type, ContextPtr context);

/// Resolves function node as ordinary function with given name.
/// Arguments and parameters are taken from the node.
void resolveOrdinaryFunctionNodeByName(FunctionNode & function_node, const String & function_name, const ContextPtr & context);

/// Resolves function node as aggregate function with given name.
/// Arguments and parameters are taken from the node.
void resolveAggregateFunctionNodeByName(FunctionNode & function_node, const String & function_name);

/// Checks that node has only one source and returns it
QueryTreeNodePtr getExpressionSource(const QueryTreeNodePtr & node);

/// Update mutable context for subquery execution
void updateContextForSubqueryExecution(ContextMutablePtr & mutable_context);

/** Build query to read specified columns from table expression.
  * Specified mutable context will be used as query context.
  */
QueryTreeNodePtr buildQueryToReadColumnsFromTableExpression(const NamesAndTypes & columns,
    const QueryTreeNodePtr & table_expression,
    ContextMutablePtr & context);

/** Build subquery to read specified columns from table expression.
  * Specified mutable context will be used as query context.
  */
QueryTreeNodePtr buildSubqueryToReadColumnsFromTableExpression(const NamesAndTypes & columns,
    const QueryTreeNodePtr & table_expression,
    ContextMutablePtr & context);

/** Build query to read specified columns from table expression.
  * Specified context will be copied and used as query context.
  */
QueryTreeNodePtr buildQueryToReadColumnsFromTableExpression(const NamesAndTypes & columns,
    const QueryTreeNodePtr & table_expression,
    const ContextPtr & context);

/** Build subquery to read specified columns from table expression.
  * Specified context will be copied and used as query context.
  */
QueryTreeNodePtr buildSubqueryToReadColumnsFromTableExpression(const NamesAndTypes & columns,
    const QueryTreeNodePtr & table_expression,
    const ContextPtr & context);

/** Build subquery to read all columns from table expression.
  * Specified context will be copied and used as query context.
  */
QueryTreeNodePtr buildSubqueryToReadColumnsFromTableExpression(const QueryTreeNodePtr & table_node, const ContextPtr & context);

/** Does a node or its children have a dependency on column
  * NOT from a specific table expression.
  */
bool hasUnknownColumn(
    const QueryTreeNodePtr & node,
    QueryTreeNodePtr table_expression);

/** Suppose we have a table x with columns a, c, d and
  * a an expression like x.a > 2 AND y.b > 3 AND x.c + 1 == x.d
  * This method will remove the part y.b > 3 from it since it depends
  * on unknown columns from a different table.
  */
void removeExpressionsThatDoNotDependOnTableIdentifiers(
    QueryTreeNodePtr & expression,
    const QueryTreeNodePtr & replacement_table_expression,
    const ContextPtr & context);


}<|MERGE_RESOLUTION|>--- conflicted
+++ resolved
@@ -55,11 +55,7 @@
 /// Returns true, if node has type QUERY or UNION
 bool isQueryOrUnionNode(const QueryTreeNodePtr & node);
 
-<<<<<<< HEAD
-/* Checks, if coulmn source is not registered in scopes that appear
-=======
-/* Returns true, if column source is not registered in scopes that appear
->>>>>>> 45ef3497
+/* Checks, if column source is not registered in scopes that appear
  * before nearest query scope.
  * If column appears to be correlated in the scope than it be registered
  * in corresponding QueryNode or UnionNode.
