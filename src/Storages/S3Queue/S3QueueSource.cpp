--- conflicted
+++ resolved
@@ -33,15 +33,9 @@
 
 StorageS3QueueSource::S3QueueObjectInfo::S3QueueObjectInfo(
         const std::string & key_,
-<<<<<<< HEAD
-        std::optional<S3::ObjectInfo> info_,
+        const ObjectMetadata & object_metadata_,
         Metadata::FileMetadataPtr processing_holder_)
-    : StorageS3Source::KeyWithInfo(key_, info_)
-=======
-        const ObjectMetadata & object_metadata_,
-        Metadata::ProcessingNodeHolderPtr processing_holder_)
     : ObjectInfo(key_, object_metadata_)
->>>>>>> 4bca858c
     , processing_holder(processing_holder_)
 {
 }
@@ -69,7 +63,6 @@
 {
     try
     {
-<<<<<<< HEAD
         if (current_bucket.has_value())
         {
             bucket_holder.reset(); /// Release the bucket.
@@ -98,23 +91,11 @@
     }
 }
 
-StorageS3QueueSource::KeyWithInfoPtr StorageS3QueueSource::FileIterator::getNextKeyFromAcquiredBucket()
+StorageS3QueueSource::ObjectInfoPtr StorageS3QueueSource::FileIterator::getNextKeyFromAcquiredBucket()
 {
     /// We need this lock to maintain consistency between listing s3 directory
     /// and getting/putting result into listed_keys_cache.
     std::lock_guard lock(buckets_mutex);
-=======
-        for (const auto & id : metadata->getProcessingIdsForShard(current_shard))
-            sharded_keys.emplace(id, std::deque<ObjectInfoPtr>{});
-    }
-}
-
-StorageS3QueueSource::ObjectInfoPtr StorageS3QueueSource::FileIterator::nextImpl(size_t processor)
-{
-    while (!shutdown_called)
-    {
-        ObjectInfoPtr val{nullptr};
->>>>>>> 4bca858c
 
     while (true)
     {
@@ -132,7 +113,6 @@
                 /// `processor` -- processor id of the thread which has acquired the bucket.
                 auto & [bucket_keys, processor] = it->second;
 
-<<<<<<< HEAD
                 /// Check correctness just in case.
                 if (!processor.has_value() || processor.value() != current_processor)
                 {
@@ -141,32 +121,15 @@
                         "Expected current processor {} to be equal to bucket's {} processor, "
                         "but have {}", current_processor, current_bucket.value(),
                         processor.has_value() ? processor.value() : Processor{});
-=======
-                if (auto it = sharded_keys.find(processor); it != sharded_keys.end())
-                {
-                    auto & keys = it->second;
-                    if (!keys.empty())
-                    {
-                        val = keys.front();
-                        keys.pop_front();
-                        chassert(processor == metadata->getProcessingIdForPath(val->relative_path));
-                    }
->>>>>>> 4bca858c
                 }
 
                 /// Take next key to process
                 if (!bucket_keys.empty())
                 {
-<<<<<<< HEAD
                     /// Take the key from the front, the order is important.
                     auto key_with_info = bucket_keys.front();
                     bucket_keys.pop_front();
                     return key_with_info;
-=======
-                    throw Exception(ErrorCodes::LOGICAL_ERROR,
-                                    "Processing id {} does not exist (Expected ids: {})",
-                                    processor, fmt::join(metadata->getProcessingIdsForShard(current_shard), ", "));
->>>>>>> 4bca858c
                 }
 
                 /// No more keys in bucket, remove it from cache.
@@ -189,7 +152,6 @@
         {
             for (auto it = listed_keys_cache.begin(); it != listed_keys_cache.end();)
             {
-<<<<<<< HEAD
                 auto & [bucket, bucket_info] = *it;
                 auto & [bucket_keys, processor] = bucket_info;
 
@@ -207,32 +169,6 @@
                     /// We still might add new keys to this bucket if !iterator_finished.
                     it = listed_keys_cache.erase(it);
                     continue;
-=======
-                val = glob_iterator->next(processor);
-                if (val && sharded_processing)
-                {
-                    const auto processing_id_for_key = metadata->getProcessingIdForPath(val->relative_path);
-                    if (processor != processing_id_for_key)
-                    {
-                        if (metadata->isProcessingIdBelongsToShard(processing_id_for_key, current_shard))
-                        {
-                            LOG_TEST(log, "Putting key {} into queue of processor {} (total: {})",
-                                     val->relative_path, processing_id_for_key, sharded_keys.size());
-
-                            if (auto it = sharded_keys.find(processing_id_for_key); it != sharded_keys.end())
-                            {
-                                it->second.push_back(val);
-                            }
-                            else
-                            {
-                                throw Exception(ErrorCodes::LOGICAL_ERROR,
-                                                "Processing id {} does not exist (Expected ids: {})",
-                                                processing_id_for_key, fmt::join(metadata->getProcessingIdsForShard(current_shard), ", "));
-                            }
-                        }
-                        continue;
-                    }
->>>>>>> 4bca858c
                 }
 
                 bucket_holder = metadata->tryAcquireBucket(bucket, current_processor);
@@ -305,7 +241,7 @@
     }
 }
 
-StorageS3QueueSource::KeyWithInfoPtr StorageS3QueueSource::FileIterator::next()
+StorageS3QueueSource::ObjectInfoPtr StorageS3QueueSource::FileIterator::next()
 {
     while (!shutdown_called)
     {
@@ -313,35 +249,16 @@
         if (!val)
             return {};
 
-<<<<<<< HEAD
-=======
-        auto processing_holder = metadata->trySetFileAsProcessing(val->relative_path);
->>>>>>> 4bca858c
         if (shutdown_called)
         {
             LOG_TEST(log, "Shutdown was called, stopping file iterator");
             return {};
         }
 
-<<<<<<< HEAD
         auto file_metadata = metadata->getFileMetadata(val->key);
         if (file_metadata->setProcessing())
         {
-            return std::make_shared<S3QueueKeyWithInfo>(val->key, val->info, file_metadata);
-=======
-        LOG_TEST(log, "Checking if can process key {} for processing_id {}", val->relative_path, processor);
-
-        if (processing_holder)
-        {
-            return std::make_shared<S3QueueObjectInfo>(val->relative_path, val->metadata.value(), processing_holder);
-        }
-        else if (sharded_processing
-                 && metadata->getFileStatus(val->relative_path)->state == S3QueueFilesMetadata::FileStatus::State::Processing)
-        {
-            throw Exception(ErrorCodes::LOGICAL_ERROR,
-                            "File {} is processing by someone else in sharded processing. "
-                            "It is a bug", val->relative_path);
->>>>>>> 4bca858c
+            return std::make_shared<S3QueueObjectInfo>(val->key, val->info, file_metadata);
         }
     }
     return {};
@@ -408,14 +325,9 @@
         if (!reader)
             break;
 
-<<<<<<< HEAD
-        const auto * key_with_info = dynamic_cast<const S3QueueKeyWithInfo *>(&reader.getKeyWithInfo());
+        const auto * key_with_info = dynamic_cast<const S3QueueObjectInfo *>(&reader.getObjectInfo());
         auto file_metadata = key_with_info->processing_holder;
         auto file_status = file_metadata->getFileStatus();
-=======
-        const auto * key_with_info = dynamic_cast<const S3QueueObjectInfo *>(&reader.getObjectInfo());
-        auto file_status = key_with_info->processing_holder->getFileStatus();
->>>>>>> 4bca858c
 
         if (isCancelled())
         {
@@ -505,13 +417,8 @@
             throw;
         }
 
-<<<<<<< HEAD
         file_metadata->setProcessed();
         applyActionAfterProcessing(reader.getFile());
-=======
-        files_metadata->setFileProcessed(key_with_info->processing_holder);
-        applyActionAfterProcessing(path);
->>>>>>> 4bca858c
 
         appendLogElement(path, *file_status, processed_rows_from_file, true);
         file_status.reset();
@@ -533,13 +440,8 @@
 
         /// Even if task is finished the thread may be not freed in pool.
         /// So wait until it will be freed before scheduling a new task.
-<<<<<<< HEAD
         internal_source->create_reader_pool.wait();
         reader_future = internal_source->createReaderAsync();
-=======
-        internal_source->create_reader_pool->wait();
-        reader_future = internal_source->createReaderAsync(processing_id);
->>>>>>> 4bca858c
     }
 
     return {};
