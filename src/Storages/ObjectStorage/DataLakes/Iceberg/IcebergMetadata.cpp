#include "Core/NamesAndTypes.h"
#include "Storages/ObjectStorage/DataLakes/Iceberg/ManifestFile.h"
#include "config.h"

#if USE_AVRO

#include <Columns/ColumnString.h>
#include <Columns/ColumnTuple.h>
#include <Columns/IColumn.h>
#include <Core/Settings.h>
#include <Formats/FormatFactory.h>
#include <IO/ReadBufferFromFileBase.h>
#include <IO/ReadBufferFromString.h>
#include <IO/ReadHelpers.h>
#include <Processors/Formats/Impl/AvroRowInputFormat.h>
#include <Storages/ObjectStorage/DataLakes/Common.h>
#include <Storages/ObjectStorage/StorageObjectStorageSource.h>
#include <Common/logger_useful.h>
#include <Interpreters/ExpressionActions.h>

#include "Storages/ObjectStorage/DataLakes/Iceberg/IcebergMetadata.h"
#include "Storages/ObjectStorage/DataLakes/Iceberg/Utils.h"

#include "Storages/ObjectStorage/DataLakes/Iceberg/ManifestFileImpl.h"
#include "Storages/ObjectStorage/DataLakes/Iceberg/Snapshot.h"

#include <Common/ProfileEvents.h>


namespace ProfileEvents
{
extern const Event IcebergPartitionPrunnedFiles;
}
namespace DB
{

namespace ErrorCodes
{
extern const int FILE_DOESNT_EXIST;
extern const int ILLEGAL_COLUMN;
extern const int BAD_ARGUMENTS;
extern const int LOGICAL_ERROR;
extern const int ICEBERG_SPECIFICATION_VIOLATION;
}

using namespace Iceberg;


constexpr const char * COLUMN_SEQ_NUMBER_NAME = "sequence_number";
constexpr const char * COLUMN_MANIFEST_FILE_PATH_NAME = "manifest_path";
constexpr const char * FIELD_FORMAT_VERSION_NAME = "format-version";

std::pair<Int32, Poco::JSON::Object::Ptr>
parseTableSchemaFromManifestFile(const avro::DataFileReaderBase & manifest_file_reader, const String & manifest_file_name)
{
    auto avro_metadata = manifest_file_reader.metadata();
    auto avro_schema_it = avro_metadata.find("schema");
    if (avro_schema_it == avro_metadata.end())
        throw Exception(
            ErrorCodes::BAD_ARGUMENTS,
            "Cannot read Iceberg table: manifest file '{}' doesn't have table schema in its metadata",
            manifest_file_name);
    std::vector<uint8_t> schema_json = avro_schema_it->second;
    String schema_json_string = String(reinterpret_cast<char *>(schema_json.data()), schema_json.size());
    Poco::JSON::Parser parser;
    Poco::Dynamic::Var json = parser.parse(schema_json_string);
    const Poco::JSON::Object::Ptr & schema_object = json.extract<Poco::JSON::Object::Ptr>();
    Int32 schema_object_id = schema_object->getValue<int>("schema-id");
    return {schema_object_id, schema_object};
}


IcebergMetadata::IcebergMetadata(
    ObjectStoragePtr object_storage_,
    ConfigurationObserverPtr configuration_,
    const DB::ContextPtr & context_,
    Int32 metadata_version_,
    Int32 format_version_,
    const Poco::JSON::Object::Ptr & object)
    : WithContext(context_)
    , object_storage(std::move(object_storage_))
    , configuration(std::move(configuration_))
    , schema_processor(IcebergSchemaProcessor())
    , log(getLogger("IcebergMetadata"))
    , current_metadata_version(metadata_version_)
    , format_version(format_version_)
    , table_location(object->getValue<String>("location"))
{
    auto manifest_list_file = getRelevantManifestList(object);
    if (manifest_list_file)
    {
        current_snapshot = getSnapshot(manifest_list_file.value());
    }
    current_schema_id = parseTableSchema(object, schema_processor, log);
}

std::pair<Poco::JSON::Object::Ptr, Int32> parseTableSchemaV2Method(const Poco::JSON::Object::Ptr & metadata_object)
{
    Poco::JSON::Object::Ptr schema;
    if (!metadata_object->has("current-schema-id"))
        throw Exception(ErrorCodes::BAD_ARGUMENTS, "Cannot parse Iceberg table schema: 'current-schema-id' field is missing in metadata");
    auto current_schema_id = metadata_object->getValue<int>("current-schema-id");
    if (!metadata_object->has("schemas"))
        throw Exception(ErrorCodes::BAD_ARGUMENTS, "Cannot parse Iceberg table schema: 'schemas' field is missing in metadata");
    auto schemas = metadata_object->get("schemas").extract<Poco::JSON::Array::Ptr>();
    if (schemas->size() == 0)
        throw Exception(ErrorCodes::BAD_ARGUMENTS, "Cannot parse Iceberg table schema: schemas field is empty");
    for (uint32_t i = 0; i != schemas->size(); ++i)
    {
        auto current_schema = schemas->getObject(i);
        if (!current_schema->has("schema-id"))
        {
            throw Exception(ErrorCodes::BAD_ARGUMENTS, "Cannot parse Iceberg table schema: 'schema-id' field is missing in schema");
        }
        if (current_schema->getValue<int>("schema-id") == current_schema_id)
        {
            schema = current_schema;
            break;
        }
    }

    if (!schema)
        throw Exception(ErrorCodes::BAD_ARGUMENTS, R"(There is no schema with "schema-id" that matches "current-schema-id" in metadata)");
    if (schema->getValue<int>("schema-id") != current_schema_id)
        throw Exception(ErrorCodes::BAD_ARGUMENTS, R"(Field "schema-id" of the schema doesn't match "current-schema-id" in metadata)");
    return {schema, current_schema_id};
}

std::pair<Poco::JSON::Object::Ptr, Int32> parseTableSchemaV1Method(const Poco::JSON::Object::Ptr & metadata_object)
{
    if (!metadata_object->has("schema"))
        throw Exception(ErrorCodes::BAD_ARGUMENTS, "Cannot parse Iceberg table schema: 'schema' field is missing in metadata");
    Poco::JSON::Object::Ptr schema = metadata_object->getObject("schema");
    if (!metadata_object->has("schema"))
        throw Exception(ErrorCodes::BAD_ARGUMENTS, "Cannot parse Iceberg table schema: 'schema-id' field is missing in schema");
    auto current_schema_id = schema->getValue<int>("schema-id");
    return {schema, current_schema_id};
}

Int32 IcebergMetadata::parseTableSchema(
    const Poco::JSON::Object::Ptr & metadata_object, IcebergSchemaProcessor & schema_processor, LoggerPtr metadata_logger)
{
    Int32 format_version = metadata_object->getValue<Int32>(FIELD_FORMAT_VERSION_NAME);
    if (format_version == 2)
    {
        auto [schema, current_schema_id] = parseTableSchemaV2Method(metadata_object);
        schema_processor.addIcebergTableSchema(schema);
        return current_schema_id;
    }
    else
    {
        try
        {
            auto [schema, current_schema_id] = parseTableSchemaV1Method(metadata_object);
            schema_processor.addIcebergTableSchema(schema);
            return current_schema_id;
        }
        catch (const Exception & first_error)
        {
            if (first_error.code() != ErrorCodes::BAD_ARGUMENTS)
                throw;
            try
            {
                auto [schema, current_schema_id] = parseTableSchemaV2Method(metadata_object);
                schema_processor.addIcebergTableSchema(schema);
                LOG_WARNING(
                    metadata_logger,
                    "Iceberg table schema was parsed using v2 specification, but it was impossible to parse it using v1 "
                    "specification. Be "
                    "aware that you Iceberg writing engine violates Iceberg specification. Error during parsing {}",
                    first_error.displayText());
                return current_schema_id;
            }
            catch (const Exception & second_error)
            {
                if (first_error.code() != ErrorCodes::BAD_ARGUMENTS)
                    throw;
                throw Exception(
                    ErrorCodes::BAD_ARGUMENTS,
                    "Cannot parse Iceberg table schema both with v1 and v2 methods. Old method error: {}. New method error: {}",
                    first_error.displayText(),
                    second_error.displayText());
            }
        }
    }
}

/**
 * Each version of table metadata is stored in a `metadata` directory and
 * has one of 2 formats:
 *   1) v<V>.metadata.json, where V - metadata version.
 *   2) <V>-<random-uuid>.metadata.json, where V - metadata version
 */
std::pair<Int32, String>
getMetadataFileAndVersion(const ObjectStoragePtr & object_storage, const StorageObjectStorage::Configuration & configuration)
{
    const auto metadata_files = listFiles(*object_storage, configuration, "metadata", ".metadata.json");
    if (metadata_files.empty())
    {
        throw Exception(
            ErrorCodes::FILE_DOESNT_EXIST, "The metadata file for Iceberg table with path {} doesn't exist", configuration.getPath());
    }

    std::vector<std::pair<UInt32, String>> metadata_files_with_versions;
    metadata_files_with_versions.reserve(metadata_files.size());
    for (const auto & path : metadata_files)
    {
        String file_name(path.begin() + path.find_last_of('/') + 1, path.end());
        String version_str;
        /// v<V>.metadata.json
        if (file_name.starts_with('v'))
            version_str = String(file_name.begin() + 1, file_name.begin() + file_name.find_first_of('.'));
        /// <V>-<random-uuid>.metadata.json
        else
            version_str = String(file_name.begin(), file_name.begin() + file_name.find_first_of('-'));

        if (!std::all_of(version_str.begin(), version_str.end(), isdigit))
            throw Exception(
                ErrorCodes::BAD_ARGUMENTS, "Bad metadata file name: {}. Expected vN.metadata.json where N is a number", file_name);
        metadata_files_with_versions.emplace_back(std::stoi(version_str), path);
    }

    /// Get the latest version of metadata file: v<V>.metadata.json
    return *std::max_element(metadata_files_with_versions.begin(), metadata_files_with_versions.end());
}

Poco::JSON::Object::Ptr IcebergMetadata::readJSON(const String & metadata_file_path, const ContextPtr & local_context) const
{
    ObjectInfo object_info(metadata_file_path);
    auto buf = StorageObjectStorageSource::createReadBuffer(object_info, object_storage, local_context, log);

    String json_str;
    readJSONObjectPossiblyInvalid(json_str, *buf);

    Poco::JSON::Parser parser; /// For some reason base/base/JSON.h can not parse this json file
    Poco::Dynamic::Var json = parser.parse(json_str);
    return json.extract<Poco::JSON::Object::Ptr>();
}

bool IcebergMetadata::update(const ContextPtr & local_context)
{
    auto configuration_ptr = configuration.lock();

    const auto [metadata_version, metadata_file_path] = getMetadataFileAndVersion(object_storage, *configuration_ptr);

    if (metadata_version == current_metadata_version)
        return false;

    current_metadata_version = metadata_version;

    auto metadata_object = readJSON(metadata_file_path, local_context);

    chassert(format_version == metadata_object->getValue<int>(FIELD_FORMAT_VERSION_NAME));


    auto manifest_list_file = getRelevantManifestList(metadata_object);
    if (manifest_list_file
        && (!current_snapshot.has_value() || (manifest_list_file.value() != current_snapshot->manifest_list_iterator.getName())))
    {
        current_snapshot = getSnapshot(manifest_list_file.value());
        cached_unprunned_files_for_current_snapshot = std::nullopt;
    }
    current_schema_id = parseTableSchema(metadata_object, schema_processor, log);
    return true;
}

std::optional<String> IcebergMetadata::getRelevantManifestList(const Poco::JSON::Object::Ptr & metadata)
{
    auto configuration_ptr = configuration.lock();

    auto snapshots = metadata->get("snapshots").extract<Poco::JSON::Array::Ptr>();

    auto current_snapshot_id = metadata->getValue<Int64>("current-snapshot-id");

    for (size_t i = 0; i < snapshots->size(); ++i)
    {
        const auto snapshot = snapshots->getObject(static_cast<UInt32>(i));

        if (snapshot->getValue<Int64>("snapshot-id") == current_snapshot_id)
        {
            const auto path = snapshot->getValue<String>("manifest-list");
            return getProperFilePathFromMetadataInfo(std::string_view(path), configuration_ptr->getPath(), table_location);
        }
    }
    return std::nullopt;
}

std::optional<Int32> IcebergMetadata::getSchemaVersionByFileIfOutdated(String data_path) const
{
    auto manifest_file_it = manifest_file_by_data_file.find(data_path);
    if (manifest_file_it == manifest_file_by_data_file.end())
    {
        throw Exception(ErrorCodes::BAD_ARGUMENTS, "Cannot find manifest file for data file: {}", data_path);
    }
    const ManifestFileContent & manifest_file = *manifest_file_it->second;
    auto schema_id = manifest_file.getSchemaId();
    if (schema_id == current_schema_id)
        return std::nullopt;
    return std::optional{schema_id};
}


DataLakeMetadataPtr IcebergMetadata::create(
    const ObjectStoragePtr & object_storage,
    const ConfigurationObserverPtr & configuration,
    const ContextPtr & local_context,
    bool)
{
    auto configuration_ptr = configuration.lock();

    const auto [metadata_version, metadata_file_path] = getMetadataFileAndVersion(object_storage, *configuration_ptr);

    auto log = getLogger("IcebergMetadata");

    ObjectInfo object_info(metadata_file_path);
    auto buf = StorageObjectStorageSource::createReadBuffer(object_info, object_storage, local_context, log);

    String json_str;
    readJSONObjectPossiblyInvalid(json_str, *buf);

    Poco::JSON::Parser parser; /// For some reason base/base/JSON.h can not parse this json file
    Poco::Dynamic::Var json = parser.parse(json_str);
    const Poco::JSON::Object::Ptr & object = json.extract<Poco::JSON::Object::Ptr>();

    IcebergSchemaProcessor schema_processor;

    auto format_version = object->getValue<int>(FIELD_FORMAT_VERSION_NAME);

    auto ptr
        = std::make_unique<IcebergMetadata>(object_storage, configuration_ptr, local_context, metadata_version, format_version, object);

    return ptr;
}

ManifestList IcebergMetadata::initializeManifestList(const String & filename) const
{
    auto configuration_ptr = configuration.lock();
    if (configuration_ptr == nullptr)
        throw Exception(ErrorCodes::LOGICAL_ERROR, "Configuration is expired");

    auto context = getContext();
<<<<<<< HEAD
    StorageObjectStorage::ObjectInfo object_info(manifest_list_file);
=======
    ObjectInfo object_info(
        std::filesystem::path(configuration_ptr->getPath()) / "metadata" / filename);
>>>>>>> 433f4dd1
    auto manifest_list_buf = StorageObjectStorageSource::createReadBuffer(object_info, object_storage, context, log);

    auto manifest_list_file_reader
        = std::make_unique<avro::DataFileReaderBase>(std::make_unique<AvroInputStreamReadBufferAdapter>(*manifest_list_buf));

    auto [name_to_index, name_to_data_type, header] = getColumnsAndTypesFromAvroByNames(
        manifest_list_file_reader->dataSchema().root(),
        {COLUMN_MANIFEST_FILE_PATH_NAME, COLUMN_SEQ_NUMBER_NAME},
        {avro::Type::AVRO_STRING, avro::Type::AVRO_LONG});

    if (name_to_index.find(COLUMN_MANIFEST_FILE_PATH_NAME) == name_to_index.end())
        throw Exception(
            DB::ErrorCodes::ICEBERG_SPECIFICATION_VIOLATION,
            "Required columns are not found in manifest file: {}",
            COLUMN_MANIFEST_FILE_PATH_NAME);
    if (format_version > 1 && name_to_index.find(COLUMN_SEQ_NUMBER_NAME) == name_to_index.end())
        throw Exception(
            DB::ErrorCodes::ICEBERG_SPECIFICATION_VIOLATION, "Required columns are not found in manifest file: sequence_number");


    auto columns = parseAvro(*manifest_list_file_reader, header, getFormatSettings(context));
    const auto & manifest_path_col = columns.at(name_to_index.at(COLUMN_MANIFEST_FILE_PATH_NAME));

    std::optional<const ColumnInt64 *> sequence_number_column = std::nullopt;
    if (format_version > 1)
    {
        if (columns.at(name_to_index.at(COLUMN_SEQ_NUMBER_NAME))->getDataType() != TypeIndex::Int64)
        {
            throw Exception(
                DB::ErrorCodes::ILLEGAL_COLUMN,
                "The parsed column from Avro file of `sequence_number` field should be Int64 type, got {}",
                columns.at(name_to_index.at(COLUMN_SEQ_NUMBER_NAME))->getFamilyName());
        }
        sequence_number_column = assert_cast<const ColumnInt64 *>(columns.at(name_to_index.at(COLUMN_SEQ_NUMBER_NAME)).get());
    }

    if (manifest_path_col->getDataType() != TypeIndex::String)
    {
        throw Exception(
            ErrorCodes::ILLEGAL_COLUMN,
            "The parsed column from Avro file of `{}` field should be String type, got {}",
            COLUMN_MANIFEST_FILE_PATH_NAME,
            manifest_path_col->getFamilyName());
    }

    const auto * manifest_path_col_str = typeid_cast<ColumnString *>(manifest_path_col.get());
    ManifestList manifest_list;


    for (size_t i = 0; i < manifest_path_col_str->size(); ++i)
    {
<<<<<<< HEAD
        const std::string_view file_path = col_str->getDataAt(i).toView();
        const auto filename = getProperFilePathFromMetadataInfo(std::string_view(file_path), configuration_ptr->getPath(), table_location);
        auto manifest_file_it = manifest_files_by_name.find(filename);
        if (manifest_file_it != manifest_files_by_name.end())
=======
        const auto file_path = manifest_path_col_str->getDataAt(i).toView();
        const auto current_filename = std::filesystem::path(file_path).filename();
        Int64 added_sequence_number = 0;
        if (format_version > 1)
>>>>>>> 433f4dd1
        {
            added_sequence_number = sequence_number_column.value()->getInt(i);
        }
        /// We can't encapsulate this logic in getManifestFile because we need not only the name of the file, but also an inherited sequence number which is known only during the parsing of ManifestList
        auto manifest_file_content = initializeManifestFile(current_filename, added_sequence_number);
        auto [iterator, _inserted] = manifest_files_by_name.emplace(current_filename, std::move(manifest_file_content));
        auto manifest_file_iterator = ManifestFileIterator{iterator};
        for (const auto & data_file_path : manifest_file_iterator->getFiles())
        {
            if (std::holds_alternative<DataFileEntry>(data_file_path.file))
                manifest_file_by_data_file.emplace(std::get<DataFileEntry>(data_file_path.file).file_name, manifest_file_iterator);
        }
        manifest_list.push_back(ManifestListFileEntry{manifest_file_iterator, added_sequence_number});
    }

    return manifest_list;
}

ManifestFileContent IcebergMetadata::initializeManifestFile(const String & filename, Int64 inherited_sequence_number) const
{
<<<<<<< HEAD
    LOG_DEBUG(log, "Initializing manifest file: {}", filename);
    String manifest_file = filename;
=======
    auto configuration_ptr = configuration.lock();
    String manifest_file = std::filesystem::path(configuration_ptr->getPath()) / "metadata" / filename;
>>>>>>> 433f4dd1

    ObjectInfo manifest_object_info(manifest_file);
    auto buffer = StorageObjectStorageSource::createReadBuffer(manifest_object_info, object_storage, getContext(), log);
    auto manifest_file_reader = std::make_unique<avro::DataFileReaderBase>(std::make_unique<AvroInputStreamReadBufferAdapter>(*buffer));
    auto [schema_id, schema_object] = parseTableSchemaFromManifestFile(*manifest_file_reader, manifest_file);
    schema_processor.addIcebergTableSchema(schema_object);
    auto manifest_file_impl = std::make_unique<ManifestFileContentImpl>(
        std::move(manifest_file_reader),
        format_version,
        configuration_ptr->getPath(),
        getFormatSettings(getContext()),
        schema_id,
        schema_processor,
<<<<<<< HEAD
        table_location);
    auto [manifest_file_iterator, _inserted]
        = manifest_files_by_name.emplace(manifest_file, ManifestFileContent(std::move(manifest_file_impl)));
    ManifestFileEntry manifest_file_entry{manifest_file_iterator};
    for (const auto & data_file : manifest_file_entry.getContent().getDataFiles())
    {
        manifest_entry_by_data_file.emplace(data_file.data_file_name, manifest_file_entry);
    }
    return manifest_file_entry;
=======
        inherited_sequence_number);
    return ManifestFileContent(std::move(manifest_file_impl));
}

ManifestFileIterator IcebergMetadata::getManifestFile(const String & filename) const
{
    auto manifest_file_it = manifest_files_by_name.find(filename);
    if (manifest_file_it != manifest_files_by_name.end())
        return ManifestFileIterator{manifest_file_it};
    throw Exception(ErrorCodes::BAD_ARGUMENTS, "Cannot find manifest file: {}", filename);
}

std::optional<ManifestFileIterator> IcebergMetadata::tryGetManifestFile(const String & filename) const
{
    auto manifest_file_it = manifest_files_by_name.find(filename);
    if (manifest_file_it != manifest_files_by_name.end())
        return ManifestFileIterator{manifest_file_it};
    return std::nullopt;
}

ManifestListIterator IcebergMetadata::getManifestList(const String & filename) const
{
    auto manifest_file_it = manifest_lists_by_name.find(filename);
    if (manifest_file_it != manifest_lists_by_name.end())
        return ManifestListIterator{manifest_file_it};
    auto configuration_ptr = configuration.lock();
    auto [manifest_file_iterator, _inserted] = manifest_lists_by_name.emplace(filename, initializeManifestList(filename));
    return ManifestListIterator{manifest_file_iterator};
>>>>>>> 433f4dd1
}


IcebergSnapshot IcebergMetadata::getSnapshot(const String & filename) const
{
    return IcebergSnapshot{getManifestList(filename)};
}

std::vector<Int32>
getRelevantPartitionColumnIds(const ManifestFileIterator & entry, const IcebergSchemaProcessor & schema_processor, Int32 current_schema_id)
{
    std::vector<Int32> partition_column_ids;
    partition_column_ids.reserve(entry->getPartitionColumnInfos().size());
    for (const auto & partition_column_info : entry->getPartitionColumnInfos())
    {
        std::optional<NameAndTypePair> name_and_type
            = schema_processor.tryGetFieldCharacteristics(current_schema_id, partition_column_info.source_id);
        if (name_and_type)
        {
            partition_column_ids.push_back(partition_column_info.source_id);
        }
    }
    return partition_column_ids;
}


Strings IcebergMetadata::getDataFilesImpl(const ActionsDAG * filter_dag) const
{
    if (!current_snapshot)
        return {};

    if (!filter_dag && cached_unprunned_files_for_current_snapshot.has_value())
        return cached_unprunned_files_for_current_snapshot.value();

    Strings data_files;
    for (const auto & manifest_list_entry : *(current_snapshot->manifest_list_iterator))
    {
        const auto & partition_columns_ids
            = getRelevantPartitionColumnIds(manifest_list_entry.manifest_file, schema_processor, current_schema_id);
        const auto & partition_pruning_columns_names_and_types
            = schema_processor.tryGetFieldsCharacteristics(current_schema_id, partition_columns_ids);

        ExpressionActionsPtr partition_minmax_idx_expr = std::make_shared<ExpressionActions>(
            ActionsDAG(partition_pruning_columns_names_and_types), ExpressionActionsSettings(getContext()));
        const KeyCondition partition_key_condition(
            filter_dag, getContext(), partition_pruning_columns_names_and_types.getNames(), partition_minmax_idx_expr);

        const auto & data_files_in_manifest = manifest_list_entry.manifest_file->getFiles();
        for (const auto & manifest_file_entry : data_files_in_manifest)
        {
            if (manifest_file_entry.status != ManifestEntryStatus::DELETED)
            {
                if (partition_key_condition
                        .checkInHyperrectangle(
                            manifest_file_entry.getPartitionRanges(partition_columns_ids),
                            partition_pruning_columns_names_and_types.getTypes())
                        .can_be_true)
                {
                    if (std::holds_alternative<DataFileEntry>(manifest_file_entry.file))
                        data_files.push_back(std::get<DataFileEntry>(manifest_file_entry.file).file_name);
                }
                else
                    ProfileEvents::increment(ProfileEvents::IcebergPartitionPrunnedFiles);
            }
        }
    }


    if (!filter_dag)
        return (cached_unprunned_files_for_current_snapshot = data_files).value();

    return data_files;
}

Strings IcebergMetadata::makePartitionPruning(const ActionsDAG & filter_dag)
{
    auto configuration_ptr = configuration.lock();
    if (!configuration_ptr)
    {
        throw Exception(ErrorCodes::LOGICAL_ERROR, "Configuration is expired");
    }
    return getDataFilesImpl(&filter_dag);
}
}

#endif<|MERGE_RESOLUTION|>--- conflicted
+++ resolved
@@ -339,12 +339,7 @@
         throw Exception(ErrorCodes::LOGICAL_ERROR, "Configuration is expired");
 
     auto context = getContext();
-<<<<<<< HEAD
-    StorageObjectStorage::ObjectInfo object_info(manifest_list_file);
-=======
-    ObjectInfo object_info(
-        std::filesystem::path(configuration_ptr->getPath()) / "metadata" / filename);
->>>>>>> 433f4dd1
+    StorageObjectStorage::ObjectInfo object_info(filename);
     auto manifest_list_buf = StorageObjectStorageSource::createReadBuffer(object_info, object_storage, context, log);
 
     auto manifest_list_file_reader
@@ -362,7 +357,7 @@
             COLUMN_MANIFEST_FILE_PATH_NAME);
     if (format_version > 1 && name_to_index.find(COLUMN_SEQ_NUMBER_NAME) == name_to_index.end())
         throw Exception(
-            DB::ErrorCodes::ICEBERG_SPECIFICATION_VIOLATION, "Required columns are not found in manifest file: sequence_number");
+            DB::ErrorCodes::ICEBERG_SPECIFICATION_VIOLATION, "Required columns are not found in manifest file: `{}`", COLUMN_SEQ_NUMBER_NAME);
 
 
     auto columns = parseAvro(*manifest_list_file_reader, header, getFormatSettings(context));
@@ -375,7 +370,8 @@
         {
             throw Exception(
                 DB::ErrorCodes::ILLEGAL_COLUMN,
-                "The parsed column from Avro file of `sequence_number` field should be Int64 type, got {}",
+                "The parsed column from Avro file of `{}` field should be Int64 type, got `{}`",
+                COLUMN_SEQ_NUMBER_NAME,
                 columns.at(name_to_index.at(COLUMN_SEQ_NUMBER_NAME))->getFamilyName());
         }
         sequence_number_column = assert_cast<const ColumnInt64 *>(columns.at(name_to_index.at(COLUMN_SEQ_NUMBER_NAME)).get());
@@ -385,7 +381,7 @@
     {
         throw Exception(
             ErrorCodes::ILLEGAL_COLUMN,
-            "The parsed column from Avro file of `{}` field should be String type, got {}",
+            "The parsed column from Avro file of `{}` field should be String type, got `{}`",
             COLUMN_MANIFEST_FILE_PATH_NAME,
             manifest_path_col->getFamilyName());
     }
@@ -396,17 +392,16 @@
 
     for (size_t i = 0; i < manifest_path_col_str->size(); ++i)
     {
-<<<<<<< HEAD
-        const std::string_view file_path = col_str->getDataAt(i).toView();
-        const auto filename = getProperFilePathFromMetadataInfo(std::string_view(file_path), configuration_ptr->getPath(), table_location);
-        auto manifest_file_it = manifest_files_by_name.find(filename);
-        if (manifest_file_it != manifest_files_by_name.end())
-=======
-        const auto file_path = manifest_path_col_str->getDataAt(i).toView();
+        const std::string_view file_path = manifest_path_col_str->getDataAt(i).toView();
+        const auto manifest_file_name = getProperFilePathFromMetadataInfo(file_path, configuration_ptr->getPath(), table_location);
+        auto manifest_file_it = manifest_files_by_name.find(manifest_file_name);
+        if (manifest_file_it != manifest_files_by_name.end()) {}
+
+
         const auto current_filename = std::filesystem::path(file_path).filename();
         Int64 added_sequence_number = 0;
         if (format_version > 1)
->>>>>>> 433f4dd1
+
         {
             added_sequence_number = sequence_number_column.value()->getInt(i);
         }
@@ -427,18 +422,12 @@
 
 ManifestFileContent IcebergMetadata::initializeManifestFile(const String & filename, Int64 inherited_sequence_number) const
 {
-<<<<<<< HEAD
-    LOG_DEBUG(log, "Initializing manifest file: {}", filename);
-    String manifest_file = filename;
-=======
-    auto configuration_ptr = configuration.lock();
-    String manifest_file = std::filesystem::path(configuration_ptr->getPath()) / "metadata" / filename;
->>>>>>> 433f4dd1
-
-    ObjectInfo manifest_object_info(manifest_file);
+    auto configuration_ptr = configuration.lock();
+
+    ObjectInfo manifest_object_info(filename);
     auto buffer = StorageObjectStorageSource::createReadBuffer(manifest_object_info, object_storage, getContext(), log);
     auto manifest_file_reader = std::make_unique<avro::DataFileReaderBase>(std::make_unique<AvroInputStreamReadBufferAdapter>(*buffer));
-    auto [schema_id, schema_object] = parseTableSchemaFromManifestFile(*manifest_file_reader, manifest_file);
+    auto [schema_id, schema_object] = parseTableSchemaFromManifestFile(*manifest_file_reader, filename);
     schema_processor.addIcebergTableSchema(schema_object);
     auto manifest_file_impl = std::make_unique<ManifestFileContentImpl>(
         std::move(manifest_file_reader),
@@ -447,18 +436,8 @@
         getFormatSettings(getContext()),
         schema_id,
         schema_processor,
-<<<<<<< HEAD
+        inherited_sequence_number,
         table_location);
-    auto [manifest_file_iterator, _inserted]
-        = manifest_files_by_name.emplace(manifest_file, ManifestFileContent(std::move(manifest_file_impl)));
-    ManifestFileEntry manifest_file_entry{manifest_file_iterator};
-    for (const auto & data_file : manifest_file_entry.getContent().getDataFiles())
-    {
-        manifest_entry_by_data_file.emplace(data_file.data_file_name, manifest_file_entry);
-    }
-    return manifest_file_entry;
-=======
-        inherited_sequence_number);
     return ManifestFileContent(std::move(manifest_file_impl));
 }
 
@@ -486,7 +465,6 @@
     auto configuration_ptr = configuration.lock();
     auto [manifest_file_iterator, _inserted] = manifest_lists_by_name.emplace(filename, initializeManifestList(filename));
     return ManifestListIterator{manifest_file_iterator};
->>>>>>> 433f4dd1
 }
 
 
