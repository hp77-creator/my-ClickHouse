--- conflicted
+++ resolved
@@ -58,11 +58,11 @@
     extern const int NOT_IMPLEMENTED;
 }
 
-<<<<<<< HEAD
 namespace Setting
 {
 extern const SettingsBool use_datalake_metadata_cache;
-=======
+}
+
 namespace
 {
 
@@ -107,7 +107,6 @@
     throw Exception(ErrorCodes::BAD_ARGUMENTS, "Unsupported DeltaLake type: {}", type_name);
 }
 
->>>>>>> 37f1deca
 }
 
 struct DeltaLakeMetadataImpl
@@ -614,7 +613,6 @@
              data_files.size(), partition_columns.size(), schema.toString());
 }
 
-<<<<<<< HEAD
 DataLakeMetadataPtr DeltaLakeMetadata::create(
     ObjectStoragePtr object_storage,
     ConfigurationObserverPtr configuration,
@@ -639,7 +637,8 @@
         return metadata_cache->getOrSet(DataLakeMetadataCache::getKey(configuration_ptr), create_metadata);
     }
     return create_metadata();
-=======
+}
+
 DataTypePtr DeltaLakeMetadata::getFieldType(const Poco::JSON::Object::Ptr & field, const String & type_key, bool is_nullable)
 {
      if (field->isObject(type_key))
@@ -745,7 +744,6 @@
     }
 
     throw Exception(ErrorCodes::BAD_ARGUMENTS, "Unsupported DeltaLake type for {}", check_type->getColumnType());
->>>>>>> 37f1deca
 }
 
 }
