--- conflicted
+++ resolved
@@ -34,23 +34,6 @@
 {
     if (data_type->isValueRepresentedByNumber())
     {
-<<<<<<< HEAD
-        case Field::Types::Int64:
-            return field.safeGet<Int64>();
-        case Field::Types::UInt64:
-            return field.safeGet<UInt64>();
-        case Field::Types::Float64:
-            return field.safeGet<Float64>();
-        case Field::Types::Int128:
-            return field.safeGet<Int128>();
-        case Field::Types::UInt128:
-            return field.safeGet<UInt128>();
-        case Field::Types::Int256:
-            return field.safeGet<Int256>();
-        case Field::Types::UInt256:
-            return field.safeGet<UInt256>();
-        default:
-=======
         Field value_converted;
 
         if (isInteger(data_type) && (value.getType() == Field::Types::Float64 || value.getType() == Field::Types::String))
@@ -62,19 +45,11 @@
             value_converted = convertFieldToType(value, *data_type);
 
         if (value_converted.isNull())
->>>>>>> 4a31ccd6
             return {};
 
-<<<<<<< HEAD
-std::optional<String> StatisticsUtils::tryConvertToString(const DB::Field & field)
-{
-    if (field.getType() == Field::Types::String)
-        return field.safeGet<String>();
-=======
         Float64 value_as_float = applyVisitor(FieldVisitorConvertToNumber<Float64>(), value_converted);
         return value_as_float;
     }
->>>>>>> 4a31ccd6
     return {};
 }
 
