--- conflicted
+++ resolved
@@ -38,14 +38,10 @@
         const StorageSnapshotPtr &,
         SelectQueryInfo & info) const override
     {
-<<<<<<< HEAD
+        /// TODO: Find a way to support projections for StorageProxy
+        info.ignore_projections = true;
         const auto & nested_metadata = getNested()->getInMemoryMetadataPtr();
         return getNested()->getQueryProcessingStage(context, to_stage, getNested()->getStorageSnapshot(nested_metadata), info);
-=======
-        /// TODO: Find a way to support projections for StorageProxy
-        info.ignore_projections = true;
-        return getNested()->getQueryProcessingStage(context, to_stage, getNested()->getInMemoryMetadataPtr(), info);
->>>>>>> 437940b2
     }
 
     Pipe watch(
