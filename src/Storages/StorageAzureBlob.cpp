#include <Storages/StorageAzureBlob.h>


#if USE_AZURE_BLOB_STORAGE
#include <Formats/FormatFactory.h>
#include <Interpreters/evaluateConstantExpression.h>
#include <Storages/checkAndGetLiteralArgument.h>
#include <Parsers/ASTFunction.h>
#include <Parsers/ASTInsertQuery.h>

#include <IO/ParallelReadBuffer.h>
#include <IO/SharedThreadPools.h>

#include <Parsers/ASTCreateQuery.h>
#include <Formats/ReadSchemaUtils.h>
#include <DataTypes/DataTypeLowCardinality.h>
#include <DataTypes/DataTypeString.h>
#include <DataTypes/DataTypesNumber.h>
#include <re2/re2.h>

#include <azure/identity/managed_identity_credential.hpp>
#include <azure/storage/common/storage_credential.hpp>
#include <Processors/Transforms/AddingDefaultsTransform.h>
#include <Processors/Transforms/ExtractColumnsTransform.h>
#include <Processors/Formats/IOutputFormat.h>
#include <Processors/Formats/IInputFormat.h>

#include <Storages/StorageFactory.h>
#include <Storages/StorageSnapshot.h>
#include <Storages/PartitionedSink.h>
#include <Storages/VirtualColumnUtils.h>
#include <Storages/getVirtualsForStorage.h>
#include <Storages/StorageURL.h>
#include <Storages/NamedCollectionsHelpers.h>
#include <Common/parseGlobs.h>
#include <Disks/ObjectStorages/ObjectStorageIterator.h>
#include <Disks/IO/AsynchronousBoundedReadBuffer.h>

#include <QueryPipeline/QueryPipelineBuilder.h>
#include <QueryPipeline/Pipe.h>

#include <Disks/IO/ReadBufferFromAzureBlobStorage.h>
#include <Disks/IO/WriteBufferFromAzureBlobStorage.h>


using namespace Azure::Storage::Blobs;

namespace CurrentMetrics
{
    extern const Metric ObjectStorageAzureThreads;
    extern const Metric ObjectStorageAzureThreadsActive;
}

namespace DB
{

namespace ErrorCodes
{
    extern const int NUMBER_OF_ARGUMENTS_DOESNT_MATCH;
    extern const int BAD_ARGUMENTS;
    extern const int DATABASE_ACCESS_DENIED;
    extern const int CANNOT_COMPILE_REGEXP;
    extern const int CANNOT_EXTRACT_TABLE_STRUCTURE;
    extern const int LOGICAL_ERROR;
    extern const int NOT_IMPLEMENTED;

}

namespace
{

const std::unordered_set<std::string_view> required_configuration_keys = {
    "blob_path",
    "container",
};

const std::unordered_set<std::string_view> optional_configuration_keys = {
    "format",
    "compression",
    "structure",
    "compression_method",
    "account_name",
    "account_key",
    "connection_string",
    "storage_account_url",
};

bool isConnectionString(const std::string & candidate)
{
    return candidate.starts_with("DefaultEndpointsProtocol");
}

}

void StorageAzureBlob::processNamedCollectionResult(StorageAzureBlob::Configuration & configuration, const NamedCollection & collection)
{
    validateNamedCollection(collection, required_configuration_keys, optional_configuration_keys);

    if (collection.has("connection_string"))
    {
        configuration.connection_url = collection.get<String>("connection_string");
        configuration.is_connection_string = true;
    }

    if (collection.has("storage_account_url"))
    {
        configuration.connection_url = collection.get<String>("storage_account_url");
        configuration.is_connection_string = false;
    }

    configuration.container = collection.get<String>("container");
    configuration.blob_path = collection.get<String>("blob_path");

    if (collection.has("account_name"))
        configuration.account_name = collection.get<String>("account_name");

    if (collection.has("account_key"))
        configuration.account_key = collection.get<String>("account_key");

    configuration.structure = collection.getOrDefault<String>("structure", "auto");
    configuration.format = collection.getOrDefault<String>("format", configuration.format);
    configuration.compression_method = collection.getOrDefault<String>("compression_method", collection.getOrDefault<String>("compression", "auto"));
}


StorageAzureBlob::Configuration StorageAzureBlob::getConfiguration(ASTs & engine_args, ContextPtr local_context)
{
    StorageAzureBlob::Configuration configuration;

    /// Supported signatures:
    ///
    /// AzureBlobStorage(connection_string|storage_account_url, container_name, blobpath, [account_name, account_key, format, compression])
    ///

    if (auto named_collection = tryGetNamedCollectionWithOverrides(engine_args, local_context))
    {
        processNamedCollectionResult(configuration, *named_collection);

        configuration.blobs_paths = {configuration.blob_path};

        if (configuration.format == "auto")
            configuration.format = FormatFactory::instance().getFormatFromFileName(configuration.blob_path, true);

        return configuration;
    }

    if (engine_args.size() < 3 || engine_args.size() > 7)
        throw Exception(ErrorCodes::NUMBER_OF_ARGUMENTS_DOESNT_MATCH,
                        "Storage AzureBlobStorage requires 3 to 7 arguments: "
                        "AzureBlobStorage(connection_string|storage_account_url, container_name, blobpath, [account_name, account_key, format, compression])");

    for (auto & engine_arg : engine_args)
        engine_arg = evaluateConstantExpressionOrIdentifierAsLiteral(engine_arg, local_context);

    std::unordered_map<std::string_view, size_t> engine_args_to_idx;

    configuration.connection_url = checkAndGetLiteralArgument<String>(engine_args[0], "connection_string/storage_account_url");
    configuration.is_connection_string = isConnectionString(configuration.connection_url);

    configuration.container = checkAndGetLiteralArgument<String>(engine_args[1], "container");
    configuration.blob_path = checkAndGetLiteralArgument<String>(engine_args[2], "blobpath");

    auto is_format_arg = [] (const std::string & s) -> bool
    {
        return s == "auto" || FormatFactory::instance().getAllFormats().contains(s);
    };

    if (engine_args.size() == 4)
    {
        //'c1 UInt64, c2 UInt64
        auto fourth_arg = checkAndGetLiteralArgument<String>(engine_args[3], "format/account_name");
        if (is_format_arg(fourth_arg))
        {
            configuration.format = fourth_arg;
        }
        else
        {
            throw Exception(ErrorCodes::BAD_ARGUMENTS, "Unknown format or account name specified without account key");
        }
    }
    else if (engine_args.size() == 5)
    {
        auto fourth_arg = checkAndGetLiteralArgument<String>(engine_args[3], "format/account_name");
        if (is_format_arg(fourth_arg))
        {
            configuration.format = fourth_arg;
            configuration.compression_method = checkAndGetLiteralArgument<String>(engine_args[4], "compression");
        }
        else
        {
            configuration.account_name = fourth_arg;
            configuration.account_key = checkAndGetLiteralArgument<String>(engine_args[4], "account_key");
        }
    }
    else if (engine_args.size() == 6)
    {
        auto fourth_arg = checkAndGetLiteralArgument<String>(engine_args[3], "format/account_name");
        if (fourth_arg == "auto" || FormatFactory::instance().getAllFormats().contains(fourth_arg))
        {
            throw Exception(ErrorCodes::BAD_ARGUMENTS, "Format and compression must be last arguments");
        }
        else
        {
            configuration.account_name = fourth_arg;

            configuration.account_key = checkAndGetLiteralArgument<String>(engine_args[4], "account_key");
            auto sixth_arg = checkAndGetLiteralArgument<String>(engine_args[5], "format/account_name");
            if (!is_format_arg(sixth_arg))
                throw Exception(ErrorCodes::BAD_ARGUMENTS, "Unknown format {}", sixth_arg);
            configuration.format = sixth_arg;
        }
    }
    else if (engine_args.size() == 7)
    {
        auto fourth_arg = checkAndGetLiteralArgument<String>(engine_args[3], "format/account_name");
        if (fourth_arg == "auto" || FormatFactory::instance().getAllFormats().contains(fourth_arg))
        {
            throw Exception(ErrorCodes::BAD_ARGUMENTS, "Format and compression must be last arguments");
        }
        else
        {
            configuration.account_name = fourth_arg;
            configuration.account_key = checkAndGetLiteralArgument<String>(engine_args[4], "account_key");
            auto sixth_arg = checkAndGetLiteralArgument<String>(engine_args[5], "format/account_name");
            if (!is_format_arg(sixth_arg))
                throw Exception(ErrorCodes::BAD_ARGUMENTS, "Unknown format {}", sixth_arg);
            configuration.format = sixth_arg;
            configuration.compression_method = checkAndGetLiteralArgument<String>(engine_args[6], "compression");
        }
    }

    configuration.blobs_paths = {configuration.blob_path};

    if (configuration.format == "auto")
        configuration.format = FormatFactory::instance().getFormatFromFileName(configuration.blob_path, true);

    return configuration;
}


AzureObjectStorage::SettingsPtr StorageAzureBlob::createSettings(ContextPtr local_context)
{
    const auto & context_settings = local_context->getSettingsRef();
    auto settings_ptr = std::make_unique<AzureObjectStorageSettings>();
    settings_ptr->max_single_part_upload_size = context_settings.azure_max_single_part_upload_size;
    settings_ptr->max_single_read_retries = context_settings.azure_max_single_read_retries;
    settings_ptr->list_object_keys_size = static_cast<int32_t>(context_settings.azure_list_object_keys_size);

    return settings_ptr;
}

void registerStorageAzureBlob(StorageFactory & factory)
{
    factory.registerStorage("AzureBlobStorage", [](const StorageFactory::Arguments & args)
    {
        auto & engine_args = args.engine_args;
        if (engine_args.empty())
            throw Exception(ErrorCodes::BAD_ARGUMENTS, "External data source must have arguments");

        auto configuration = StorageAzureBlob::getConfiguration(engine_args, args.getLocalContext());
        auto client = StorageAzureBlob::createClient(configuration);
        // Use format settings from global server context + settings from
        // the SETTINGS clause of the create query. Settings from current
        // session and user are ignored.
        std::optional<FormatSettings> format_settings;
        if (args.storage_def->settings)
        {
            FormatFactorySettings user_format_settings;

            // Apply changed settings from global context, but ignore the
            // unknown ones, because we only have the format settings here.
            const auto & changes = args.getContext()->getSettingsRef().changes();
            for (const auto & change : changes)
            {
                if (user_format_settings.has(change.name))
                    user_format_settings.set(change.name, change.value);
            }

            // Apply changes from SETTINGS clause, with validation.
            user_format_settings.applyChanges(args.storage_def->settings->changes);
            format_settings = getFormatSettings(args.getContext(), user_format_settings);
        }
        else
        {
            format_settings = getFormatSettings(args.getContext());
        }

        ASTPtr partition_by;
        if (args.storage_def->partition_by)
            partition_by = args.storage_def->partition_by->clone();

        auto settings = StorageAzureBlob::createSettings(args.getContext());

        return std::make_shared<StorageAzureBlob>(
            std::move(configuration),
            std::make_unique<AzureObjectStorage>("AzureBlobStorage", std::move(client), std::move(settings)),
            args.getContext(),
            args.table_id,
            args.columns,
            args.constraints,
            args.comment,
            format_settings,
            partition_by);
    },
    {
        .supports_settings = true,
        .supports_sort_order = true, // for partition by
        .supports_schema_inference = true,
        .source_access_type = AccessType::AZURE,
    });
}

AzureClientPtr StorageAzureBlob::createClient(StorageAzureBlob::Configuration configuration)
{
    AzureClientPtr result;

    if (configuration.is_connection_string)
    {
        result = std::make_unique<BlobContainerClient>(BlobContainerClient::CreateFromConnectionString(configuration.connection_url, configuration.container));
        result->CreateIfNotExists();
    }
    else
    {
        if (configuration.account_name.has_value() && configuration.account_key.has_value())
        {
            auto storage_shared_key_credential = std::make_shared<Azure::Storage::StorageSharedKeyCredential>(*configuration.account_name, *configuration.account_key);
            auto blob_service_client = std::make_unique<BlobServiceClient>(configuration.connection_url, storage_shared_key_credential);
            try
            {
                result = std::make_unique<BlobContainerClient>(blob_service_client->CreateBlobContainer(configuration.container).Value);
            }
            catch (const Azure::Storage::StorageException & e)
            {
                if (e.StatusCode == Azure::Core::Http::HttpStatusCode::Conflict)
                {
                    auto final_url = configuration.connection_url
                        + (configuration.connection_url.back() == '/' ? "" : "/")
                        + configuration.container;

                    result = std::make_unique<BlobContainerClient>(final_url, storage_shared_key_credential);
                }
                else
                {
                    throw;
                }
            }
        }
        else
        {
            auto managed_identity_credential = std::make_shared<Azure::Identity::ManagedIdentityCredential>();
            auto blob_service_client = std::make_unique<BlobServiceClient>(configuration.connection_url, managed_identity_credential);
            try
            {
                result = std::make_unique<BlobContainerClient>(blob_service_client->CreateBlobContainer(configuration.container).Value);
            }
            catch (const Azure::Storage::StorageException & e)
            {
                if (e.StatusCode == Azure::Core::Http::HttpStatusCode::Conflict)
                {
                    auto final_url = configuration.connection_url
                        + (configuration.connection_url.back() == '/' ? "" : "/")
                        + configuration.container;

                    result = std::make_unique<BlobContainerClient>(final_url, managed_identity_credential);
                }
                else
                {
                    throw;
                }
            }
        }
    }

    return result;
}

Poco::URI StorageAzureBlob::Configuration::getConnectionURL() const
{
    if (!is_connection_string)
        return Poco::URI(connection_url);

    auto parsed_connection_string = Azure::Storage::_internal::ParseConnectionString(connection_url);
    return Poco::URI(parsed_connection_string.BlobServiceUrl.GetAbsoluteUrl());
}


StorageAzureBlob::StorageAzureBlob(
    const Configuration & configuration_,
    std::unique_ptr<AzureObjectStorage> && object_storage_,
    ContextPtr context,
    const StorageID & table_id_,
    const ColumnsDescription & columns_,
    const ConstraintsDescription & constraints_,
    const String & comment,
    std::optional<FormatSettings> format_settings_,
    ASTPtr partition_by_)
    : IStorage(table_id_)
    , name("AzureBlobStorage")
    , configuration(configuration_)
    , object_storage(std::move(object_storage_))
    , distributed_processing(false)
    , format_settings(format_settings_)
    , partition_by(partition_by_)
{
    FormatFactory::instance().checkFormatName(configuration.format);
    context->getGlobalContext()->getRemoteHostFilter().checkURL(configuration.getConnectionURL());

    StorageInMemoryMetadata storage_metadata;
    if (columns_.empty())
    {
        auto columns = getTableStructureFromData(object_storage.get(), configuration, format_settings, context);
        storage_metadata.setColumns(columns);
    }
    else
        storage_metadata.setColumns(columns_);

    storage_metadata.setConstraints(constraints_);
    storage_metadata.setComment(comment);
    setInMemoryMetadata(storage_metadata);

    StoredObjects objects;
    for (const auto & key : configuration.blobs_paths)
        objects.emplace_back(key);

    auto default_virtuals = NamesAndTypesList{
        {"_path", std::make_shared<DataTypeLowCardinality>(std::make_shared<DataTypeString>())},
        {"_file", std::make_shared<DataTypeLowCardinality>(std::make_shared<DataTypeString>())}};

    auto columns = storage_metadata.getSampleBlock().getNamesAndTypesList();

    virtual_columns = getVirtualsForStorage(columns, default_virtuals);
    for (const auto & column : virtual_columns)
        virtual_block.insert({column.type->createColumn(), column.type, column.name});
}

void StorageAzureBlob::truncate(const ASTPtr &, const StorageMetadataPtr &, ContextPtr, TableExclusiveLockHolder &)
{
    if (configuration.withGlobs())
    {
        throw Exception(
            ErrorCodes::DATABASE_ACCESS_DENIED,
            "S3 key '{}' contains globs, so the table is in readonly mode",
            configuration.blob_path);
    }

    StoredObjects objects;
    for (const auto & key : configuration.blobs_paths)
        objects.emplace_back(key);

    object_storage->removeObjectsIfExist(objects);
}

namespace
{

class StorageAzureBlobSink : public SinkToStorage
{
public:
    StorageAzureBlobSink(
        const String & format,
        const Block & sample_block_,
        ContextPtr context,
        std::optional<FormatSettings> format_settings_,
        const CompressionMethod compression_method,
        AzureObjectStorage * object_storage,
        const String & blob_path)
        : SinkToStorage(sample_block_)
        , sample_block(sample_block_)
        , format_settings(format_settings_)
    {
        StoredObject object(blob_path);
        write_buf = wrapWriteBufferWithCompressionMethod(object_storage->writeObject(object, WriteMode::Rewrite), compression_method, 3);
        writer = FormatFactory::instance().getOutputFormatParallelIfPossible(format, *write_buf, sample_block, context, format_settings);
    }

    String getName() const override { return "StorageAzureBlobSink"; }

    void consume(Chunk chunk) override
    {
        std::lock_guard lock(cancel_mutex);
        if (cancelled)
            return;
        writer->write(getHeader().cloneWithColumns(chunk.detachColumns()));
    }

    void onCancel() override
    {
        std::lock_guard lock(cancel_mutex);
        finalize();
        cancelled = true;
    }

    void onException(std::exception_ptr exception) override
    {
        std::lock_guard lock(cancel_mutex);
        try
        {
            std::rethrow_exception(exception);
        }
        catch (...)
        {
            /// An exception context is needed to proper delete write buffers without finalization
            release();
        }
    }

    void onFinish() override
    {
        std::lock_guard lock(cancel_mutex);
        finalize();
    }

private:
    void finalize()
    {
        if (!writer)
            return;

        try
        {
            writer->finalize();
            writer->flush();
            write_buf->finalize();
        }
        catch (...)
        {
            /// Stop ParallelFormattingOutputFormat correctly.
            release();
            throw;
        }
    }

    void release()
    {
        writer.reset();
        write_buf->finalize();
    }

    Block sample_block;
    std::optional<FormatSettings> format_settings;
    std::unique_ptr<WriteBuffer> write_buf;
    OutputFormatPtr writer;
    bool cancelled = false;
    std::mutex cancel_mutex;
};

class PartitionedStorageAzureBlobSink : public PartitionedSink
{
public:
    PartitionedStorageAzureBlobSink(
        const ASTPtr & partition_by,
        const String & format_,
        const Block & sample_block_,
        ContextPtr context_,
        std::optional<FormatSettings> format_settings_,
        const CompressionMethod compression_method_,
        AzureObjectStorage * object_storage_,
        const String & blob_)
        : PartitionedSink(partition_by, context_, sample_block_)
        , format(format_)
        , sample_block(sample_block_)
        , context(context_)
        , compression_method(compression_method_)
        , object_storage(object_storage_)
        , blob(blob_)
        , format_settings(format_settings_)
    {
    }

    SinkPtr createSinkForPartition(const String & partition_id) override
    {
        auto partition_key = replaceWildcards(blob, partition_id);
        validateKey(partition_key);

        return std::make_shared<StorageAzureBlobSink>(
            format,
            sample_block,
            context,
            format_settings,
            compression_method,
            object_storage,
            partition_key
        );
    }

private:
    const String format;
    const Block sample_block;
    const ContextPtr context;
    const CompressionMethod compression_method;
    AzureObjectStorage * object_storage;
    const String blob;
    const std::optional<FormatSettings> format_settings;

    ExpressionActionsPtr partition_by_expr;

    static void validateKey(const String & str)
    {
        validatePartitionKey(str, true);
    }
};

}

Pipe StorageAzureBlob::read(
    const Names & column_names,
    const StorageSnapshotPtr & storage_snapshot,
    SelectQueryInfo & query_info,
    ContextPtr local_context,
    QueryProcessingStage::Enum /*processed_stage*/,
    size_t max_block_size,
    size_t num_streams)
{
    if (partition_by && configuration.withWildcard())
        throw Exception(ErrorCodes::NOT_IMPLEMENTED, "Reading from a partitioned Azure storage is not implemented yet");

    Pipes pipes;

    std::shared_ptr<StorageAzureBlobSource::IIterator> iterator_wrapper;
    if (configuration.withGlobs())
    {
        /// Iterate through disclosed globs and make a source for each file
        iterator_wrapper = std::make_shared<StorageAzureBlobSource::GlobIterator>(
            object_storage.get(), configuration.container, configuration.blob_path,
            query_info.query, virtual_block, local_context, nullptr, local_context->getFileProgressCallback());
    }
    else
    {
        iterator_wrapper = std::make_shared<StorageAzureBlobSource::KeysIterator>(
            object_storage.get(), configuration.container, configuration.blobs_paths,
            query_info.query, virtual_block, local_context, nullptr, local_context->getFileProgressCallback());
    }

    auto read_from_format_info = prepareReadingFromFormat(column_names, storage_snapshot, supportsSubsetOfColumns(), getVirtuals());
    for (size_t i = 0; i < num_streams; ++i)
    {
        pipes.emplace_back(std::make_shared<StorageAzureBlobSource>(
            read_from_format_info,
            configuration.format,
            getName(),
            local_context,
            format_settings,
            max_block_size,
            configuration.compression_method,
            object_storage.get(),
            configuration.container,
            iterator_wrapper));
    }

    return Pipe::unitePipes(std::move(pipes));
}

SinkToStoragePtr StorageAzureBlob::write(const ASTPtr & query, const StorageMetadataPtr & metadata_snapshot, ContextPtr local_context, bool /*async_insert*/)
{
    auto sample_block = metadata_snapshot->getSampleBlock();
    auto chosen_compression_method = chooseCompressionMethod(configuration.blobs_paths.back(), configuration.compression_method);
    auto insert_query = std::dynamic_pointer_cast<ASTInsertQuery>(query);

    auto partition_by_ast = insert_query ? (insert_query->partition_by ? insert_query->partition_by : partition_by) : nullptr;
    bool is_partitioned_implementation = partition_by_ast && configuration.withWildcard();

    if (is_partitioned_implementation)
    {
        return std::make_shared<PartitionedStorageAzureBlobSink>(
            partition_by_ast,
            configuration.format,
            sample_block,
            local_context,
            format_settings,
            chosen_compression_method,
            object_storage.get(),
            configuration.blobs_paths.back());
    }
    else
    {
        if (configuration.withGlobs())
            throw Exception(ErrorCodes::DATABASE_ACCESS_DENIED,
                            "AzureBlobStorage key '{}' contains globs, so the table is in readonly mode", configuration.blob_path);

        bool truncate_in_insert = local_context->getSettingsRef().azure_truncate_on_insert;

        if (!truncate_in_insert && object_storage->exists(StoredObject(configuration.blob_path)))
        {

            if (local_context->getSettingsRef().azure_create_new_file_on_insert)
            {
                size_t index = configuration.blobs_paths.size();
                const auto & first_key = configuration.blobs_paths[0];
                auto pos = first_key.find_first_of('.');
                String new_key;

                do
                {
                    new_key = first_key.substr(0, pos) + "." + std::to_string(index) + (pos == std::string::npos ? "" : first_key.substr(pos));
                    ++index;
                }
                while (object_storage->exists(StoredObject(new_key)));

                configuration.blobs_paths.push_back(new_key);
            }
            else
            {
                throw Exception(
                    ErrorCodes::BAD_ARGUMENTS,
                    "Object in bucket {} with key {} already exists. "
                    "If you want to overwrite it, enable setting azure_truncate_on_insert, if you "
                    "want to create a new file on each insert, enable setting azure_create_new_file_on_insert",
                    configuration.container, configuration.blobs_paths.back());
            }
        }

        return std::make_shared<StorageAzureBlobSink>(
            configuration.format,
            sample_block,
            local_context,
            format_settings,
            chosen_compression_method,
            object_storage.get(),
            configuration.blobs_paths.back());
    }
}

NamesAndTypesList StorageAzureBlob::getVirtuals() const
{
    return virtual_columns;
}

bool StorageAzureBlob::supportsPartitionBy() const
{
    return true;
}

bool StorageAzureBlob::supportsSubsetOfColumns() const
{
    return FormatFactory::instance().checkIfFormatSupportsSubsetOfColumns(configuration.format);
}

bool StorageAzureBlob::prefersLargeBlocks() const
{
    return FormatFactory::instance().checkIfOutputFormatPrefersLargeBlocks(configuration.format);
}

bool StorageAzureBlob::parallelizeOutputAfterReading(ContextPtr context) const
{
    return FormatFactory::instance().checkParallelizeOutputAfterReading(configuration.format, context);
}

static void addPathToVirtualColumns(Block & block, const String & path, size_t idx)
{
    if (block.has("_path"))
        block.getByName("_path").column->assumeMutableRef().insert(path);

    if (block.has("_file"))
    {
        auto pos = path.find_last_of('/');
        assert(pos != std::string::npos);

        auto file = path.substr(pos + 1);
        block.getByName("_file").column->assumeMutableRef().insert(file);
    }

    block.getByName("_idx").column->assumeMutableRef().insert(idx);
}

StorageAzureBlobSource::GlobIterator::GlobIterator(
    AzureObjectStorage * object_storage_,
    const std::string & container_,
    String blob_path_with_globs_,
    ASTPtr query_,
    const Block & virtual_header_,
    ContextPtr context_,
    RelativePathsWithMetadata * outer_blobs_,
    std::function<void(FileProgress)> file_progress_callback_)
    : IIterator(context_)
    , object_storage(object_storage_)
    , container(container_)
    , blob_path_with_globs(blob_path_with_globs_)
    , query(query_)
    , virtual_header(virtual_header_)
    , outer_blobs(outer_blobs_)
    , file_progress_callback(file_progress_callback_)
{

    const String key_prefix = blob_path_with_globs.substr(0, blob_path_with_globs.find_first_of("*?{"));

    /// We don't have to list bucket, because there is no asterisks.
    if (key_prefix.size() == blob_path_with_globs.size())
    {
        ObjectMetadata object_metadata = object_storage->getObjectMetadata(blob_path_with_globs);
        blobs_with_metadata.emplace_back(blob_path_with_globs, object_metadata);
        if (outer_blobs)
            outer_blobs->emplace_back(blobs_with_metadata.back());
        return;
    }

    object_storage_iterator = object_storage->iterate(key_prefix);

    matcher = std::make_unique<re2::RE2>(makeRegexpPatternFromGlobs(blob_path_with_globs));

    if (!matcher->ok())
        throw Exception(
            ErrorCodes::CANNOT_COMPILE_REGEXP, "Cannot compile regex from glob ({}): {}", blob_path_with_globs, matcher->error());

    recursive = blob_path_with_globs == "/**" ? true : false;
}

RelativePathWithMetadata StorageAzureBlobSource::GlobIterator::next()
{
    std::lock_guard lock(next_mutex);

    if (is_finished)
        return {};

    bool need_new_batch = blobs_with_metadata.empty() || index >= blobs_with_metadata.size();

    if (need_new_batch)
    {
        RelativePathsWithMetadata new_batch;
        while (new_batch.empty())
        {
            auto result = object_storage_iterator->getCurrrentBatchAndScheduleNext();
            if (result.has_value())
            {
                new_batch = result.value();
            }
            else
            {
                is_finished = true;
                return {};
            }

            for (auto it = new_batch.begin(); it != new_batch.end();)
            {
                if (!recursive && !re2::RE2::FullMatch(it->relative_path, *matcher))
                    it = new_batch.erase(it);
                else
                    ++it;
            }
        }

        index = 0;
        if (!is_initialized)
        {
            createFilterAST(new_batch.front().relative_path);
            is_initialized = true;
        }

        if (filter_ast)
        {
            auto block = virtual_header.cloneEmpty();
            for (size_t i = 0; i < new_batch.size(); ++i)
                addPathToVirtualColumns(block, fs::path(container) / new_batch[i].relative_path, i);

            VirtualColumnUtils::filterBlockWithQuery(query, block, getContext(), filter_ast);
            const auto & idxs = typeid_cast<const ColumnUInt64 &>(*block.getByName("_idx").column);

            blobs_with_metadata.clear();
            for (UInt64 idx : idxs.getData())
            {
                if (file_progress_callback)
                    file_progress_callback(FileProgress(0, new_batch[idx].metadata.size_bytes));
                blobs_with_metadata.emplace_back(std::move(new_batch[idx]));
                if (outer_blobs)
                    outer_blobs->emplace_back(blobs_with_metadata.back());
            }
        }
        else
        {
            if (outer_blobs)
                outer_blobs->insert(outer_blobs->end(), new_batch.begin(), new_batch.end());

            blobs_with_metadata = std::move(new_batch);
            if (file_progress_callback)
            {
                for (const auto & [_, info] : blobs_with_metadata)
                    file_progress_callback(FileProgress(0, info.size_bytes));
            }
        }
    }

    size_t current_index = index++;
    if (current_index >= blobs_with_metadata.size())
        throw Exception(ErrorCodes::LOGICAL_ERROR, "Index out of bound for blob metadata");
    return blobs_with_metadata[current_index];
}


void StorageAzureBlobSource::GlobIterator::createFilterAST(const String & any_key)
{
    if (!query || !virtual_header)
        return;

    /// Create a virtual block with one row to construct filter
    /// Append "idx" column as the filter result
    virtual_header.insert({ColumnUInt64::create(), std::make_shared<DataTypeUInt64>(), "_idx"});

    auto block = virtual_header.cloneEmpty();
    addPathToVirtualColumns(block, fs::path(container) / any_key, 0);
    VirtualColumnUtils::prepareFilterBlockWithQuery(query, getContext(), block, filter_ast);
}


StorageAzureBlobSource::KeysIterator::KeysIterator(
    AzureObjectStorage * object_storage_,
    const std::string & container_,
    const Strings & keys_,
    ASTPtr query_,
    const Block & virtual_header_,
    ContextPtr context_,
    RelativePathsWithMetadata * outer_blobs,
    std::function<void(FileProgress)> file_progress_callback)
    : IIterator(context_)
    , object_storage(object_storage_)
    , container(container_)
    , query(query_)
    , virtual_header(virtual_header_)
{
    Strings all_keys = keys_;

    /// Create a virtual block with one row to construct filter
    if (query && virtual_header && !all_keys.empty())
    {
        /// Append "idx" column as the filter result
        virtual_header.insert({ColumnUInt64::create(), std::make_shared<DataTypeUInt64>(), "_idx"});

        auto block = virtual_header.cloneEmpty();
        addPathToVirtualColumns(block, fs::path(container) / all_keys.front(), 0);

        VirtualColumnUtils::prepareFilterBlockWithQuery(query, getContext(), block, filter_ast);

        if (filter_ast)
        {
            block = virtual_header.cloneEmpty();
            for (size_t i = 0; i < all_keys.size(); ++i)
                addPathToVirtualColumns(block, fs::path(container) / all_keys[i], i);

            VirtualColumnUtils::filterBlockWithQuery(query, block, getContext(), filter_ast);
            const auto & idxs = typeid_cast<const ColumnUInt64 &>(*block.getByName("_idx").column);

            Strings filtered_keys;
            filtered_keys.reserve(block.rows());
            for (UInt64 idx : idxs.getData())
                filtered_keys.emplace_back(std::move(all_keys[idx]));

            all_keys = std::move(filtered_keys);
        }
    }

    for (auto && key : all_keys)
    {
        ObjectMetadata object_metadata = object_storage->getObjectMetadata(key);
        if (file_progress_callback)
            file_progress_callback(FileProgress(0, object_metadata.size_bytes));
        keys.emplace_back(RelativePathWithMetadata{key, object_metadata});
    }

    if (outer_blobs)
        *outer_blobs = keys;
}

RelativePathWithMetadata StorageAzureBlobSource::KeysIterator::next()
{
    size_t current_index = index.fetch_add(1, std::memory_order_relaxed);
    if (current_index >= keys.size())
        return {};

    return keys[current_index];
}

Chunk StorageAzureBlobSource::generate()
{
    while (true)
    {
        if (isCancelled() || !reader)
        {
            if (reader)
                reader->cancel();
            break;
        }

        Chunk chunk;
        if (reader->pull(chunk))
        {
            UInt64 num_rows = chunk.getNumRows();
            size_t chunk_size = reader.getInputFormat()->getApproxBytesReadForChunk();
            progress(num_rows, chunk_size ? chunk_size : chunk.bytes());

            const auto & file_path = reader.getPath();
<<<<<<< HEAD
            if (num_rows && total_objects_size)
            {
                size_t chunk_size = reader.getFormat()->getApproxBytesReadForChunk();
                if (!chunk_size)
                    chunk_size = chunk.bytes();
                if (chunk_size)
                    updateRowsProgressApprox(
                        *this, num_rows, chunk_size, total_objects_size, total_rows_approx_accumulated, total_rows_count_times, total_rows_approx_max);
            }

=======
>>>>>>> 19c95d0f
            for (const auto & virtual_column : requested_virtual_columns)
            {
                if (virtual_column.name == "_path")
                {
                    chunk.addColumn(virtual_column.type->createColumnConst(num_rows, file_path)->convertToFullColumnIfConst());
                }
                else if (virtual_column.name == "_file")
                {
                    size_t last_slash_pos = file_path.find_last_of('/');
                    auto column = virtual_column.type->createColumnConst(num_rows, file_path.substr(last_slash_pos + 1));
                    chunk.addColumn(column->convertToFullColumnIfConst());
                }
            }

            return chunk;
        }


        assert(reader_future.valid());
        reader = reader_future.get();

        if (!reader)
            break;

        /// Even if task is finished the thread may be not freed in pool.
        /// So wait until it will be freed before scheduling a new task.
        create_reader_pool.wait();
        reader_future = createReaderAsync();
    }

    return {};
}

StorageAzureBlobSource::StorageAzureBlobSource(
    const ReadFromFormatInfo & info,
    const String & format_,
    String name_,
    ContextPtr context_,
    std::optional<FormatSettings> format_settings_,
    UInt64 max_block_size_,
    String compression_hint_,
    AzureObjectStorage * object_storage_,
    const String & container_,
    std::shared_ptr<IIterator> file_iterator_)
<<<<<<< HEAD
    :ISource(info.source_header)
=======
    :ISource(getHeader(sample_block_, requested_virtual_columns_), false)
>>>>>>> 19c95d0f
    , WithContext(context_)
    , requested_columns(info.requested_columns)
    , requested_virtual_columns(info.requested_virtual_columns)
    , format(format_)
    , name(std::move(name_))
    , sample_block(info.format_header)
    , format_settings(format_settings_)
    , columns_desc(info.columns_description)
    , max_block_size(max_block_size_)
    , compression_hint(compression_hint_)
    , object_storage(std::move(object_storage_))
    , container(container_)
    , file_iterator(file_iterator_)
    , create_reader_pool(CurrentMetrics::ObjectStorageAzureThreads, CurrentMetrics::ObjectStorageAzureThreadsActive, 1)
    , create_reader_scheduler(threadPoolCallbackRunner<ReaderHolder>(create_reader_pool, "AzureReader"))
{
    reader = createReader();
    if (reader)
        reader_future = createReaderAsync();
}


StorageAzureBlobSource::~StorageAzureBlobSource()
{
    create_reader_pool.wait();
}

String StorageAzureBlobSource::getName() const
{
    return name;
}

StorageAzureBlobSource::ReaderHolder StorageAzureBlobSource::createReader()
{
    auto [current_key, info] = file_iterator->next();
    if (current_key.empty())
        return {};

    size_t object_size = info.size_bytes != 0 ? info.size_bytes : object_storage->getObjectMetadata(current_key).size_bytes;
    auto compression_method = chooseCompressionMethod(current_key, compression_hint);

    auto read_buf = createAzureReadBuffer(current_key, object_size);
    auto input_format = FormatFactory::instance().getInput(
            format, *read_buf, sample_block, getContext(), max_block_size,
            format_settings, std::nullopt, std::nullopt,
            /* is_remote_fs */ true, compression_method);

    QueryPipelineBuilder builder;
    builder.init(Pipe(input_format));

    if (columns_desc.hasDefaults())
    {
        builder.addSimpleTransform(
            [&](const Block & header)
            { return std::make_shared<AddingDefaultsTransform>(header, columns_desc, *input_format, getContext()); });
    }

    /// Add ExtractColumnsTransform to extract requested columns/subcolumns
    /// from chunk read by IInputFormat.
    builder.addSimpleTransform([&](const Block & header)
    {
        return std::make_shared<ExtractColumnsTransform>(header, requested_columns);
    });

    auto pipeline = std::make_unique<QueryPipeline>(QueryPipelineBuilder::getPipeline(std::move(builder)));
    auto current_reader = std::make_unique<PullingPipelineExecutor>(*pipeline);

    return ReaderHolder{fs::path(container) / current_key, std::move(read_buf), std::move(input_format), std::move(pipeline), std::move(current_reader)};
}

std::future<StorageAzureBlobSource::ReaderHolder> StorageAzureBlobSource::createReaderAsync()
{
    return create_reader_scheduler([this] { return createReader(); }, Priority{});
}

std::unique_ptr<ReadBuffer> StorageAzureBlobSource::createAzureReadBuffer(const String & key, size_t object_size)
{
    auto read_settings = getContext()->getReadSettings().adjustBufferSize(object_size);
    read_settings.enable_filesystem_cache = false;
    auto download_buffer_size = getContext()->getSettings().max_download_buffer_size;
    const bool object_too_small = object_size <= 2 * download_buffer_size;

    // Create a read buffer that will prefetch the first ~1 MB of the file.
    // When reading lots of tiny files, this prefetching almost doubles the throughput.
    // For bigger files, parallel reading is more useful.
    if (object_too_small && read_settings.remote_fs_method == RemoteFSReadMethod::threadpool)
    {
        LOG_TRACE(log, "Downloading object of size {} from Azure with initial prefetch", object_size);
        return createAsyncAzureReadBuffer(key, read_settings, object_size);
    }

    return object_storage->readObject(StoredObject(key), read_settings, {}, object_size);
}

ColumnsDescription StorageAzureBlob::getTableStructureFromData(
    AzureObjectStorage * object_storage,
    const Configuration & configuration,
    const std::optional<FormatSettings> & format_settings,
    ContextPtr ctx)
{
    RelativePathsWithMetadata read_keys;
    std::shared_ptr<StorageAzureBlobSource::IIterator> file_iterator;
    if (configuration.withGlobs())
    {
        file_iterator = std::make_shared<StorageAzureBlobSource::GlobIterator>(
            object_storage, configuration.container, configuration.blob_path, nullptr, Block{}, ctx, &read_keys);
    }
    else
    {
        file_iterator = std::make_shared<StorageAzureBlobSource::KeysIterator>(
            object_storage, configuration.container, configuration.blobs_paths, nullptr, Block{}, ctx, &read_keys);
    }

    std::optional<ColumnsDescription> columns_from_cache;
    size_t prev_read_keys_size = read_keys.size();
    if (ctx->getSettingsRef().schema_inference_use_cache_for_azure)
        columns_from_cache = tryGetColumnsFromCache(read_keys.begin(), read_keys.end(), configuration, format_settings, ctx);

    ReadBufferIterator read_buffer_iterator = [&, first = true](ColumnsDescription & cached_columns) mutable -> std::unique_ptr<ReadBuffer>
    {
        auto [key, metadata] = file_iterator->next();

        if (key.empty())
        {
            if (first)
                throw Exception(
                    ErrorCodes::CANNOT_EXTRACT_TABLE_STRUCTURE,
                    "Cannot extract table structure from {} format file, because there are no files with provided path "
                    "in AzureBlobStorage. You must specify table structure manually", configuration.format);

            return nullptr;
        }

        /// S3 file iterator could get new keys after new iteration, check them in schema cache.
        if (ctx->getSettingsRef().schema_inference_use_cache_for_azure && read_keys.size() > prev_read_keys_size)
        {
            columns_from_cache = tryGetColumnsFromCache(read_keys.begin() + prev_read_keys_size, read_keys.end(), configuration, format_settings, ctx);
            prev_read_keys_size = read_keys.size();
            if (columns_from_cache)
            {
                cached_columns = *columns_from_cache;
                return nullptr;
            }
        }

        first = false;
        int zstd_window_log_max = static_cast<int>(ctx->getSettingsRef().zstd_window_log_max);
        return wrapReadBufferWithCompressionMethod(
            object_storage->readObject(StoredObject(key), ctx->getReadSettings(), {}, metadata.size_bytes),
            chooseCompressionMethod(key, configuration.compression_method),
            zstd_window_log_max);
    };

    ColumnsDescription columns;
    if (columns_from_cache)
        columns = *columns_from_cache;
    else
        columns = readSchemaFromFormat(configuration.format, format_settings, read_buffer_iterator, configuration.withGlobs(), ctx);

    if (ctx->getSettingsRef().schema_inference_use_cache_for_azure)
        addColumnsToCache(read_keys, columns, configuration, format_settings, configuration.format, ctx);

    return columns;

}

std::optional<ColumnsDescription> StorageAzureBlob::tryGetColumnsFromCache(
        const RelativePathsWithMetadata::const_iterator & begin,
        const RelativePathsWithMetadata::const_iterator & end,
        const StorageAzureBlob::Configuration & configuration,
        const std::optional<FormatSettings> & format_settings,
        const ContextPtr & ctx)
{
    auto & schema_cache = getSchemaCache(ctx);
    for (auto it = begin; it < end; ++it)
    {
        auto get_last_mod_time = [&] -> time_t
        {
            return it->metadata.last_modified->epochTime();
        };

        auto host_and_bucket = configuration.connection_url + '/' + configuration.container;
        String source = host_and_bucket + '/' + it->relative_path;
        auto cache_key = getKeyForSchemaCache(source, configuration.format, format_settings, ctx);
        auto columns = schema_cache.tryGet(cache_key, get_last_mod_time);
        if (columns)
            return columns;
    }

    return std::nullopt;

}

void StorageAzureBlob::addColumnsToCache(
    const RelativePathsWithMetadata & keys,
    const ColumnsDescription & columns,
    const StorageAzureBlob::Configuration & configuration,
    const std::optional<FormatSettings> & format_settings,
    const String & format_name,
    const ContextPtr & ctx)
{
    auto host_and_bucket = configuration.connection_url + '/' + configuration.container;
    Strings sources;
    sources.reserve(keys.size());
    std::transform(keys.begin(), keys.end(), std::back_inserter(sources), [&](const auto & elem){ return host_and_bucket + '/' + elem.relative_path; });
    auto cache_keys = getKeysForSchemaCache(sources, format_name, format_settings, ctx);
    auto & schema_cache = getSchemaCache(ctx);
    schema_cache.addMany(cache_keys, columns);
}

SchemaCache & StorageAzureBlob::getSchemaCache(const ContextPtr & ctx)
{
    static SchemaCache schema_cache(ctx->getConfigRef().getUInt("schema_inference_cache_max_elements_for_azure", DEFAULT_SCHEMA_CACHE_ELEMENTS));
    return schema_cache;
}


std::unique_ptr<ReadBuffer> StorageAzureBlobSource::createAsyncAzureReadBuffer(
    const String & key, const ReadSettings & read_settings, size_t object_size)
{
    auto modified_settings{read_settings};
    modified_settings.remote_read_min_bytes_for_seek = modified_settings.remote_fs_buffer_size;
    auto async_reader = object_storage->readObjects(StoredObjects{StoredObject{key, object_size}}, modified_settings);

    async_reader->setReadUntilEnd();
    if (read_settings.remote_fs_prefetch)
        async_reader->prefetch(DEFAULT_PREFETCH_PRIORITY);

    return async_reader;
}

}

#endif<|MERGE_RESOLUTION|>--- conflicted
+++ resolved
@@ -986,19 +986,6 @@
             progress(num_rows, chunk_size ? chunk_size : chunk.bytes());
 
             const auto & file_path = reader.getPath();
-<<<<<<< HEAD
-            if (num_rows && total_objects_size)
-            {
-                size_t chunk_size = reader.getFormat()->getApproxBytesReadForChunk();
-                if (!chunk_size)
-                    chunk_size = chunk.bytes();
-                if (chunk_size)
-                    updateRowsProgressApprox(
-                        *this, num_rows, chunk_size, total_objects_size, total_rows_approx_accumulated, total_rows_count_times, total_rows_approx_max);
-            }
-
-=======
->>>>>>> 19c95d0f
             for (const auto & virtual_column : requested_virtual_columns)
             {
                 if (virtual_column.name == "_path")
@@ -1043,11 +1030,7 @@
     AzureObjectStorage * object_storage_,
     const String & container_,
     std::shared_ptr<IIterator> file_iterator_)
-<<<<<<< HEAD
-    :ISource(info.source_header)
-=======
-    :ISource(getHeader(sample_block_, requested_virtual_columns_), false)
->>>>>>> 19c95d0f
+    :ISource(info.source_header, false)
     , WithContext(context_)
     , requested_columns(info.requested_columns)
     , requested_virtual_columns(info.requested_virtual_columns)
