--- conflicted
+++ resolved
@@ -94,17 +94,10 @@
     , algorithm(std::move(algorithm_))
     , prewhere_info(prewhere_info_)
     , actions_settings(actions_settings_)
-<<<<<<< HEAD
-    , prewhere_actions(getPrewhereActions(prewhere_info, actions_settings, reader_settings_.enable_multiple_prewhere_read_steps))
+    , prewhere_actions(getPrewhereActions(prewhere_info, actions_settings, reader_settings_.enable_multiple_prewhere_read_steps, reader_settings_.force_short_circuit_execution))
     , lazily_read_info(lazily_read_info_)
     , reader_settings(reader_settings_)
-    , block_size_params(block_size_params_)
     , result_header(transformHeader(pool->getHeader(), {}, prewhere_info))
-=======
-    , prewhere_actions(getPrewhereActions(prewhere_info, actions_settings, reader_settings_.enable_multiple_prewhere_read_steps, reader_settings_.force_short_circuit_execution))
-    , reader_settings(reader_settings_)
-    , result_header(transformHeader(pool->getHeader(), prewhere_info))
->>>>>>> d52d7758
 {
     if (reader_settings.apply_deleted_mask)
     {
@@ -121,17 +114,12 @@
         lightweight_delete_filter_step = std::make_shared<PrewhereExprStep>(std::move(step));
     }
 
-<<<<<<< HEAD
     if (lazily_read_info)
         injectLazilyReadColumns(0, result_header, nullptr, lazily_read_info);
 
-    if (!prewhere_actions.steps.empty())
-        LOG_TRACE(log, "PREWHERE condition was split into {} steps: {}", prewhere_actions.steps.size(), prewhere_actions.dumpConditions());
-=======
     bool has_prewhere_actions_steps = !prewhere_actions.steps.empty();
     if (has_prewhere_actions_steps)
         LOG_TRACE(log, "PREWHERE condition was split into {} steps", prewhere_actions.steps.size());
->>>>>>> d52d7758
 
     if (prewhere_info || has_prewhere_actions_steps)
         LOG_TEST(log, "PREWHERE conditions: {}, Original PREWHERE DAG:\n{}\nPREWHERE actions:\n{}",
