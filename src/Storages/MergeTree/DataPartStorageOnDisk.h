--- conflicted
+++ resolved
@@ -159,13 +159,6 @@
 
     DataPartStoragePtr getStorage() const override;
 
-<<<<<<< HEAD
-    /// Rename part.
-    /// Ideally, new_root_path should be the same as current root (but it is not true).
-    /// Examples are: 'all_1_2_1' -> 'detached/all_1_2_1'
-    ///               'moving/tmp_all_1_2_1' -> 'all_1_2_1'
-=======
->>>>>>> d88cdcd5
     void rename(
         const std::string & new_root_path,
         const std::string & new_part_dir,
