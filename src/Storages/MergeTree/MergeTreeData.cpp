#include <Storages/MergeTree/MergeTreeData.h>

#include <AggregateFunctions/AggregateFunctionCount.h>
#include <Analyzer/QueryTreeBuilder.h>
#include <Analyzer/Utils.h>
#include <Backups/BackupEntriesCollector.h>
#include <Backups/BackupEntryFromSmallFile.h>
#include <Backups/BackupEntryWrappedWith.h>
#include <Backups/IBackup.h>
#include <Backups/RestorerFromBackup.h>
#include <Common/Config/ConfigHelper.h>
#include <Common/CurrentMetrics.h>
#include <Common/Increment.h>
#include <Common/ProfileEventsScope.h>
#include <Common/SimpleIncrement.h>
#include <Common/Stopwatch.h>
#include <Common/StringUtils.h>
#include <Common/ThreadFuzzer.h>
#include <Common/escapeForFileName.h>
#include <Common/getNumberOfPhysicalCPUCores.h>
#include <Common/noexcept_scope.h>
#include <Common/quoteString.h>
#include <Common/scope_guard_safe.h>
#include <Common/typeid_cast.h>
#include <Core/Settings.h>
#include <Storages/MergeTree/RangesInDataPart.h>
#include <Compression/CompressedReadBuffer.h>
#include <Core/QueryProcessingStage.h>
#include <DataTypes/DataTypeCustomSimpleAggregateFunction.h>
#include <DataTypes/DataTypeEnum.h>
#include <DataTypes/DataTypeLowCardinality.h>
#include <DataTypes/DataTypeTuple.h>
#include <DataTypes/DataTypeUUID.h>
#include <DataTypes/NestedUtils.h>
#include <DataTypes/ObjectUtils.h>
#include <DataTypes/hasNullable.h>
#include <Disks/ObjectStorages/DiskObjectStorage.h>
#include <Disks/TemporaryFileOnDisk.h>
#include <Disks/createVolume.h>
#include <IO/Operators.h>
#include <IO/S3Common.h>
#include <IO/SharedThreadPools.h>
#include <IO/WriteBufferFromString.h>
#include <IO/WriteHelpers.h>
#include <Interpreters/Aggregator.h>
#include <Interpreters/Context.h>
#include <Interpreters/convertFieldToType.h>
#include <Interpreters/evaluateConstantExpression.h>
#include <Interpreters/ExpressionAnalyzer.h>
#include <Interpreters/InterpreterSelectQuery.h>
#include <Interpreters/MergeTreeTransaction.h>
#include <Interpreters/PartLog.h>
#include <Interpreters/TransactionLog.h>
#include <Interpreters/TreeRewriter.h>
#include <Interpreters/inplaceBlockConversions.h>
#include <Parsers/ASTExpressionList.h>
#include <Parsers/ASTIndexDeclaration.h>
#include <Parsers/ASTHelpers.h>
#include <Parsers/ASTFunction.h>
#include <Parsers/ASTLiteral.h>
#include <Parsers/ASTNameTypePair.h>
#include <Parsers/ASTPartition.h>
#include <Parsers/ASTSetQuery.h>
#include <Parsers/ASTTablesInSelectQuery.h>
#include <Parsers/parseQuery.h>
#include <Parsers/queryToString.h>
#include <Parsers/ASTAlterQuery.h>
#include <Processors/Formats/IInputFormat.h>
#include <Processors/QueryPlan/QueryIdHolder.h>
#include <Processors/QueryPlan/ReadFromMergeTree.h>
#include <Storages/AlterCommands.h>
#include <Storages/MergeTree/MergeTreeVirtualColumns.h>
#include <Storages/Freeze.h>
#include <Storages/MergeTree/DataPartStorageOnDiskFull.h>
#include <Storages/MergeTree/MergeTreeDataPartBuilder.h>
#include <Storages/MergeTree/MergeTreeDataPartCompact.h>
#include <Storages/MergeTree/MergeTreeSettings.h>
#include <Storages/Statistics/ConditionSelectivityEstimator.h>
#include <Storages/MergeTree/MergeTreeSelectProcessor.h>
#include <Storages/MergeTree/checkDataPart.h>
#include <Storages/MutationCommands.h>
#include <Storages/MergeTree/ActiveDataPartSet.h>
#include <Storages/StorageMergeTree.h>
#include <Storages/StorageReplicatedMergeTree.h>
#include <Storages/VirtualColumnUtils.h>

#include <boost/range/algorithm_ext/erase.hpp>
#include <boost/algorithm/string/join.hpp>

#include <base/insertAtEnd.h>
#include <base/interpolate.h>
#include <base/isSharedPtrUnique.h>

#include <algorithm>
#include <atomic>
#include <chrono>
#include <limits>
#include <optional>
#include <ranges>
#include <set>
#include <thread>
#include <unordered_set>
#include <filesystem>

#include <fmt/format.h>
#include <Poco/Logger.h>
#include <Poco/Net/NetException.h>

#if USE_AZURE_BLOB_STORAGE
#include <azure/core/http/http.hpp>
#endif

template <>
struct fmt::formatter<DB::DataPartPtr> : fmt::formatter<std::string>
{
    template <typename FormatCtx>
    auto format(const DB::DataPartPtr & part, FormatCtx & ctx) const
    {
        return fmt::formatter<std::string>::format(part->name, ctx);
    }
};


namespace fs = std::filesystem;

namespace ProfileEvents
{
    extern const Event RejectedInserts;
    extern const Event DelayedInserts;
    extern const Event DelayedInsertsMilliseconds;
    extern const Event InsertedWideParts;
    extern const Event InsertedCompactParts;
    extern const Event MergedIntoWideParts;
    extern const Event MergedIntoCompactParts;
    extern const Event RejectedMutations;
    extern const Event DelayedMutations;
    extern const Event DelayedMutationsMilliseconds;
    extern const Event PartsLockWaitMicroseconds;
    extern const Event PartsLockHoldMicroseconds;
}

namespace CurrentMetrics
{
    extern const Metric DelayedInserts;
}


namespace
{
    constexpr UInt64 RESERVATION_MIN_ESTIMATION_SIZE = 1u * 1024u * 1024u; /// 1MB
}


namespace DB
{

namespace ErrorCodes
{
    extern const int NO_SUCH_DATA_PART;
    extern const int NOT_IMPLEMENTED;
    extern const int DIRECTORY_ALREADY_EXISTS;
    extern const int TOO_MANY_UNEXPECTED_DATA_PARTS;
    extern const int DUPLICATE_DATA_PART;
    extern const int NO_SUCH_COLUMN_IN_TABLE;
    extern const int LOGICAL_ERROR;
    extern const int ILLEGAL_COLUMN;
    extern const int ILLEGAL_TYPE_OF_COLUMN_FOR_FILTER;
    extern const int CORRUPTED_DATA;
    extern const int BAD_TYPE_OF_FIELD;
    extern const int BAD_ARGUMENTS;
    extern const int INVALID_PARTITION_VALUE;
    extern const int METADATA_MISMATCH;
    extern const int PART_IS_TEMPORARILY_LOCKED;
    extern const int TOO_MANY_PARTS;
    extern const int INCOMPATIBLE_COLUMNS;
    extern const int BAD_TTL_EXPRESSION;
    extern const int INCORRECT_FILE_NAME;
    extern const int BAD_DATA_PART_NAME;
    extern const int READONLY_SETTING;
    extern const int ABORTED;
    extern const int UNKNOWN_DISK;
    extern const int NOT_ENOUGH_SPACE;
    extern const int ALTER_OF_COLUMN_IS_FORBIDDEN;
    extern const int SUPPORT_IS_DISABLED;
    extern const int TOO_MANY_SIMULTANEOUS_QUERIES;
    extern const int INCORRECT_QUERY;
    extern const int CANNOT_RESTORE_TABLE;
    extern const int ZERO_COPY_REPLICATION_ERROR;
    extern const int NOT_INITIALIZED;
    extern const int SERIALIZATION_ERROR;
    extern const int TOO_MANY_MUTATIONS;
    extern const int CANNOT_SCHEDULE_TASK;
    extern const int LIMIT_EXCEEDED;
    extern const int CANNOT_FORGET_PARTITION;
    extern const int DATA_TYPE_CANNOT_BE_USED_IN_KEY;
}

static void checkSuspiciousIndices(const ASTFunction * index_function)
{
    std::unordered_set<UInt64> unique_index_expression_hashes;
    for (const auto & child : index_function->arguments->children)
    {
        const IAST::Hash hash = child->getTreeHash(/*ignore_aliases=*/ true);
        const auto & first_half_of_hash = hash.low64;

        if (!unique_index_expression_hashes.emplace(first_half_of_hash).second)
            throw Exception(ErrorCodes::BAD_ARGUMENTS,
                    "Primary key or secondary index contains a duplicate expression. To suppress this exception, rerun the command with setting 'allow_suspicious_indices = 1'");
    }
}

static void checkSampleExpression(const StorageInMemoryMetadata & metadata, bool allow_sampling_expression_not_in_primary_key, bool check_sample_column_is_correct)
{
    if (metadata.sampling_key.column_names.empty())
        throw Exception(ErrorCodes::INCORRECT_QUERY, "There are no columns in sampling expression");

    const auto & pk_sample_block = metadata.getPrimaryKey().sample_block;
    if (!pk_sample_block.has(metadata.sampling_key.column_names[0]) && !allow_sampling_expression_not_in_primary_key)
        throw Exception(ErrorCodes::BAD_ARGUMENTS, "Sampling expression must be present in the primary key");

    if (!check_sample_column_is_correct)
        return;

    const auto & sampling_key = metadata.getSamplingKey();
    DataTypePtr sampling_column_type = sampling_key.data_types[0];

    bool is_correct_sample_condition = false;
    if (sampling_key.data_types.size() == 1)
    {
        if (typeid_cast<const DataTypeUInt64 *>(sampling_column_type.get()))
            is_correct_sample_condition = true;
        else if (typeid_cast<const DataTypeUInt32 *>(sampling_column_type.get()))
            is_correct_sample_condition = true;
        else if (typeid_cast<const DataTypeUInt16 *>(sampling_column_type.get()))
            is_correct_sample_condition = true;
        else if (typeid_cast<const DataTypeUInt8 *>(sampling_column_type.get()))
            is_correct_sample_condition = true;
    }

    if (!is_correct_sample_condition)
        throw Exception(ErrorCodes::ILLEGAL_TYPE_OF_COLUMN_FOR_FILTER,
            "Invalid sampling column type in storage parameters: {}. Must be one unsigned integer type",
            sampling_column_type->getName());
}


void MergeTreeData::initializeDirectoriesAndFormatVersion(const std::string & relative_data_path_, bool attach, const std::string & date_column_name, bool need_create_directories)
{
    relative_data_path = relative_data_path_;

    MergeTreeDataFormatVersion min_format_version(0);
    if (date_column_name.empty())
        min_format_version = MERGE_TREE_DATA_MIN_FORMAT_VERSION_WITH_CUSTOM_PARTITIONING;

    if (relative_data_path.empty())
        throw Exception(ErrorCodes::INCORRECT_FILE_NAME, "MergeTree storages require data path");

    const auto format_version_path = fs::path(relative_data_path) / MergeTreeData::FORMAT_VERSION_FILE_NAME;
    std::optional<UInt32> read_format_version;

    for (const auto & disk : getDisks())
    {
        if (disk->isBroken())
            continue;

        if (need_create_directories)
        {
            disk->createDirectories(relative_data_path);
            disk->createDirectories(fs::path(relative_data_path) / DETACHED_DIR_NAME);
        }

        if (disk->exists(format_version_path))
        {
            auto buf = disk->readFile(format_version_path);
            UInt32 current_format_version{0};
            readIntText(current_format_version, *buf);
            if (!buf->eof())
                throw Exception(ErrorCodes::CORRUPTED_DATA, "Bad version file: {}", fullPath(disk, format_version_path));

            if (!read_format_version.has_value())
                read_format_version = current_format_version;
            else if (*read_format_version != current_format_version)
                throw Exception(ErrorCodes::CORRUPTED_DATA,
                                "Version file on {} contains version {} expected version is {}.",
                                fullPath(disk, format_version_path), current_format_version, *read_format_version);
        }
    }

    /// When data path or file not exists, ignore the format_version check
    if (!attach || !read_format_version)
    {
        format_version = min_format_version;

        /// Try to write to first non-readonly disk
        for (const auto & disk : getStoragePolicy()->getDisks())
        {
            if (disk->isBroken())
               continue;

            /// Write once disk is almost the same as read-only for MergeTree,
            /// since it does not support move, that is required for any
            /// operation over MergeTree, so avoid writing format_version.txt
            /// into it as well, to avoid leaving it after DROP.
            if (!disk->isReadOnly() && !disk->isWriteOnce())
            {
                auto buf = disk->writeFile(format_version_path, DBMS_DEFAULT_BUFFER_SIZE, WriteMode::Rewrite, getContext()->getWriteSettings());
                writeIntText(format_version.toUnderType(), *buf);
                buf->finalize();
                if (getContext()->getSettingsRef().fsync_metadata)
                    buf->sync();
            }

            break;
        }
    }
    else
    {
        format_version = *read_format_version;
    }

    if (format_version < min_format_version)
    {
        if (min_format_version == MERGE_TREE_DATA_MIN_FORMAT_VERSION_WITH_CUSTOM_PARTITIONING.toUnderType())
            throw Exception(ErrorCodes::METADATA_MISMATCH, "MergeTree data format version on disk doesn't support custom partitioning");
    }
}
DataPartsLock::DataPartsLock(std::mutex & data_parts_mutex_)
    : wait_watch(Stopwatch(CLOCK_MONOTONIC))
    , lock(data_parts_mutex_)
    , lock_watch(Stopwatch(CLOCK_MONOTONIC))
{
    ProfileEvents::increment(ProfileEvents::PartsLockWaitMicroseconds, wait_watch->elapsedMicroseconds());
}


DataPartsLock::~DataPartsLock()
{
    if (lock_watch.has_value())
        ProfileEvents::increment(ProfileEvents::PartsLockHoldMicroseconds, lock_watch->elapsedMicroseconds());
}

MergeTreeData::MergeTreeData(
    const StorageID & table_id_,
    const StorageInMemoryMetadata & metadata_,
    ContextMutablePtr context_,
    const String & date_column_name,
    const MergingParams & merging_params_,
    std::unique_ptr<MergeTreeSettings> storage_settings_,
    bool require_part_metadata_,
    LoadingStrictnessLevel mode,
    BrokenPartCallback broken_part_callback_)
    : IStorage(table_id_)
    , WithMutableContext(context_->getGlobalContext())
    , format_version(date_column_name.empty() ? MERGE_TREE_DATA_MIN_FORMAT_VERSION_WITH_CUSTOM_PARTITIONING : MERGE_TREE_DATA_OLD_FORMAT_VERSION)
    , merging_params(merging_params_)
    , require_part_metadata(require_part_metadata_)
    , broken_part_callback(broken_part_callback_)
    , log(table_id_.getNameForLogs())
    , storage_settings(std::move(storage_settings_))
    , pinned_part_uuids(std::make_shared<PinnedPartUUIDs>())
    , data_parts_by_info(data_parts_indexes.get<TagByInfo>())
    , data_parts_by_state_and_info(data_parts_indexes.get<TagByStateAndInfo>())
    , parts_mover(this)
    , background_operations_assignee(*this, BackgroundJobsAssignee::Type::DataProcessing, getContext())
    , background_moves_assignee(*this, BackgroundJobsAssignee::Type::Moving, getContext())
{
    context_->getGlobalContext()->initializeBackgroundExecutorsIfNeeded();

    const auto settings = getSettings();

    bool sanity_checks = mode <= LoadingStrictnessLevel::CREATE;

    allow_nullable_key = !sanity_checks || settings->allow_nullable_key;

    /// Check sanity of MergeTreeSettings. Only when table is created.
    if (sanity_checks)
        settings->sanityCheck(getContext()->getMergeMutateExecutor()->getMaxTasksCount());

    if (!date_column_name.empty())
    {
        try
        {
            checkPartitionKeyAndInitMinMax(metadata_.partition_key);
            setProperties(metadata_, metadata_, !sanity_checks);
            if (minmax_idx_date_column_pos == -1)
                throw Exception(ErrorCodes::BAD_TYPE_OF_FIELD, "Could not find Date column");
        }
        catch (Exception & e)
        {
            /// Better error message.
            e.addMessage("(while initializing MergeTree partition key from date column " + backQuote(date_column_name) + ")");
            throw;
        }
    }
    else
    {
        is_custom_partitioned = true;
        checkPartitionKeyAndInitMinMax(metadata_.partition_key);
    }
    setProperties(metadata_, metadata_, !sanity_checks);

    /// NOTE: using the same columns list as is read when performing actual merges.
    merging_params.check(metadata_);

    if (metadata_.sampling_key.definition_ast != nullptr)
    {
        /// This is for backward compatibility.
        checkSampleExpression(metadata_, !sanity_checks || settings->compatibility_allow_sampling_expression_not_in_primary_key,
                              settings->check_sample_column_is_correct && sanity_checks);
    }

    checkColumnFilenamesForCollision(metadata_.getColumns(), *settings, sanity_checks);
    checkTTLExpressions(metadata_, metadata_);

    String reason;
    if (!canUsePolymorphicParts(*settings, reason) && !reason.empty())
        LOG_WARNING(log, "{} Settings 'min_rows_for_wide_part'and 'min_bytes_for_wide_part' will be ignored.", reason);

    common_assignee_trigger = [this] (bool delay) noexcept
    {
        if (delay)
            background_operations_assignee.postpone();
        else
            background_operations_assignee.trigger();
    };

    moves_assignee_trigger = [this] (bool delay) noexcept
    {
        if (delay)
            background_moves_assignee.postpone();
        else
            background_moves_assignee.trigger();
    };
}

VirtualColumnsDescription MergeTreeData::createVirtuals(const StorageInMemoryMetadata & metadata)
{
    VirtualColumnsDescription desc;

    desc.addEphemeral("_part", std::make_shared<DataTypeLowCardinality>(std::make_shared<DataTypeString>()), "Name of part");
    desc.addEphemeral("_part_index", std::make_shared<DataTypeUInt64>(), "Sequential index of the part in the query result");
    desc.addEphemeral("_part_uuid", std::make_shared<DataTypeUUID>(), "Unique part identifier (if enabled MergeTree setting assign_part_uuids)");
    desc.addEphemeral("_partition_id", std::make_shared<DataTypeLowCardinality>(std::make_shared<DataTypeString>()), "Name of partition");
    desc.addEphemeral("_sample_factor", std::make_shared<DataTypeFloat64>(), "Sample factor (from the query)");
    desc.addEphemeral("_part_offset", std::make_shared<DataTypeUInt64>(), "Number of row in the part");
    desc.addEphemeral("_part_data_version", std::make_shared<DataTypeUInt64>(), "Data version of part (either min block number or mutation version)");

    if (metadata.hasPartitionKey())
    {
        auto partition_types = metadata.partition_key.sample_block.getDataTypes();
        desc.addEphemeral("_partition_value", std::make_shared<DataTypeTuple>(std::move(partition_types)), "Value (a tuple) of a PARTITION BY expression");
    }

    desc.addPersistent(RowExistsColumn::name, RowExistsColumn::type, nullptr, "Persisted mask created by lightweight delete that show whether row exists or is deleted");
    desc.addPersistent(BlockNumberColumn::name, BlockNumberColumn::type, BlockNumberColumn::codec, "Persisted original number of block that was assigned at insert");
    desc.addPersistent(BlockOffsetColumn::name, BlockOffsetColumn::type, BlockOffsetColumn::codec, "Persisted original number of row in block that was assigned at insert");

    return desc;
}

StoragePolicyPtr MergeTreeData::getStoragePolicy() const
{
    auto settings = getSettings();
    const auto & context = getContext();

    StoragePolicyPtr storage_policy;

    if (settings->disk.changed)
        storage_policy = context->getStoragePolicyFromDisk(settings->disk);
    else
        storage_policy = context->getStoragePolicy(settings->storage_policy);

    return storage_policy;
}

ConditionSelectivityEstimator MergeTreeData::getConditionSelectivityEstimatorByPredicate(
    const StorageSnapshotPtr & storage_snapshot, const ActionsDAG * filter_dag, ContextPtr local_context) const
{
    if (!local_context->getSettingsRef().allow_statistics_optimize)
        return {};

    const auto & parts = assert_cast<const MergeTreeData::SnapshotData &>(*storage_snapshot->data).parts;

    if (parts.empty())
    {
        return {};
    }

    ASTPtr expression_ast;

    ConditionSelectivityEstimator result;
    PartitionPruner partition_pruner(storage_snapshot->metadata, filter_dag, local_context);

    if (partition_pruner.isUseless())
    {
        /// Read all partitions.
        for (const auto & part : parts)
        try
        {
            auto stats = part->loadStatistics();
            /// TODO: We only have one stats file for every part.
            result.addRows(part->rows_count);
            for (const auto & stat : stats)
                result.merge(part->info.getPartNameV1(), stat);
        }
        catch (...)
        {
            tryLogCurrentException(log, fmt::format("while loading statistics on part {}", part->info.getPartNameV1()));
        }
    }
    else
    {
        for (const auto & part : parts)
        try
        {
            if (!partition_pruner.canBePruned(*part))
            {
                auto stats = part->loadStatistics();
                result.addRows(part->rows_count);
                for (const auto & stat : stats)
                    result.merge(part->info.getPartNameV1(), stat);
            }
        }
        catch (...)
        {
            tryLogCurrentException(log, fmt::format("while loading statistics on part {}", part->info.getPartNameV1()));
        }
    }

    return result;
}

bool MergeTreeData::supportsFinal() const
{
    return merging_params.mode == MergingParams::Collapsing
        || merging_params.mode == MergingParams::Summing
        || merging_params.mode == MergingParams::Aggregating
        || merging_params.mode == MergingParams::Replacing
        || merging_params.mode == MergingParams::Graphite
        || merging_params.mode == MergingParams::VersionedCollapsing;
}

static void checkKeyExpression(const ExpressionActions & expr, const Block & sample_block, const String & key_name, bool allow_nullable_key)
{
    if (expr.hasArrayJoin())
        throw Exception(ErrorCodes::ILLEGAL_COLUMN, "{} key cannot contain array joins", key_name);

    try
    {
        expr.assertDeterministic();
    }
    catch (Exception & e)
    {
        e.addMessage(fmt::format("for {} key", key_name));
        throw;
    }

    for (const ColumnWithTypeAndName & element : sample_block)
    {
        const ColumnPtr & column = element.column;
        if (column && (isColumnConst(*column) || column->isDummy()))
            throw Exception(ErrorCodes::ILLEGAL_COLUMN, "{} key cannot contain constants", key_name);

        if (!allow_nullable_key && hasNullable(element.type))
            throw Exception(
                            ErrorCodes::ILLEGAL_COLUMN,
                            "{} key contains nullable columns, "
                            "but merge tree setting `allow_nullable_key` is disabled", key_name);
    }
}

void MergeTreeData::checkProperties(
    const StorageInMemoryMetadata & new_metadata,
    const StorageInMemoryMetadata & old_metadata,
    bool attach,
    bool allow_empty_sorting_key,
    bool allow_nullable_key_,
    ContextPtr local_context) const
{
    if (!new_metadata.sorting_key.definition_ast && !allow_empty_sorting_key)
        throw Exception(ErrorCodes::BAD_ARGUMENTS, "ORDER BY cannot be empty");

    KeyDescription new_sorting_key = new_metadata.sorting_key;
    KeyDescription new_primary_key = new_metadata.primary_key;

    size_t sorting_key_size = new_sorting_key.column_names.size();
    size_t primary_key_size = new_primary_key.column_names.size();
    if (primary_key_size > sorting_key_size)
        throw Exception(ErrorCodes::BAD_ARGUMENTS, "Primary key must be a prefix of the sorting key, but its length: "
            "{} is greater than the sorting key length: {}", primary_key_size, sorting_key_size);

    bool allow_suspicious_indices = getSettings()->allow_suspicious_indices;
    if (local_context)
        allow_suspicious_indices = local_context->getSettingsRef().allow_suspicious_indices;

    if (!allow_suspicious_indices && !attach)
        if (const auto * index_function = typeid_cast<ASTFunction *>(new_sorting_key.definition_ast.get()))
            checkSuspiciousIndices(index_function);

    for (size_t i = 0; i < sorting_key_size; ++i)
    {
        const String & sorting_key_column = new_sorting_key.column_names[i];

        if (i < primary_key_size)
        {
            const String & pk_column = new_primary_key.column_names[i];
            if (pk_column != sorting_key_column)
                throw Exception(ErrorCodes::BAD_ARGUMENTS,
                                "Primary key must be a prefix of the sorting key, "
                                "but the column in the position {} is {}", i, sorting_key_column +", not " + pk_column);

        }
    }

    auto all_columns = new_metadata.columns.getAllPhysical();

    /// This is ALTER, not CREATE/ATTACH TABLE. Let us check that all new columns used in the sorting key
    /// expression have just been added (so that the sorting order is guaranteed to be valid with the new key).

    Names new_primary_key_columns = new_primary_key.column_names;
    Names new_sorting_key_columns = new_sorting_key.column_names;

    ASTPtr added_key_column_expr_list = std::make_shared<ASTExpressionList>();
    const auto & old_sorting_key_columns = old_metadata.getSortingKeyColumns();
    for (size_t new_i = 0, old_i = 0; new_i < sorting_key_size; ++new_i)
    {
        if (old_i < old_sorting_key_columns.size())
        {
            if (new_sorting_key_columns[new_i] != old_sorting_key_columns[old_i])
                added_key_column_expr_list->children.push_back(new_sorting_key.expression_list_ast->children[new_i]);
            else
                ++old_i;
        }
        else
            added_key_column_expr_list->children.push_back(new_sorting_key.expression_list_ast->children[new_i]);
    }

    if (!added_key_column_expr_list->children.empty())
    {
        auto syntax = TreeRewriter(getContext()).analyze(added_key_column_expr_list, all_columns);
        Names used_columns = syntax->requiredSourceColumns();

        NamesAndTypesList deleted_columns;
        NamesAndTypesList added_columns;
        old_metadata.getColumns().getAllPhysical().getDifference(all_columns, deleted_columns, added_columns);

        for (const String & col : used_columns)
        {
            if (!added_columns.contains(col) || deleted_columns.contains(col))
                throw Exception(ErrorCodes::BAD_ARGUMENTS,
                                "Existing column {} is used in the expression that was added to the sorting key. "
                                "You can add expressions that use only the newly added columns",
                                backQuoteIfNeed(col));

            if (new_metadata.columns.getDefaults().contains(col))
                throw Exception(ErrorCodes::BAD_ARGUMENTS,
                                "Newly added column {} has a default expression, so adding expressions that use "
                                "it to the sorting key is forbidden", backQuoteIfNeed(col));
        }
    }

    if (!new_metadata.secondary_indices.empty())
    {
        std::unordered_set<String> indices_names;

        for (const auto & index : new_metadata.secondary_indices)
        {
            if (!allow_suspicious_indices && !attach)
            {
                const auto * index_ast = typeid_cast<const ASTIndexDeclaration *>(index.definition_ast.get());
                ASTPtr index_expression = index_ast ? index_ast->getExpression() : nullptr;
                const auto * index_expression_ptr = index_expression ? typeid_cast<const ASTFunction *>(index_expression.get()) : nullptr;
                if (index_expression_ptr)
                    checkSuspiciousIndices(index_expression_ptr);
            }

            MergeTreeIndexFactory::instance().validate(index, attach);

            if (indices_names.find(index.name) != indices_names.end())
                throw Exception(ErrorCodes::LOGICAL_ERROR, "Index with name {} already exists", backQuote(index.name));

            indices_names.insert(index.name);
        }
    }

    if (!new_metadata.projections.empty())
    {
        std::unordered_set<String> projections_names;

        for (const auto & projection : new_metadata.projections)
        {
            if (projections_names.find(projection.name) != projections_names.end())
                throw Exception(ErrorCodes::LOGICAL_ERROR, "Projection with name {} already exists", backQuote(projection.name));

            const auto settings = getSettings();
            if (projections_names.size() >= settings->max_projections)
                throw Exception(ErrorCodes::LIMIT_EXCEEDED, "Maximum limit of {} projection(s) exceeded", settings->max_projections);

            /// We cannot alter a projection so far. So here we do not try to find a projection in old metadata.
            bool is_aggregate = projection.type == ProjectionDescription::Type::Aggregate;
            checkProperties(*projection.metadata, *projection.metadata, attach, is_aggregate, true /* allow_nullable_key */, local_context);
            projections_names.insert(projection.name);
        }
    }

    for (const auto & col : new_metadata.columns)
    {
        if (!col.statistics.empty())
            MergeTreeStatisticsFactory::instance().validate(col.statistics, col.type);
    }

    checkKeyExpression(*new_sorting_key.expression, new_sorting_key.sample_block, "Sorting", allow_nullable_key_);
}

void MergeTreeData::setProperties(
    const StorageInMemoryMetadata & new_metadata,
    const StorageInMemoryMetadata & old_metadata,
    bool attach,
    ContextPtr local_context)
{
    checkProperties(new_metadata, old_metadata, attach, false, allow_nullable_key, local_context);
    setInMemoryMetadata(new_metadata);
    setVirtuals(createVirtuals(new_metadata));
}

namespace
{

ExpressionActionsPtr getCombinedIndicesExpression(
    const KeyDescription & key,
    const MergeTreeIndices & indices,
    const ColumnsDescription & columns,
    ContextPtr context)
{
    ASTPtr combined_expr_list = key.expression_list_ast->clone();

    for (const auto & index : indices)
        for (const auto & index_expr : index->index.expression_list_ast->children)
            combined_expr_list->children.push_back(index_expr->clone());

    auto syntax_result = TreeRewriter(context).analyze(combined_expr_list, columns.getAllPhysical());
    return ExpressionAnalyzer(combined_expr_list, syntax_result, context).getActions(false);
}

}

ExpressionActionsPtr MergeTreeData::getMinMaxExpr(const KeyDescription & partition_key, const ExpressionActionsSettings & settings)
{
    NamesAndTypesList partition_key_columns;
    if (!partition_key.column_names.empty())
        partition_key_columns = partition_key.expression->getRequiredColumnsWithTypes();

    return std::make_shared<ExpressionActions>(ActionsDAG(partition_key_columns), settings);
}

Names MergeTreeData::getMinMaxColumnsNames(const KeyDescription & partition_key)
{
    if (!partition_key.column_names.empty())
        return partition_key.expression->getRequiredColumns();
    return {};
}

DataTypes MergeTreeData::getMinMaxColumnsTypes(const KeyDescription & partition_key)
{
    if (!partition_key.column_names.empty())
        return partition_key.expression->getRequiredColumnsWithTypes().getTypes();
    return {};
}

ExpressionActionsPtr
MergeTreeData::getPrimaryKeyAndSkipIndicesExpression(const StorageMetadataPtr & metadata_snapshot, const MergeTreeIndices & indices) const
{
    return getCombinedIndicesExpression(metadata_snapshot->getPrimaryKey(), indices, metadata_snapshot->getColumns(), getContext());
}

ExpressionActionsPtr
MergeTreeData::getSortingKeyAndSkipIndicesExpression(const StorageMetadataPtr & metadata_snapshot, const MergeTreeIndices & indices) const
{
    return getCombinedIndicesExpression(metadata_snapshot->getSortingKey(), indices, metadata_snapshot->getColumns(), getContext());
}


void MergeTreeData::checkPartitionKeyAndInitMinMax(const KeyDescription & new_partition_key)
{
    if (new_partition_key.expression_list_ast->children.empty())
        return;

    checkKeyExpression(*new_partition_key.expression, new_partition_key.sample_block, "Partition", allow_nullable_key);

    /// Add all columns used in the partition key to the min-max index.
    DataTypes minmax_idx_columns_types = getMinMaxColumnsTypes(new_partition_key);

    /// Try to find the date column in columns used by the partition key (a common case).
    /// If there are no - DateTime or DateTime64 would also suffice.

    bool has_date_column = false;
    bool has_datetime_column = false;

    for (size_t i = 0; i < minmax_idx_columns_types.size(); ++i)
    {
        if (isDate(minmax_idx_columns_types[i]))
        {
            if (!has_date_column)
            {
                minmax_idx_date_column_pos = i;
                has_date_column = true;
            }
            else
            {
                /// There is more than one Date column in partition key and we don't know which one to choose.
                minmax_idx_date_column_pos = -1;
            }
        }
    }
    if (!has_date_column)
    {
        for (size_t i = 0; i < minmax_idx_columns_types.size(); ++i)
        {
            if (isDateTime(minmax_idx_columns_types[i])
                || isDateTime64(minmax_idx_columns_types[i])
            )
            {
                if (!has_datetime_column)
                {
                    minmax_idx_time_column_pos = i;
                    has_datetime_column = true;
                }
                else
                {
                    /// There is more than one DateTime column in partition key and we don't know which one to choose.
                    minmax_idx_time_column_pos = -1;
                }
            }
        }
    }
}


void MergeTreeData::checkTTLExpressions(const StorageInMemoryMetadata & new_metadata, const StorageInMemoryMetadata & old_metadata) const
{
    auto new_column_ttls = new_metadata.column_ttls_by_name;

    if (!new_column_ttls.empty())
    {
        NameSet columns_ttl_forbidden;

        if (old_metadata.hasPartitionKey())
            for (const auto & col : old_metadata.getColumnsRequiredForPartitionKey())
                columns_ttl_forbidden.insert(col);

        if (old_metadata.hasSortingKey())
            for (const auto & col : old_metadata.getColumnsRequiredForSortingKey())
                columns_ttl_forbidden.insert(col);

        for (const auto & [name, ttl_description] : new_column_ttls)
        {
            if (columns_ttl_forbidden.contains(name))
                throw Exception(ErrorCodes::ILLEGAL_COLUMN, "Trying to set TTL for key column {}", name);
        }
    }
    auto new_table_ttl = new_metadata.table_ttl;

    if (new_table_ttl.definition_ast)
    {
        for (const auto & move_ttl : new_table_ttl.move_ttl)
        {
            if (!move_ttl.if_exists && !getDestinationForMoveTTL(move_ttl))
            {
                if (move_ttl.destination_type == DataDestinationType::DISK)
                    throw Exception(ErrorCodes::BAD_TTL_EXPRESSION,
                                    "No such disk {} for given storage policy", backQuote(move_ttl.destination_name));
                else
                    throw Exception(ErrorCodes::BAD_TTL_EXPRESSION,
                                    "No such volume {} for given storage policy", backQuote(move_ttl.destination_name));
            }
        }
    }
}

namespace
{
template <typename TMustHaveDataType>
void checkSpecialColumn(const std::string_view column_meta_name, const AlterCommand & command)
{
    if (command.type == AlterCommand::MODIFY_COLUMN)
    {
        if (!typeid_cast<const TMustHaveDataType *>(command.data_type.get()))
        {
            throw Exception(
                ErrorCodes::ALTER_OF_COLUMN_IS_FORBIDDEN,
                "Cannot alter {} column ({}) to type {}, because it must have type {}",
                column_meta_name,
                command.column_name,
                command.data_type->getName(),
                TypeName<TMustHaveDataType>);
        }
    }
    else if (command.type == AlterCommand::DROP_COLUMN)
    {
        throw Exception(
            ErrorCodes::ALTER_OF_COLUMN_IS_FORBIDDEN,
            "Trying to ALTER DROP {} ({}) column",
            column_meta_name,
            backQuoteIfNeed(command.column_name));
    }
    else if (command.type == AlterCommand::RENAME_COLUMN)
    {
        throw Exception(
            ErrorCodes::ALTER_OF_COLUMN_IS_FORBIDDEN,
            "Trying to ALTER RENAME {} ({}) column",
            column_meta_name,
            backQuoteIfNeed(command.column_name));
    }
};
}

void MergeTreeData::checkStoragePolicy(const StoragePolicyPtr & new_storage_policy) const
{
    const auto old_storage_policy = getStoragePolicy();
    old_storage_policy->checkCompatibleWith(new_storage_policy);
}


void MergeTreeData::MergingParams::check(const StorageInMemoryMetadata & metadata) const
{
    const auto columns = metadata.getColumns().getAllPhysical();

    if (!is_deleted_column.empty() && mode != MergingParams::Replacing)
        throw Exception(ErrorCodes::LOGICAL_ERROR,
                        "is_deleted column for MergeTree cannot be specified in modes except Replacing.");

    if (!sign_column.empty() && mode != MergingParams::Collapsing && mode != MergingParams::VersionedCollapsing)
        throw Exception(ErrorCodes::LOGICAL_ERROR,
                        "Sign column for MergeTree cannot be specified "
                        "in modes except Collapsing or VersionedCollapsing.");

    if (!version_column.empty() && mode != MergingParams::Replacing && mode != MergingParams::VersionedCollapsing)
        throw Exception(ErrorCodes::LOGICAL_ERROR,
                        "Version column for MergeTree cannot be specified "
                        "in modes except Replacing or VersionedCollapsing.");

    if (!columns_to_sum.empty() && mode != MergingParams::Summing)
        throw Exception(ErrorCodes::LOGICAL_ERROR, "List of columns to sum for MergeTree cannot be specified in all modes except Summing.");

    /// Check that if the sign column is needed, it exists and is of type Int8.
    auto check_sign_column = [this, & columns](bool is_optional, const std::string & storage)
    {
        if (sign_column.empty())
        {
            if (is_optional)
                return;

            throw Exception(ErrorCodes::LOGICAL_ERROR, "Sign column for storage {} is empty", storage);
        }

        bool miss_column = true;
        for (const auto & column : columns)
        {
            if (column.name == sign_column)
            {
                if (!typeid_cast<const DataTypeInt8 *>(column.type.get()))
                    throw Exception(ErrorCodes::BAD_TYPE_OF_FIELD, "Sign column ({}) for storage {} must have type Int8. "
                            "Provided column of type {}.", sign_column, storage, column.type->getName());
                miss_column = false;
                break;
            }
        }
        if (miss_column)
            throw Exception(ErrorCodes::NO_SUCH_COLUMN_IN_TABLE, "Sign column {} does not exist in table declaration.", sign_column);
    };

    /// that if the version_column column is needed, it exists and is of unsigned integer type.
    auto check_version_column = [this, & columns](bool is_optional, const std::string & storage)
    {
        if (version_column.empty())
        {
            if (is_optional)
                return;

            throw Exception(ErrorCodes::LOGICAL_ERROR, "Version column for storage {} is empty", storage);
        }

        bool miss_column = true;
        for (const auto & column : columns)
        {
            if (column.name == version_column)
            {
                if (!column.type->canBeUsedAsVersion())
                    throw Exception(ErrorCodes::BAD_TYPE_OF_FIELD,
                                    "The column {} cannot be used as a version column for storage {} because it is "
                                    "of type {} (must be of an integer type or of type Date/DateTime/DateTime64)",
                                    version_column, storage, column.type->getName());
                miss_column = false;
                break;
            }
        }
        if (miss_column)
            throw Exception(ErrorCodes::NO_SUCH_COLUMN_IN_TABLE, "Version column {} does not exist in table declaration.", version_column);
    };

    /// Check that if the is_deleted column is needed, it exists and is of type UInt8. If exist, version column must be defined too but version checks are not done here.
    auto check_is_deleted_column = [this, & columns](bool is_optional, const std::string & storage)
    {
        if (is_deleted_column.empty())
        {
            if (is_optional)
                return;

            throw Exception(ErrorCodes::LOGICAL_ERROR, "`is_deleted` ({}) column for storage {} is empty", is_deleted_column, storage);
        }
        else
        {
            if (version_column.empty() && !is_optional)
                throw Exception(ErrorCodes::LOGICAL_ERROR, "Version column ({}) for storage {} is empty while is_deleted ({}) is not.",
                                version_column, storage, is_deleted_column);

            bool miss_is_deleted_column = true;
            for (const auto & column : columns)
            {
                if (column.name == is_deleted_column)
                {
                    if (!typeid_cast<const DataTypeUInt8 *>(column.type.get()))
                        throw Exception(ErrorCodes::BAD_TYPE_OF_FIELD, "is_deleted column ({}) for storage {} must have type UInt8. Provided column of type {}.",
                                        is_deleted_column, storage, column.type->getName());
                    miss_is_deleted_column = false;
                    break;
                }
            }

            if (miss_is_deleted_column)
                throw Exception(ErrorCodes::NO_SUCH_COLUMN_IN_TABLE, "is_deleted column {} does not exist in table declaration.", is_deleted_column);
        }
    };


    if (mode == MergingParams::Collapsing)
        check_sign_column(false, "CollapsingMergeTree");

    if (mode == MergingParams::Summing)
    {
        auto columns_to_sum_copy = columns_to_sum;
        std::sort(columns_to_sum_copy.begin(), columns_to_sum_copy.end());
        if (const auto it = std::adjacent_find(columns_to_sum_copy.begin(), columns_to_sum_copy.end()); it != columns_to_sum_copy.end())
            throw Exception(ErrorCodes::BAD_ARGUMENTS, "Column {} is listed multiple times in the list of columns to sum", *it);

        /// If columns_to_sum are set, then check that such columns exist.
        for (const auto & column_to_sum : columns_to_sum)
        {
            auto check_column_to_sum_exists = [& column_to_sum](const NameAndTypePair & name_and_type)
            {
                return column_to_sum == Nested::extractTableName(name_and_type.name);
            };
            if (columns.end() == std::find_if(columns.begin(), columns.end(), check_column_to_sum_exists))
                throw Exception(
                    ErrorCodes::NO_SUCH_COLUMN_IN_TABLE,
                    "Column {} listed in columns to sum does not exist in table declaration.",
                    column_to_sum);
        }

        /// Check that summing columns are not in partition key.
        if (metadata.isPartitionKeyDefined())
        {
            auto partition_key_columns = metadata.getPartitionKey().column_names;

            Names names_intersection;
            std::set_intersection(columns_to_sum.begin(), columns_to_sum.end(),
                                  partition_key_columns.begin(), partition_key_columns.end(),
                                  std::back_inserter(names_intersection));

            if (!names_intersection.empty())
                throw Exception(ErrorCodes::BAD_ARGUMENTS, "Columns: {} listed both in columns to sum and in partition key. "
                "That is not allowed.", boost::algorithm::join(names_intersection, ", "));
        }
    }

    if (mode == MergingParams::Replacing)
    {
        if (!version_column.empty() && version_column == is_deleted_column)
            throw Exception(ErrorCodes::BAD_ARGUMENTS, "The version and is_deleted column cannot be the same column ({})", version_column);

        check_is_deleted_column(true, "ReplacingMergeTree");
        check_version_column(true, "ReplacingMergeTree");
    }

    if (mode == MergingParams::VersionedCollapsing)
    {
        if (!version_column.empty() && version_column == sign_column)
            throw Exception(ErrorCodes::BAD_ARGUMENTS, "The version and sign column cannot be the same column ({})", version_column);

        check_sign_column(false, "VersionedCollapsingMergeTree");
        check_version_column(false, "VersionedCollapsingMergeTree");
    }

    /// TODO Checks for Graphite mode.
}

const Names MergeTreeData::virtuals_useful_for_filter = {"_part", "_partition_id", "_part_uuid", "_partition_value", "_part_data_version"};

Block MergeTreeData::getHeaderWithVirtualsForFilter(const StorageMetadataPtr & metadata) const
{
    const auto columns = metadata->getColumns().getAllPhysical();
    Block header;
    auto virtuals_desc = getVirtualsPtr();
    for (const auto & name : virtuals_useful_for_filter)
    {
        if (columns.contains(name))
            continue;
        if (auto column = virtuals_desc->tryGet(name))
            header.insert({column->type->createColumn(), column->type, name});
    }

    return header;
}

Block MergeTreeData::getBlockWithVirtualsForFilter(
    const StorageMetadataPtr & metadata, const MergeTreeData::DataPartsVector & parts, bool ignore_empty) const
{
    auto block = getHeaderWithVirtualsForFilter(metadata);

    for (const auto & part_or_projection : parts)
    {
        if (ignore_empty && part_or_projection->isEmpty())
            continue;

        const auto * part = part_or_projection->isProjectionPart()
            ? part_or_projection->getParentPart()
            : part_or_projection.get();

        for (auto & column : block)
        {
            auto field = getFieldForConstVirtualColumn(column.name, *part);
            column.column->assumeMutableRef().insert(field);
        }
    }

    return block;
}


std::optional<UInt64> MergeTreeData::totalRowsByPartitionPredicateImpl(
    const ActionsDAG & filter_actions_dag, ContextPtr local_context, const DataPartsVector & parts) const
{
    if (parts.empty())
        return 0;

    auto metadata_snapshot = getInMemoryMetadataPtr();
    auto virtual_columns_block = getBlockWithVirtualsForFilter(metadata_snapshot, {parts[0]});

    auto filter_dag = VirtualColumnUtils::splitFilterDagForAllowedInputs(filter_actions_dag.getOutputs().at(0), nullptr);
    if (!filter_dag)
        return {};

    /// Generate valid expressions for filtering
    bool valid = true;
    for (const auto * input : filter_dag->getInputs())
        if (!virtual_columns_block.has(input->result_name))
            valid = false;

    PartitionPruner partition_pruner(metadata_snapshot, &*filter_dag, local_context, true /* strict */);
    if (partition_pruner.isUseless() && !valid)
        return {};

    std::unordered_set<String> part_values;
    if (valid)
    {
        virtual_columns_block = getBlockWithVirtualsForFilter(metadata_snapshot, parts);
        VirtualColumnUtils::filterBlockWithExpression(VirtualColumnUtils::buildFilterExpression(std::move(*filter_dag), local_context), virtual_columns_block);
        part_values = VirtualColumnUtils::extractSingleValueFromBlock<String>(virtual_columns_block, "_part");
        if (part_values.empty())
            return 0;
    }
    // At this point, empty `part_values` means all parts.

    size_t res = 0;
    for (const auto & part : parts)
    {
        if ((part_values.empty() || part_values.find(part->name) != part_values.end()) && !partition_pruner.canBePruned(*part))
            res += part->rows_count;
    }
    return res;
}

String MergeTreeData::MergingParams::getModeName() const
{
    switch (mode)
    {
        case Ordinary:      return "";
        case Collapsing:    return "Collapsing";
        case Summing:       return "Summing";
        case Aggregating:   return "Aggregating";
        case Replacing:     return "Replacing";
        case Graphite:      return "Graphite";
        case VersionedCollapsing: return "VersionedCollapsing";
    }
}

Int64 MergeTreeData::getMaxBlockNumber() const
{
    auto lock = lockParts();

    Int64 max_block_num = 0;
    for (const DataPartPtr & part : data_parts_by_info)
        max_block_num = std::max({max_block_num, part->info.max_block, part->info.mutation});

    return max_block_num;
}

void MergeTreeData::PartLoadingTree::add(const MergeTreePartInfo & info, const String & name, const DiskPtr & disk)
{
    auto & current_ptr = root_by_partition[info.partition_id];
    if (!current_ptr)
        current_ptr = std::make_shared<Node>(MergeTreePartInfo{}, "", disk);

    auto * current = current_ptr.get();
    while (true)
    {
        auto it = current->children.lower_bound(info);
        if (it != current->children.begin())
        {
            auto prev = std::prev(it);
            const auto & prev_info = prev->first;

            if (prev_info.contains(info))
            {
                current = prev->second.get();
                continue;
            }
            else if (!prev_info.isDisjoint(info))
            {
                throw Exception(ErrorCodes::LOGICAL_ERROR,
                    "Part {} intersects previous part {}. It is a bug or a result of manual intervention in the server or ZooKeeper data",
                    name, prev->second->name);
            }
        }

        if (it != current->children.end())
        {
            const auto & next_info = it->first;

            if (next_info.contains(info))
            {
                current = it->second.get();
                continue;
            }
            else if (!next_info.isDisjoint(info))
            {
                throw Exception(ErrorCodes::LOGICAL_ERROR,
                    "Part {} intersects next part {}.  It is a bug or a result of manual intervention in the server or ZooKeeper data",
                    name, it->second->name);
            }
        }

        current->children.emplace(info, std::make_shared<Node>(info, name, disk));
        break;
    }
}

template <typename Func>
void MergeTreeData::PartLoadingTree::traverse(bool recursive, Func && func)
{
    std::function<void(const NodePtr &)> traverse_impl = [&](const auto & node)
    {
        func(node);
        if (recursive)
            for (const auto & [_, child] : node->children)
                traverse_impl(child);
    };

    for (const auto & elem : root_by_partition)
        for (const auto & [_, node] : elem.second->children)
            traverse_impl(node);
}

MergeTreeData::PartLoadingTree
MergeTreeData::PartLoadingTree::build(PartLoadingInfos nodes)
{
    std::sort(nodes.begin(), nodes.end(), [](const auto & lhs, const auto & rhs)
    {
        return std::tie(lhs.info.level, lhs.info.mutation) > std::tie(rhs.info.level, rhs.info.mutation);
    });

    PartLoadingTree tree;
    for (const auto & [info, name, disk] : nodes)
        tree.add(info, name, disk);
    return tree;
}

static std::optional<size_t> calculatePartSizeSafe(
    const MergeTreeData::DataPartPtr & part, const LoggerPtr & log)
{
    try
    {
        return part->getDataPartStorage().calculateTotalSizeOnDisk();
    }
    catch (...)
    {
        tryLogCurrentException(log, fmt::format("while calculating part size {} on path {}",
            part->name, part->getDataPartStorage().getRelativePath()));
        return {};
    }
}

static void preparePartForRemoval(const MergeTreeMutableDataPartPtr & part)
{
    part->remove_time.store(part->modification_time, std::memory_order_relaxed);
    auto creation_csn = part->version.creation_csn.load(std::memory_order_relaxed);
    if (creation_csn != Tx::RolledBackCSN && creation_csn != Tx::PrehistoricCSN && !part->version.isRemovalTIDLocked())
    {
        /// It's possible that covering part was created without transaction,
        /// but if covered part was created with transaction (i.e. creation_tid is not prehistoric),
        /// then it must have removal tid in metadata file.
        throw Exception(ErrorCodes::LOGICAL_ERROR, "Data part {} is Outdated and has creation TID {} and CSN {}, "
                        "but does not have removal tid. It's a bug or a result of manual intervention.",
                        part->name, part->version.creation_tid, creation_csn);
    }

    /// Explicitly set removal_tid_lock for parts w/o transaction (i.e. w/o txn_version.txt)
    /// to avoid keeping part forever (see VersionMetadata::canBeRemoved())
    if (!part->version.isRemovalTIDLocked())
    {
        TransactionInfoContext transaction_context{part->storage.getStorageID(), part->name};
        part->version.lockRemovalTID(Tx::PrehistoricTID, transaction_context);
    }
}

static constexpr size_t loading_parts_initial_backoff_ms = 100;
static constexpr size_t loading_parts_max_backoff_ms = 5000;
static constexpr size_t loading_parts_max_tries = 3;

void MergeTreeData::loadUnexpectedDataPart(UnexpectedPartLoadState & state)
{
    const MergeTreePartInfo & part_info = state.loading_info->info;
    const String & part_name = state.loading_info->name;
    const DiskPtr & part_disk_ptr = state.loading_info->disk;
    LOG_TRACE(log, "Loading unexpected part {} from disk {}", part_name, part_disk_ptr->getName());

    LoadPartResult res;
    auto single_disk_volume = std::make_shared<SingleDiskVolume>("volume_" + part_name, part_disk_ptr, 0);
    auto data_part_storage = std::make_shared<DataPartStorageOnDiskFull>(single_disk_volume, relative_data_path, part_name);
    String part_path = fs::path(relative_data_path) / part_name;

    try
    {
        state.part = getDataPartBuilder(part_name, single_disk_volume, part_name)
            .withPartInfo(part_info)
            .withPartFormatFromDisk()
            .build();

        state.part->loadRowsCountFileForUnexpectedPart();
    }
    catch (...)
    {
        LOG_DEBUG(log, "Failed to load unexcepted data part {} with exception: {}", part_name, getExceptionMessage(std::current_exception(), false));
        if (!state.part)
        {
            /// Build a fake part and mark it as broken in case of filesystem error.
            /// If the error impacts part directory instead of single files,
            /// an exception will be thrown during detach and silently ignored.
            state.part = getDataPartBuilder(part_name, single_disk_volume, part_name)
                .withPartStorageType(MergeTreeDataPartStorageType::Full)
                .withPartType(MergeTreeDataPartType::Wide)
                .build();
        }

        state.is_broken = true;
        tryLogCurrentException(log, fmt::format("while loading unexcepted part {} on path {}", part_name, part_path));
    }
}

MergeTreeData::LoadPartResult MergeTreeData::loadDataPart(
    const MergeTreePartInfo & part_info,
    const String & part_name,
    const DiskPtr & part_disk_ptr,
    MergeTreeDataPartState to_state,
    std::mutex & part_loading_mutex)
{
    LOG_TRACE(log, "Loading {} part {} from disk {}", magic_enum::enum_name(to_state), part_name, part_disk_ptr->getName());

    LoadPartResult res;
    auto single_disk_volume = std::make_shared<SingleDiskVolume>("volume_" + part_name, part_disk_ptr, 0);
    auto data_part_storage = std::make_shared<DataPartStorageOnDiskFull>(single_disk_volume, relative_data_path, part_name);

    String part_path = fs::path(relative_data_path) / part_name;
    String marker_path = fs::path(part_path) / IMergeTreeDataPart::DELETE_ON_DESTROY_MARKER_FILE_NAME_DEPRECATED;

    /// Ignore broken parts that can appear as a result of hard server restart.
    auto mark_broken = [&]
    {
        if (!res.part)
        {
            /// Build a fake part and mark it as broken in case of filesystem error.
            /// If the error impacts part directory instead of single files,
            /// an exception will be thrown during detach and silently ignored.
            res.part = getDataPartBuilder(part_name, single_disk_volume, part_name)
                .withPartStorageType(MergeTreeDataPartStorageType::Full)
                .withPartType(MergeTreeDataPartType::Wide)
                .build();
        }

        res.is_broken = true;
        tryLogCurrentException(log, fmt::format("while loading part {} on path {}", part_name, part_path));

        res.size_of_part = calculatePartSizeSafe(res.part, log.load());
        auto part_size_str = res.size_of_part ? formatReadableSizeWithBinarySuffix(*res.size_of_part) : "failed to calculate size";

        LOG_ERROR(log,
            "Detaching broken part {} (size: {}). "
            "If it happened after update, it is likely because of backward incompatibility. "
            "You need to resolve this manually",
            fs::path(getFullPathOnDisk(part_disk_ptr)) / part_name, part_size_str);
    };

    try
    {
        res.part = getDataPartBuilder(part_name, single_disk_volume, part_name)
            .withPartInfo(part_info)
            .withPartFormatFromDisk()
            .build();
    }
    catch (...)
    {
        /// Don't count the part as broken if there was a retryalbe error
        /// during loading, such as "not enough memory" or network error.
        if (isRetryableException(std::current_exception()))
            throw;

        LOG_DEBUG(log, "Failed to load data part {} with exception: {}", part_name, getExceptionMessage(std::current_exception(), false));
        mark_broken();
        return res;
    }

    if (part_disk_ptr->exists(marker_path))
    {
        /// NOTE: getBytesOnDisk() cannot be used here, since it may be zero if checksums.txt does not exist.
        res.size_of_part = calculatePartSizeSafe(res.part, log.load());
        res.is_broken = true;

        auto part_size_str = res.size_of_part ? formatReadableSizeWithBinarySuffix(*res.size_of_part) : "failed to calculate size";

        LOG_WARNING(log,
            "Detaching stale part {} (size: {}), which should have been deleted after a move. "
            "That can only happen after unclean restart of ClickHouse after move of a part having an operation blocking that stale copy of part.",
            res.part->getDataPartStorage().getFullPath(), part_size_str);

        return res;
    }

    try
    {
        res.part->loadColumnsChecksumsIndexes(require_part_metadata, true);
    }
    catch (...)
    {
        /// Don't count the part as broken if there was a retryalbe error
        /// during loading, such as "not enough memory" or network error.
        if (isRetryableException(std::current_exception()))
            throw;

        mark_broken();
        return res;
    }

    res.part->modification_time = part_disk_ptr->getLastModified(fs::path(relative_data_path) / part_name).epochTime();
    res.part->loadVersionMetadata();

    if (res.part->wasInvolvedInTransaction())
    {
        /// Check if CSNs were written after committing transaction, update and write if needed.
        bool version_updated = false;
        auto & version = res.part->version;
        chassert(!version.creation_tid.isEmpty());

        if (!res.part->version.creation_csn)
        {
            auto min = TransactionLog::getCSNAndAssert(res.part->version.creation_tid, res.part->version.creation_csn);
            if (!min)
            {
                /// Transaction that created this part was not committed. Remove part.
                min = Tx::RolledBackCSN;
            }

            LOG_TRACE(log, "Will fix version metadata of {} after unclean restart: part has creation_tid={}, setting creation_csn={}",
                        res.part->name, res.part->version.creation_tid, min);

            version.creation_csn = min;
            version_updated = true;
        }

        if (!version.removal_tid.isEmpty() && !version.removal_csn)
        {
            auto max = TransactionLog::getCSNAndAssert(version.removal_tid, version.removal_csn);
            if (max)
            {
                LOG_TRACE(log, "Will fix version metadata of {} after unclean restart: part has removal_tid={}, setting removal_csn={}",
                            res.part->name, version.removal_tid, max);
                version.removal_csn = max;
            }
            else
            {
                /// Transaction that tried to remove this part was not committed. Clear removal_tid.
                LOG_TRACE(log, "Will fix version metadata of {} after unclean restart: clearing removal_tid={}",
                            res.part->name, version.removal_tid);
                version.unlockRemovalTID(version.removal_tid, TransactionInfoContext{getStorageID(), res.part->name});
            }

            version_updated = true;
        }

        /// Sanity checks
        bool csn_order = !version.removal_csn || version.creation_csn <= version.removal_csn || version.removal_csn == Tx::PrehistoricCSN;
        bool min_start_csn_order = version.creation_tid.start_csn <= version.creation_csn;
        bool max_start_csn_order = version.removal_tid.start_csn <= version.removal_csn;
        bool creation_csn_known = version.creation_csn;
        if (!csn_order || !min_start_csn_order || !max_start_csn_order || !creation_csn_known)
            throw Exception(ErrorCodes::LOGICAL_ERROR, "Part {} has invalid version metadata: {}", res.part->name, version.toString());

        if (version_updated)
            res.part->storeVersionMetadata(/* force */ true);

        /// Deactivate part if creation was not committed or if removal was.
        if (version.creation_csn == Tx::RolledBackCSN || version.removal_csn)
        {
            preparePartForRemoval(res.part);
            to_state = DataPartState::Outdated;
        }
    }

    res.part->setState(to_state);

    DataPartIteratorByInfo it;
    bool inserted;

    {
        std::lock_guard lock(part_loading_mutex);
        LOG_TEST(log, "loadDataPart: inserting {} into data_parts_indexes", res.part->getNameWithState());
        std::tie(it, inserted) = data_parts_indexes.insert(res.part);
    }

    /// Remove duplicate parts with the same checksum.
    if (!inserted)
    {
        if ((*it)->checksums.getTotalChecksumHex() == res.part->checksums.getTotalChecksumHex())
        {
            LOG_ERROR(log, "Remove duplicate part {}", data_part_storage->getFullPath());
            res.part->is_duplicate = true;
            return res;
        }
        else
            throw Exception(ErrorCodes::DUPLICATE_DATA_PART, "Part {} already exists but with different checksums", res.part->name);
    }

    if (to_state == DataPartState::Active)
        addPartContributionToDataVolume(res.part);

    if (res.part->hasLightweightDelete())
        has_lightweight_delete_parts.store(true);

    LOG_TRACE(log, "Finished loading {} part {} on disk {}", magic_enum::enum_name(to_state), part_name, part_disk_ptr->getName());
    return res;
}

MergeTreeData::LoadPartResult MergeTreeData::loadDataPartWithRetries(
    const MergeTreePartInfo & part_info,
    const String & part_name,
    const DiskPtr & part_disk_ptr,
    MergeTreeDataPartState to_state,
    std::mutex & part_loading_mutex,
    size_t initial_backoff_ms,
    size_t max_backoff_ms,
    size_t max_tries)
{
    auto handle_exception = [&, this](std::exception_ptr exception_ptr, size_t try_no)
    {
        if (try_no + 1 == max_tries)
            throw;

        LOG_DEBUG(log,
            "Failed to load data part {} at try {} with retryable error: {}. Will retry in {} ms",
             part_name, try_no, getExceptionMessage(exception_ptr, false), initial_backoff_ms);

        std::this_thread::sleep_for(std::chrono::milliseconds(initial_backoff_ms));
        initial_backoff_ms = std::min(initial_backoff_ms * 2, max_backoff_ms);
    };

    for (size_t try_no = 0; try_no < max_tries; ++try_no)
    {
        try
        {
            return loadDataPart(part_info, part_name, part_disk_ptr, to_state, part_loading_mutex);
        }
        catch (...)
        {
            if (isRetryableException(std::current_exception()))
                handle_exception(std::current_exception(),try_no);
            else
                throw;
        }
    }
    UNREACHABLE();
}


std::vector<MergeTreeData::LoadPartResult> MergeTreeData::loadDataPartsFromDisk(PartLoadingTreeNodes & parts_to_load)
{
    const size_t num_parts = parts_to_load.size();

    LOG_TRACE(log, "Will load {} parts using up to {} threads", num_parts, getActivePartsLoadingThreadPool().get().getMaxThreads());

    /// Shuffle all the parts randomly to possible speed up loading them from JBOD.
    std::shuffle(parts_to_load.begin(), parts_to_load.end(), thread_local_rng);

    std::mutex part_select_mutex;
    std::mutex part_loading_mutex;

    std::vector<LoadPartResult> loaded_parts;

    ThreadPoolCallbackRunnerLocal<void> runner(getActivePartsLoadingThreadPool().get(), "ActiveParts");
    while (true)
    {
        bool are_parts_to_load_empty = false;
        {
            std::lock_guard lock(part_select_mutex);
            are_parts_to_load_empty = parts_to_load.empty();
        }

        if (are_parts_to_load_empty)
        {
            /// Wait for all scheduled tasks.
            runner.waitForAllToFinishAndRethrowFirstError();

            /// At this point it is possible, that some other parts appeared in the queue for processing (parts_to_load),
            /// because we added them from inside the pool.
            /// So we need to recheck it.
        }

        PartLoadingTree::NodePtr current_part;
        {
            std::lock_guard lock(part_select_mutex);
            if (parts_to_load.empty())
                break;

            current_part = parts_to_load.back();
            parts_to_load.pop_back();
        }

        runner(
            [&, part = std::move(current_part)]()
            {
                /// Pass a separate mutex to guard the set of parts, because this lambda
                /// is called concurrently but with already locked @data_parts_mutex.
                auto res = loadDataPartWithRetries(
                    part->info, part->name, part->disk,
                    DataPartState::Active, part_loading_mutex, loading_parts_initial_backoff_ms,
                    loading_parts_max_backoff_ms, loading_parts_max_tries);

                part->is_loaded = true;
                bool is_active_part = res.part->getState() == DataPartState::Active;

                /// If part is broken or duplicate or should be removed according to transaction
                /// and it has any covered parts then try to load them to replace this part.
                if (!is_active_part && !part->children.empty())
                {
                    std::lock_guard lock{part_select_mutex};
                    for (const auto & [_, node] : part->children)
                        parts_to_load.push_back(node);
                }

                {
                    std::lock_guard lock(part_loading_mutex);
                    loaded_parts.push_back(std::move(res));
                }
            }, Priority{0});
    }

    return loaded_parts;
}


void MergeTreeData::loadDataParts(bool skip_sanity_checks, std::optional<std::unordered_set<std::string>> expected_parts)
{
    LOG_DEBUG(log, "Loading data parts");

    auto metadata_snapshot = getInMemoryMetadataPtr();
    const auto settings = getSettings();
    Strings part_file_names;

    auto disks = getStoragePolicy()->getDisks();

    /// Only check if user did touch storage configuration for this table.
    if (!getStoragePolicy()->isDefaultPolicy() && !skip_sanity_checks)
    {
        /// Check extra parts at different disks, in order to not allow to miss data parts at undefined disks.
        std::unordered_set<String> defined_disk_names;

        for (const auto & disk_ptr : disks)
        {
            defined_disk_names.insert(disk_ptr->getName());
        }

        /// In case of delegate disks it is not enough to traverse `disks`,
        /// because for example cache or encrypted disk which wrap s3 disk and s3 disk itself can be put into different storage policies.
        /// But disk->exists returns the same thing for both disks.
        for (const auto & [disk_name, disk] : getContext()->getDisksMap())
        {
            /// As encrypted disk can use the same path of its nested disk,
            /// we need to take it into account here.
            const auto & delegate = disk->getDelegateDiskIfExists();
            if (delegate && disk->getPath() == delegate->getPath())
                defined_disk_names.insert(delegate->getName());

            if (disk->supportsCache())
            {
                /// As cache is implemented on object storage layer, not on disk level, e.g.
                /// we have such structure:
                /// DiskObjectStorage(CachedObjectStorage(...(CachedObjectStored(ObjectStorage)...)))
                /// and disk_ptr->getName() here is the name of last delegate - ObjectStorage.
                /// So now we need to add cache layers to defined disk names.
                auto caches = disk->getCacheLayersNames();
                defined_disk_names.insert(caches.begin(), caches.end());
            }
        }

        std::unordered_set<String> skip_check_disks;
        for (const auto & [disk_name, disk] : getContext()->getDisksMap())
        {
            if (disk->isBroken() || disk->isCustomDisk())
            {
                skip_check_disks.insert(disk_name);
                continue;
            }

            bool is_disk_defined = defined_disk_names.contains(disk_name);

            if (!is_disk_defined && disk->exists(relative_data_path))
            {
                /// There still a chance that underlying disk is defined in storage policy
                const auto & delegate = disk->getDelegateDiskIfExists();
                is_disk_defined = delegate && !delegate->isBroken() && !delegate->isCustomDisk()
                               && delegate->getPath() == disk->getPath()
                               && defined_disk_names.contains(delegate->getName());
            }

            if (!is_disk_defined && disk->exists(relative_data_path))
            {
                for (const auto it = disk->iterateDirectory(relative_data_path); it->isValid(); it->next())
                {
                    if (!MergeTreePartInfo::tryParsePartName(it->name(), format_version))
                        continue; /// Cannot parse part name, some garbage on disk, just ignore it.
                    /// But we can't ignore valid part name on undefined disk.
                    throw Exception(
                        ErrorCodes::UNKNOWN_DISK,
                        "Part '{}' ({}) was found on disk '{}' which is not defined in the storage policy '{}' or broken"
                        " (defined disks: [{}], skipped disks: [{}])",
                        it->name(), it->path(), disk_name, getStoragePolicy()->getName(),
                        fmt::join(defined_disk_names, ", "), fmt::join(skip_check_disks, ", "));
                }
            }
        }
    }

    std::vector<PartLoadingTree::PartLoadingInfos> parts_to_load_by_disk(disks.size());
    std::vector<PartLoadingTree::PartLoadingInfos> unexpected_parts_to_load_by_disk(disks.size());

    ThreadPoolCallbackRunnerLocal<void> runner(getActivePartsLoadingThreadPool().get(), "ActiveParts");

    bool all_disks_are_readonly = true;
    for (size_t i = 0; i < disks.size(); ++i)
    {
        const auto & disk_ptr = disks[i];
        if (disk_ptr->isBroken())
            continue;
        if (!disk_ptr->isReadOnly())
            all_disks_are_readonly = false;

        auto & disk_parts = parts_to_load_by_disk[i];
        auto & unexpected_disk_parts = unexpected_parts_to_load_by_disk[i];

        runner([&, disk_ptr]()
        {
            for (auto it = disk_ptr->iterateDirectory(relative_data_path); it->isValid(); it->next())
            {
                /// Skip temporary directories, file 'format_version.txt' and directory 'detached'.
                if (startsWith(it->name(), "tmp") || it->name() == MergeTreeData::FORMAT_VERSION_FILE_NAME
                    || it->name() == DETACHED_DIR_NAME)
                    continue;

                if (auto part_info = MergeTreePartInfo::tryParsePartName(it->name(), format_version))
                {
                    if (expected_parts && !expected_parts->contains(it->name()))
                        unexpected_disk_parts.emplace_back(*part_info, it->name(), disk_ptr);
                    else
                        disk_parts.emplace_back(*part_info, it->name(), disk_ptr);
                }
            }
        }, Priority{0});
    }

    /// For iteration to be completed
    runner.waitForAllToFinishAndRethrowFirstError();

    PartLoadingTree::PartLoadingInfos parts_to_load;
    for (auto & disk_parts : parts_to_load_by_disk)
        std::move(disk_parts.begin(), disk_parts.end(), std::back_inserter(parts_to_load));
    PartLoadingTree::PartLoadingInfos unexpected_parts_to_load;
    for (auto & disk_parts : unexpected_parts_to_load_by_disk)
        std::move(disk_parts.begin(), disk_parts.end(), std::back_inserter(unexpected_parts_to_load));

    auto loading_tree = PartLoadingTree::build(std::move(parts_to_load));

    size_t num_parts = 0;
    PartLoadingTreeNodes active_parts;

    /// Collect only "the most covering" parts from the top level of the tree.
    loading_tree.traverse(/*recursive=*/ false, [&](const auto & node)
    {
        active_parts.emplace_back(node);
    });

    num_parts += active_parts.size();

    auto part_lock = lockParts();
    LOG_TEST(log, "loadDataParts: clearing data_parts_indexes (had {} parts)", data_parts_indexes.size());
    data_parts_indexes.clear();

    MutableDataPartsVector broken_parts_to_detach;
    MutableDataPartsVector duplicate_parts_to_remove;

    size_t suspicious_broken_parts = 0;
    size_t suspicious_broken_parts_bytes = 0;
    size_t suspicious_broken_unexpected_parts = 0;
    size_t suspicious_broken_unexpected_parts_bytes = 0;
    bool have_adaptive_parts = false;
    bool have_non_adaptive_parts = false;
    bool have_lightweight_in_parts = false;
    bool have_parts_with_version_metadata = false;

    bool is_static_storage = isStaticStorage();

    if (num_parts > 0)
    {
        auto loaded_parts = loadDataPartsFromDisk(active_parts);

        for (const auto & res : loaded_parts)
        {
            if (res.is_broken)
            {
                broken_parts_to_detach.push_back(res.part);
                bool unexpected = expected_parts != std::nullopt && !expected_parts->contains(res.part->name);
                if (unexpected)
                {
                    LOG_DEBUG(log, "loadDataParts: Part {} is broken, but it's not expected to be in parts set, "
                              " will not count it as suspicious broken part", res.part->name);
                    ++suspicious_broken_unexpected_parts;
                }
                else
                    ++suspicious_broken_parts;

                if (res.size_of_part)
                {
                    if (unexpected)
                        suspicious_broken_unexpected_parts_bytes += *res.size_of_part;
                    else
                        suspicious_broken_parts_bytes += *res.size_of_part;
                }
            }
            else if (res.part->is_duplicate)
            {
                if (!is_static_storage)
                    res.part->remove();
            }
            else
            {
                bool is_adaptive = res.part->index_granularity_info.mark_type.adaptive;
                have_adaptive_parts |= is_adaptive;
                have_non_adaptive_parts |= !is_adaptive;
                have_lightweight_in_parts |= res.part->hasLightweightDelete();
                have_parts_with_version_metadata |= res.part->wasInvolvedInTransaction();
            }
        }
    }

    if (num_parts == 0 && unexpected_parts_to_load.empty())
    {
        resetObjectColumnsFromActiveParts(part_lock);
        LOG_DEBUG(log, "There are no data parts");
        return;
    }

    if (have_non_adaptive_parts && have_adaptive_parts && !settings->enable_mixed_granularity_parts)
        throw Exception(ErrorCodes::LOGICAL_ERROR,
                        "Table contains parts with adaptive and non adaptive marks, "
                        "but `setting enable_mixed_granularity_parts` is disabled");

    has_non_adaptive_index_granularity_parts = have_non_adaptive_parts;
    has_lightweight_delete_parts = have_lightweight_in_parts;
    transactions_enabled = have_parts_with_version_metadata;

    if (!skip_sanity_checks)
    {
        if (suspicious_broken_parts > settings->max_suspicious_broken_parts)
            throw Exception(
                ErrorCodes::TOO_MANY_UNEXPECTED_DATA_PARTS,
                "Suspiciously many ({} parts, {} in total) broken parts "
                "to remove while maximum allowed broken parts count is {}. You can change the maximum value "
                "with merge tree setting 'max_suspicious_broken_parts' in <merge_tree> configuration section or in table settings in .sql file "
                "(don't forget to return setting back to default value)",
                suspicious_broken_parts,
                formatReadableSizeWithBinarySuffix(suspicious_broken_parts_bytes),
                settings->max_suspicious_broken_parts);

        if (suspicious_broken_parts_bytes > settings->max_suspicious_broken_parts_bytes)
            throw Exception(
                ErrorCodes::TOO_MANY_UNEXPECTED_DATA_PARTS,
                "Suspiciously big size ({} parts, {} in total) of all broken "
                "parts to remove while maximum allowed broken parts size is {}. "
                "You can change the maximum value with merge tree setting 'max_suspicious_broken_parts_bytes' in <merge_tree> configuration "
                "section or in table settings in .sql file (don't forget to return setting back to default value)",
                suspicious_broken_parts,
                formatReadableSizeWithBinarySuffix(suspicious_broken_parts_bytes),
                formatReadableSizeWithBinarySuffix(settings->max_suspicious_broken_parts_bytes));
    }

    if (suspicious_broken_unexpected_parts != 0)
        LOG_WARNING(log, "Found suspicious broken unexpected parts {} with total rows count {}", suspicious_broken_unexpected_parts, suspicious_broken_unexpected_parts_bytes);

    if (!is_static_storage)
        for (auto & part : broken_parts_to_detach)
            part->renameToDetached("broken-on-start"); /// detached parts must not have '_' in prefixes

    resetObjectColumnsFromActiveParts(part_lock);
    calculateColumnAndSecondaryIndexSizesImpl();

    PartLoadingTreeNodes unloaded_parts;

    std::vector<UnexpectedPartLoadState> unexpected_unloaded_data_parts;
    for (const auto & [info, name, disk] : unexpected_parts_to_load)
    {
        bool uncovered = true;
        for (const auto & part : unexpected_parts_to_load)
        {
            if (name != part.name && part.info.contains(info))
            {
                uncovered = false;
                break;
            }
        }
        unexpected_unloaded_data_parts.push_back({std::make_shared<PartLoadingTree::Node>(info, name, disk), uncovered, /*is_broken*/ false, /*part*/ nullptr});
    }

    if (!unexpected_unloaded_data_parts.empty())
    {
        LOG_DEBUG(log, "Found {} unexpected data parts. They will be loaded asynchronously", unexpected_unloaded_data_parts.size());
        {
            std::lock_guard lock(unexpected_data_parts_mutex);
            unexpected_data_parts = std::move(unexpected_unloaded_data_parts);
            unexpected_data_parts_loading_finished = false;
        }

        unexpected_data_parts_loading_task = getContext()->getSchedulePool().createTask(
            "MergeTreeData::loadUnexpectedDataParts",
            [this] { loadUnexpectedDataParts(); });
    }

    loading_tree.traverse(/*recursive=*/ true, [&](const auto & node)
    {
        if (!node->is_loaded)
            unloaded_parts.push_back(node);
    });

    /// By the way, if all disks are readonly, it does not make sense to load outdated parts (we will not own them).
    if (!unloaded_parts.empty() && !all_disks_are_readonly)
    {
        LOG_DEBUG(log, "Found {} outdated data parts. They will be loaded asynchronously", unloaded_parts.size());

        {
            std::lock_guard lock(outdated_data_parts_mutex);
            outdated_unloaded_data_parts = std::move(unloaded_parts);
            outdated_data_parts_loading_finished = false;
        }

        outdated_data_parts_loading_task = getContext()->getSchedulePool().createTask(
            "MergeTreeData::loadOutdatedDataParts",
            [this] { loadOutdatedDataParts(/*is_async=*/ true); });
    }

    LOG_DEBUG(log, "Loaded data parts ({} items)", data_parts_indexes.size());
    data_parts_loading_finished = true;
}

void MergeTreeData::loadUnexpectedDataParts()
try
{
    {
        std::lock_guard lock(unexpected_data_parts_mutex);
        if (unexpected_data_parts.empty())
        {
            unexpected_data_parts_loading_finished = true;
            unexpected_data_parts_cv.notify_all();
            return;
        }

        LOG_DEBUG(log, "Loading {} unexpected data parts",
            unexpected_data_parts.size());
    }

    ThreadFuzzer::maybeInjectSleep();

    auto blocker = CannotAllocateThreadFaultInjector::blockFaultInjections();

    ThreadPoolCallbackRunnerLocal<void> runner(getUnexpectedPartsLoadingThreadPool().get(), "UnexpectedParts");

    for (auto & load_state : unexpected_data_parts)
    {
        std::lock_guard lock(unexpected_data_parts_mutex);
        chassert(!load_state.part);
        if (unexpected_data_parts_loading_canceled)
        {
            runner.waitForAllToFinishAndRethrowFirstError();
            return;
        }
        runner([&]()
        {
            loadUnexpectedDataPart(load_state);

            chassert(load_state.part);
            if (load_state.is_broken)
            {
                load_state.part->renameToDetached("broken-on-start"); /// detached parts must not have '_' in prefixes
            }
        }, Priority{});
    }
    runner.waitForAllToFinishAndRethrowFirstError();
    LOG_DEBUG(log, "Loaded {} unexpected data parts", unexpected_data_parts.size());

    {
        std::lock_guard lock(unexpected_data_parts_mutex);
        unexpected_data_parts_loading_finished = true;
        unexpected_data_parts_cv.notify_all();
    }
}
catch (...)
{
    LOG_ERROR(log, "Loading of unexpected parts failed. "
        "Will terminate to avoid undefined behaviour due to inconsistent set of parts. "
        "Exception: {}", getCurrentExceptionMessage(true));
    std::terminate();
}

void MergeTreeData::loadOutdatedDataParts(bool is_async)
try
{
    {
        std::lock_guard lock(outdated_data_parts_mutex);
        if (outdated_unloaded_data_parts.empty())
        {
            outdated_data_parts_loading_finished = true;
            outdated_data_parts_cv.notify_all();
            return;
        }

        LOG_DEBUG(log, "Loading {} outdated data parts {}",
            outdated_unloaded_data_parts.size(),
            is_async ? "asynchronously" : "synchronously");
    }

    std::this_thread::sleep_for(std::chrono::milliseconds(static_cast<size_t>(getSettings()->sleep_before_loading_outdated_parts_ms)));
    ThreadFuzzer::maybeInjectSleep();

    /// Acquire shared lock because 'relative_data_path' is used while loading parts.
    TableLockHolder shared_lock;
    if (is_async)
        shared_lock = lockForShare(RWLockImpl::NO_QUERY, getSettings()->lock_acquire_timeout_for_background_operations);

    std::atomic_size_t num_loaded_parts = 0;

    auto blocker = CannotAllocateThreadFaultInjector::blockFaultInjections();

    ThreadPoolCallbackRunnerLocal<void> runner(getOutdatedPartsLoadingThreadPool().get(), "OutdatedParts");

    while (true)
    {
        ThreadFuzzer::maybeInjectSleep();
        PartLoadingTree::NodePtr part;

        {
            std::lock_guard lock(outdated_data_parts_mutex);

            if (is_async && outdated_data_parts_loading_canceled)
            {
                /// Wait for every scheduled task
                /// In case of any exception it will be re-thrown and server will be terminated.
                runner.waitForAllToFinishAndRethrowFirstError();

                LOG_DEBUG(log,
                    "Stopped loading outdated data parts because task was canceled. "
                    "Loaded {} parts, {} left unloaded", num_loaded_parts, outdated_unloaded_data_parts.size());
                return;
            }

            if (outdated_unloaded_data_parts.empty())
                break;

            part = outdated_unloaded_data_parts.back();
            outdated_unloaded_data_parts.pop_back();
        }

        runner([&, my_part = part]()
        {
            auto res = loadDataPartWithRetries(
            my_part->info, my_part->name, my_part->disk,
            DataPartState::Outdated, data_parts_mutex, loading_parts_initial_backoff_ms,
            loading_parts_max_backoff_ms, loading_parts_max_tries);

            ++num_loaded_parts;
            if (res.is_broken)
            {
                forcefullyRemoveBrokenOutdatedPartFromZooKeeperBeforeDetaching(res.part->name);
                res.part->renameToDetached("broken-on-start"); /// detached parts must not have '_' in prefixes
            }
            else if (res.part->is_duplicate)
                res.part->remove();
            else
                preparePartForRemoval(res.part);
        }, Priority{});
    }

    runner.waitForAllToFinishAndRethrowFirstError();

    LOG_DEBUG(log, "Loaded {} outdated data parts {}",
        num_loaded_parts, is_async ? "asynchronously" : "synchronously");

    {
        std::lock_guard lock(outdated_data_parts_mutex);
        outdated_data_parts_loading_finished = true;
        outdated_data_parts_cv.notify_all();
    }
}
catch (...)
{
    LOG_ERROR(log, "Loading of outdated parts failed. "
        "Will terminate to avoid undefined behaviour due to inconsistent set of parts. "
        "Exception: {}", getCurrentExceptionMessage(true));
    std::terminate();
}

/// No TSA because of std::unique_lock and std::condition_variable.
void MergeTreeData::waitForOutdatedPartsToBeLoaded() const TSA_NO_THREAD_SAFETY_ANALYSIS
{
    /// Background tasks are not run if storage is static.
    if (isStaticStorage())
        return;

    /// If waiting is not required, do NOT log and do NOT enable/disable turbo mode to make `waitForOutdatedPartsToBeLoaded` a lightweight check
    {
        std::unique_lock lock(outdated_data_parts_mutex);
        if (outdated_data_parts_loading_canceled)
            throw Exception(ErrorCodes::NOT_INITIALIZED, "Loading of outdated data parts was already canceled");
        if (outdated_data_parts_loading_finished)
            return;
    }

    /// We need to load parts as fast as possible
    getOutdatedPartsLoadingThreadPool().enableTurboMode();
    SCOPE_EXIT({
        /// Let's lower the number of threads e.g. for later ATTACH queries to behave as usual
        getOutdatedPartsLoadingThreadPool().disableTurboMode();
    });

    LOG_TRACE(log, "Will wait for outdated data parts to be loaded");

    std::unique_lock lock(outdated_data_parts_mutex);

    outdated_data_parts_cv.wait(lock, [this]() TSA_NO_THREAD_SAFETY_ANALYSIS
    {
        return outdated_data_parts_loading_finished || outdated_data_parts_loading_canceled;
    });

    if (outdated_data_parts_loading_canceled)
        throw Exception(ErrorCodes::NOT_INITIALIZED, "Loading of outdated data parts was canceled");

    LOG_TRACE(log, "Finished waiting for outdated data parts to be loaded");
}

void MergeTreeData::waitForUnexpectedPartsToBeLoaded() const TSA_NO_THREAD_SAFETY_ANALYSIS
{
    /// Background tasks are not run if storage is static.
    if (isStaticStorage())
        return;

    /// If waiting is not required, do NOT log and do NOT enable/disable turbo mode to make `waitForUnexpectedPartsToBeLoaded` a lightweight check
    {
        std::unique_lock lock(unexpected_data_parts_mutex);
        if (unexpected_data_parts_loading_canceled)
            throw Exception(ErrorCodes::NOT_INITIALIZED, "Loading of unexpected data parts was already canceled");
        if (unexpected_data_parts_loading_finished)
            return;
    }

    /// We need to load parts as fast as possible
    getUnexpectedPartsLoadingThreadPool().enableTurboMode();
    SCOPE_EXIT({
        /// Let's lower the number of threads e.g. for later ATTACH queries to behave as usual
        getUnexpectedPartsLoadingThreadPool().disableTurboMode();
    });

    LOG_TRACE(log, "Will wait for unexpected data parts to be loaded");

    std::unique_lock lock(unexpected_data_parts_mutex);

    unexpected_data_parts_cv.wait(lock, [this]() TSA_NO_THREAD_SAFETY_ANALYSIS
    {
        return unexpected_data_parts_loading_finished || unexpected_data_parts_loading_canceled;
    });

    if (unexpected_data_parts_loading_canceled)
        throw Exception(ErrorCodes::NOT_INITIALIZED, "Loading of unexpected data parts was canceled");

    LOG_TRACE(log, "Finished waiting for unexpected data parts to be loaded");
}

void MergeTreeData::startOutdatedAndUnexpectedDataPartsLoadingTask()
{
    if (outdated_data_parts_loading_task)
        outdated_data_parts_loading_task->activateAndSchedule();
    if (unexpected_data_parts_loading_task)
        unexpected_data_parts_loading_task->activateAndSchedule();
}

void MergeTreeData::stopOutdatedAndUnexpectedDataPartsLoadingTask()
{
    if (outdated_data_parts_loading_task)
    {
        {
            std::lock_guard lock(outdated_data_parts_mutex);
            outdated_data_parts_loading_canceled = true;
        }

        outdated_data_parts_loading_task->deactivate();
        outdated_data_parts_cv.notify_all();
    }

    if (unexpected_data_parts_loading_task)
    {
        {
            std::lock_guard lock(unexpected_data_parts_mutex);
            unexpected_data_parts_loading_canceled = true;
        }

        unexpected_data_parts_loading_task->deactivate();
        unexpected_data_parts_cv.notify_all();
    }
}

/// Is the part directory old.
/// True if its modification time and the modification time of all files inside it is less then threshold.
/// (Only files on the first level of nesting are considered).
static bool isOldPartDirectory(const DiskPtr & disk, const String & directory_path, time_t threshold)
{
    if (!disk->isDirectory(directory_path) || disk->getLastModified(directory_path).epochTime() > threshold)
        return false;

    for (auto it = disk->iterateDirectory(directory_path); it->isValid(); it->next())
        if (disk->getLastModified(it->path()).epochTime() > threshold)
            return false;

    return true;
}


size_t MergeTreeData::clearOldTemporaryDirectories(size_t custom_directories_lifetime_seconds, const NameSet & valid_prefixes)
{
    size_t cleared_count = 0;

    cleared_count += clearOldTemporaryDirectories(relative_data_path, custom_directories_lifetime_seconds, valid_prefixes);

    if (allowRemoveStaleMovingParts())
    {
        /// Clear _all_ parts from the `moving` directory
        cleared_count += clearOldTemporaryDirectories(fs::path(relative_data_path) / "moving", custom_directories_lifetime_seconds, {""});
    }

    return cleared_count;
}

size_t MergeTreeData::clearOldTemporaryDirectories(const String & root_path, size_t custom_directories_lifetime_seconds, const NameSet & valid_prefixes)
{
    /// If the method is already called from another thread, then we don't need to do anything.
    std::unique_lock lock(clear_old_temporary_directories_mutex, std::defer_lock);
    if (!lock.try_lock())
        return 0;

    const auto settings = getSettings();
    time_t current_time = time(nullptr);
    ssize_t deadline = current_time - custom_directories_lifetime_seconds;

    size_t cleared_count = 0;

    /// Delete temporary directories older than a the specified age.
    for (const auto & disk : getDisks())
    {
        if (disk->isBroken())
            continue;

        if (!disk->exists(root_path))
            continue;

        for (auto it = disk->iterateDirectory(root_path); it->isValid(); it->next())
        {
            const std::string & basename = it->name();
            bool start_with_valid_prefix = false;
            for (const auto & prefix : valid_prefixes)
            {
                if (startsWith(basename, prefix))
                {
                    start_with_valid_prefix = true;
                    break;
                }
            }

            if (!start_with_valid_prefix)
                continue;

            const std::string & full_path = fullPath(disk, it->path());

            try
            {
                if (isOldPartDirectory(disk, it->path(), deadline))
                {
                    ThreadFuzzer::maybeInjectSleep();
                    if (temporary_parts.contains(basename))
                    {
                        /// Actually we don't rely on temporary_directories_lifetime when removing old temporaries directories,
                        /// it's just an extra level of protection just in case we have a bug.
                        LOG_INFO(LogFrequencyLimiter(log.load(), 10), "{} is in use (by merge/mutation/INSERT) (consider increasing temporary_directories_lifetime setting)", full_path);
                        continue;
                    }
                    else if (!disk->exists(it->path()))
                    {
                        /// We should recheck that the dir exists, otherwise we can get "No such file or directory"
                        /// due to a race condition with "Renaming temporary part" (temporary part holder could be already released, so the check above is not enough)
                        LOG_WARNING(log, "Temporary directory {} suddenly disappeared while iterating, assuming it was concurrently renamed to persistent", it->path());
                        continue;
                    }
                    else
                    {
                        LOG_WARNING(log, "Removing temporary directory {}", full_path);

                        /// Even if it's a temporary part it could be downloaded with zero copy replication and this function
                        /// is executed as a callback.
                        ///
                        /// We don't control the amount of refs for temporary parts so we cannot decide can we remove blobs
                        /// or not. So we are not doing it
                        bool keep_shared = false;
                        if (disk->supportZeroCopyReplication() && settings->allow_remote_fs_zero_copy_replication)
                        {
                            LOG_WARNING(log, "Since zero-copy replication is enabled we are not going to remove blobs from shared storage for {}", full_path);
                            keep_shared = true;
                        }

                        disk->removeSharedRecursive(it->path(), keep_shared, {});
                        ++cleared_count;
                    }
                }
            }
            catch (const fs::filesystem_error & e)
            {
                if (e.code() == std::errc::no_such_file_or_directory)
                {
                    /// If the file is already deleted, do nothing.
                }
                else
                    throw;
            }
        }
    }

    return cleared_count;
}

scope_guard MergeTreeData::getTemporaryPartDirectoryHolder(const String & part_dir_name) const
{
    temporary_parts.add(part_dir_name);
    return [this, part_dir_name]() { temporary_parts.remove(part_dir_name); };
}

MergeTreeData::MutableDataPartPtr MergeTreeData::asMutableDeletingPart(const DataPartPtr & part)
{
    auto state = part->getState();
    if (state != DataPartState::Deleting && state != DataPartState::DeleteOnDestroy)
        throw Exception(ErrorCodes::LOGICAL_ERROR,
            "Cannot remove part {}, because it has state: {}", part->name, magic_enum::enum_name(state));

    return std::const_pointer_cast<IMergeTreeDataPart>(part);
}

MergeTreeData::DataPartsVector MergeTreeData::grabOldParts(bool force)
{
    DataPartsVector res;

    /// If the method is already called from another thread, then we don't need to do anything.
    std::unique_lock lock(grab_old_parts_mutex, std::defer_lock);
    if (!lock.try_lock())
        return res;

    /// Concurrent parts removal is disabled for "zero-copy replication" (a non-production feature),
    /// because parts removal involves hard links and concurrent hard link operations don't work correctly
    /// in the "zero-copy replication" (because it is a non-production feature).
    /// Please don't use "zero-copy replication" (a non-production feature) in production.
    /// It is not ready for production usage. Don't use it.

    bool need_remove_parts_in_order = supportsReplication() && getSettings()->allow_remote_fs_zero_copy_replication;

    if (need_remove_parts_in_order)
    {
        bool has_zero_copy_disk = false;
        for (const auto & disk : getDisks())
        {
            if (disk->supportZeroCopyReplication())
            {
                has_zero_copy_disk = true;
                break;
            }
        }
        need_remove_parts_in_order = has_zero_copy_disk;
    }

    std::vector<DataPartIteratorByStateAndInfo> parts_to_delete;
    std::vector<MergeTreePartInfo> skipped_parts;

    auto has_skipped_mutation_parent = [&skipped_parts, need_remove_parts_in_order] (const DataPartPtr & part)
    {
        if (!need_remove_parts_in_order)
            return false;

        for (const auto & part_info : skipped_parts)
            if (part->info.isMutationChildOf(part_info))
                return true;

        return false;
    };

    auto time_now = time(nullptr);

    {
        auto removal_limit = getSettings()->simultaneous_parts_removal_limit;
        size_t current_removal_limit = removal_limit == 0 ? std::numeric_limits<size_t>::max() : static_cast<size_t>(removal_limit);

        auto parts_lock = lockParts();

        auto outdated_parts_range = getDataPartsStateRange(DataPartState::Outdated);
        for (auto it = outdated_parts_range.begin(); it != outdated_parts_range.end(); ++it)
        {
            if (parts_to_delete.size() == current_removal_limit)
            {
                LOG_TRACE(log, "Found {} parts to remove and reached the limit for one removal iteration", current_removal_limit);
                break;
            }

            const DataPartPtr & part = *it;

            part->last_removal_attempt_time.store(time_now, std::memory_order_relaxed);

            /// Do not remove outdated part if it may be visible for some transaction
            if (!part->version.canBeRemoved())
            {
                part->removal_state.store(DataPartRemovalState::VISIBLE_TO_TRANSACTIONS, std::memory_order_relaxed);
                skipped_parts.push_back(part->info);
                continue;
            }

            /// Grab only parts that are not used by anyone (SELECTs for example).
            if (!isSharedPtrUnique(part))
            {
                part->removal_state.store(DataPartRemovalState::NON_UNIQUE_OWNERSHIP, std::memory_order_relaxed);
                skipped_parts.push_back(part->info);
                continue;
            }

            /// First remove all covered parts, then remove covering empty part
            /// Avoids resurrection of old parts for MergeTree and issues with unexpected parts for Replicated
            if (part->rows_count == 0 && !getCoveredOutdatedParts(part, parts_lock).empty())
            {
                part->removal_state.store(DataPartRemovalState::EMPTY_PART_COVERS_OTHER_PARTS, std::memory_order_relaxed);
                skipped_parts.push_back(part->info);
                continue;
            }

            auto part_remove_time = part->remove_time.load(std::memory_order_relaxed);
            bool reached_removal_time = part_remove_time <= time_now && time_now - part_remove_time >= getSettings()->old_parts_lifetime.totalSeconds();
            if ((reached_removal_time && !has_skipped_mutation_parent(part))
                || force
                || (part->version.creation_csn == Tx::RolledBackCSN && getSettings()->remove_rolled_back_parts_immediately))
            {
                part->removal_state.store(DataPartRemovalState::REMOVED, std::memory_order_relaxed);
                parts_to_delete.emplace_back(it);
            }
            else
            {
                if (!reached_removal_time)
                    part->removal_state.store(DataPartRemovalState::NOT_REACHED_REMOVAL_TIME, std::memory_order_relaxed);
                else
                    part->removal_state.store(DataPartRemovalState::HAS_SKIPPED_MUTATION_PARENT, std::memory_order_relaxed);
                skipped_parts.push_back(part->info);
                continue;
            }
        }

        res.reserve(parts_to_delete.size());
        for (const auto & it_to_delete : parts_to_delete)
        {
            res.emplace_back(*it_to_delete);
            modifyPartState(it_to_delete, DataPartState::Deleting);
        }
    }

    if (!res.empty())
        LOG_TRACE(log, "Found {} old parts to remove. Parts: [{}]",
                  res.size(), fmt::join(getPartsNames(res), ", "));

    return res;
}


void MergeTreeData::rollbackDeletingParts(const MergeTreeData::DataPartsVector & parts)
{
    auto lock = lockParts();
    for (const auto & part : parts)
    {
        /// We should modify it under data_parts_mutex
        part->assertState({DataPartState::Deleting});
        modifyPartState(part, DataPartState::Outdated);
    }
}

void MergeTreeData::removePartsFinally(const MergeTreeData::DataPartsVector & parts)
{
    if (parts.empty())
        return;

    {
        auto lock = lockParts();

        /// TODO: use data_parts iterators instead of pointers
        for (const auto & part : parts)
        {
            /// Temporary does not present in data_parts_by_info.
            if (part->getState() == DataPartState::Temporary)
                continue;

            auto it = data_parts_by_info.find(part->info);
            if (it == data_parts_by_info.end())
                throw Exception(ErrorCodes::LOGICAL_ERROR, "Deleting data part {} doesn't exist", part->name);

            (*it)->assertState({DataPartState::Deleting});

            LOG_TEST(log, "removePartsFinally: removing {} from data_parts_indexes", (*it)->getNameWithState());
            data_parts_indexes.erase(it);
        }
    }

    LOG_DEBUG(log, "Removing {} parts from memory: Parts: [{}]", parts.size(), fmt::join(parts, ", "));

    /// Data parts is still alive (since DataPartsVector holds shared_ptrs) and contain useful metainformation for logging
    /// NOTE: There is no need to log parts deletion somewhere else, all deleting parts pass through this function and pass away

    auto table_id = getStorageID();
    if (auto part_log = getContext()->getPartLog(table_id.database_name))
    {
        PartLogElement part_log_elem;

        part_log_elem.event_type = PartLogElement::REMOVE_PART;

        const auto time_now = std::chrono::system_clock::now();
        part_log_elem.event_time = timeInSeconds(time_now);
        part_log_elem.event_time_microseconds = timeInMicroseconds(time_now);

        part_log_elem.duration_ms = 0;

        part_log_elem.database_name = table_id.database_name;
        part_log_elem.table_name = table_id.table_name;
        part_log_elem.table_uuid = table_id.uuid;

        for (const auto & part : parts)
        {
            part_log_elem.partition_id = part->info.partition_id;
            part_log_elem.part_name = part->name;
            part_log_elem.bytes_compressed_on_disk = part->getBytesOnDisk();
            part_log_elem.bytes_uncompressed = part->getBytesUncompressedOnDisk();
            part_log_elem.rows = part->rows_count;
            part_log_elem.part_type = part->getType();

            part_log->add(part_log_elem);
        }
    }
}

size_t MergeTreeData::clearOldPartsFromFilesystem(bool force)
{
    DataPartsVector parts_to_remove = grabOldParts(force);
    if (parts_to_remove.empty())
        return 0;

    clearPartsFromFilesystem(parts_to_remove);
    removePartsFinally(parts_to_remove);
    /// This is needed to close files to avoid they reside on disk after being deleted.
    /// NOTE: we can drop files from cache more selectively but this is good enough.
    getContext()->clearMMappedFileCache();

    return parts_to_remove.size();
}


void MergeTreeData::clearPartsFromFilesystem(const DataPartsVector & parts, bool throw_on_error, NameSet * parts_failed_to_delete)
{
    NameSet part_names_succeed;

    auto get_failed_parts = [&part_names_succeed, &parts_failed_to_delete, &parts] ()
    {
        if (part_names_succeed.size() == parts.size())
            return;

        if (parts_failed_to_delete)
        {
            for (const auto & part : parts)
            {
                if (!part_names_succeed.contains(part->name))
                    parts_failed_to_delete->insert(part->name);
            }
        }
    };

    try
    {
        clearPartsFromFilesystemImpl(parts, &part_names_succeed);
        get_failed_parts();
    }
    catch (...)
    {
        get_failed_parts();

        LOG_DEBUG(log, "Failed to remove all parts, all count {}, removed {}", parts.size(), part_names_succeed.size());

        if (throw_on_error)
            throw;
    }
}

void MergeTreeData::clearPartsFromFilesystemImpl(const DataPartsVector & parts_to_remove, NameSet * part_names_succeed)
{
    if (parts_to_remove.empty())
        return;

    const auto settings = getSettings();

    auto remove_single_thread = [this, &parts_to_remove, part_names_succeed]()
    {
        LOG_DEBUG(
            log, "Removing {} parts from filesystem (serially): Parts: [{}]", parts_to_remove.size(), fmt::join(parts_to_remove, ", "));
        for (const DataPartPtr & part : parts_to_remove)
        {
            asMutableDeletingPart(part)->remove();
            if (part_names_succeed)
                part_names_succeed->insert(part->name);
        }
    };

    if (parts_to_remove.size() <= settings->concurrent_part_removal_threshold)
    {
        remove_single_thread();
        return;
    }

    /// Parallel parts removal.
    std::mutex part_names_mutex;

    /// This flag disallow straightforward concurrent parts removal. It's required only in case
    /// when we have parts on zero-copy disk + at least some of them were mutated.
    bool remove_parts_in_order = false;
    if (settings->allow_remote_fs_zero_copy_replication && dynamic_cast<StorageReplicatedMergeTree *>(this) != nullptr)
    {
        remove_parts_in_order = std::any_of(
            parts_to_remove.begin(), parts_to_remove.end(),
            [] (const auto & data_part) { return data_part->isStoredOnRemoteDiskWithZeroCopySupport() && data_part->info.getMutationVersion() > 0; }
        );
    }


    if (!remove_parts_in_order)
    {
        /// NOTE: Under heavy system load you may get "Cannot schedule a task" from ThreadPool.
        LOG_DEBUG(
            log, "Removing {} parts from filesystem (concurrently): Parts: [{}]", parts_to_remove.size(), fmt::join(parts_to_remove, ", "));

        ThreadPoolCallbackRunnerLocal<void> runner(getPartsCleaningThreadPool().get(), "PartsCleaning");

        for (const DataPartPtr & part : parts_to_remove)
        {
            runner([&part, &part_names_mutex, part_names_succeed, thread_group = CurrentThread::getGroup()]
            {
                asMutableDeletingPart(part)->remove();
                if (part_names_succeed)
                {
                    std::lock_guard lock(part_names_mutex);
                    part_names_succeed->insert(part->name);
                }
            }, Priority{0});
        }

        runner.waitForAllToFinishAndRethrowFirstError();

        return;
    }

    if (format_version < MERGE_TREE_DATA_MIN_FORMAT_VERSION_WITH_CUSTOM_PARTITIONING)
    {
        remove_single_thread();
        return;
    }

    /// NOTE: Under heavy system load you may get "Cannot schedule a task" from ThreadPool.
    LOG_DEBUG(
        log, "Removing {} parts from filesystem (concurrently): Parts: [{}]", parts_to_remove.size(), fmt::join(parts_to_remove, ", "));

    /// We have "zero copy replication" parts and we are going to remove them in parallel.
    /// The problem is that all parts in a mutation chain must be removed sequentially to avoid "key does not exits" issues.
    /// We remove disjoint subsets of parts in parallel.
    /// The problem is that it's not trivial to divide Outdated parts into disjoint subsets,
    /// because Outdated parts legally can be intersecting (but intersecting parts must be separated by a DROP_RANGE).
    /// So we ignore level and version and use block numbers only (they cannot intersect by block numbers unless we have a bug).

    struct RemovalRanges
    {
        std::vector<MergeTreePartInfo> infos;
        std::vector<DataPartsVector> parts;
        std::vector<UInt64> split_times;
    };

    auto split_into_independent_ranges = [this](const DataPartsVector & parts_to_remove_, size_t split_times) -> RemovalRanges
    {
        if (parts_to_remove_.empty())
            return {};

        ActiveDataPartSet independent_ranges_set(format_version);
        for (const auto & part : parts_to_remove_)
        {
            MergeTreePartInfo range_info = part->info;
            range_info.level = static_cast<UInt32>(range_info.max_block - range_info.min_block);
            range_info.mutation = 0;
            independent_ranges_set.add(range_info, range_info.getPartNameV1());
        }

        RemovalRanges independent_ranges;
        independent_ranges.infos = independent_ranges_set.getPartInfos();
        size_t num_ranges = independent_ranges.infos.size();
        independent_ranges.parts.resize(num_ranges);
        independent_ranges.split_times.resize(num_ranges, split_times);
        size_t avg_range_size = parts_to_remove_.size() / num_ranges;

        size_t sum_of_ranges = 0;
        for (size_t i = 0; i < num_ranges; ++i)
        {
            MergeTreePartInfo & range = independent_ranges.infos[i];
            DataPartsVector & parts_in_range = independent_ranges.parts[i];
            range.level = MergeTreePartInfo::MAX_LEVEL;
            range.mutation = MergeTreePartInfo::MAX_BLOCK_NUMBER;

            parts_in_range.reserve(avg_range_size * 2);
            for (const auto & part : parts_to_remove_)
                if (range.contains(part->info))
                    parts_in_range.push_back(part);
            sum_of_ranges += parts_in_range.size();
        }

        if (parts_to_remove_.size() != sum_of_ranges)
            throw Exception(ErrorCodes::LOGICAL_ERROR, "Number of removed parts is not equal to number of parts in independent ranges "
                                                       "({} != {}), it's a bug", parts_to_remove_.size(), sum_of_ranges);

        return independent_ranges;
    };

    ThreadPoolCallbackRunnerLocal<void> runner(getPartsCleaningThreadPool().get(), "PartsCleaning");

    auto schedule_parts_removal = [this, &runner, &part_names_mutex, part_names_succeed](
        const MergeTreePartInfo & range, DataPartsVector && parts_in_range)
    {
        /// Below, range should be captured by copy to avoid use-after-scope on exception from pool
        runner(
            [this, range, &part_names_mutex, part_names_succeed, batch = std::move(parts_in_range)]
        {
            LOG_TRACE(log, "Removing {} parts in blocks range {}", batch.size(), range.getPartNameForLogs());

            for (const auto & part : batch)
            {
                asMutableDeletingPart(part)->remove();
                if (part_names_succeed)
                {
                    std::lock_guard lock(part_names_mutex);
                    part_names_succeed->insert(part->name);
                }
            }
        }, Priority{0});
    };

    RemovalRanges independent_ranges = split_into_independent_ranges(parts_to_remove, /* split_times */ 0);
    DataPartsVector excluded_parts;
    size_t num_ranges = independent_ranges.infos.size();
    size_t sum_of_ranges = 0;
    for (size_t i = 0; i < num_ranges; ++i)
    {
        MergeTreePartInfo & range = independent_ranges.infos[i];
        DataPartsVector & parts_in_range = independent_ranges.parts[i];
        UInt64 split_times = independent_ranges.split_times[i];

        /// It may happen that we have a huge part covering thousands small parts.
        /// In this case, we will get a huge range that will be process by only one thread causing really long tail latency.
        /// Let's try to exclude such parts in order to get smaller tasks for thread pool and more uniform distribution.
        if (settings->concurrent_part_removal_threshold < parts_in_range.size() &&
            split_times < settings->zero_copy_concurrent_part_removal_max_split_times)
        {
            auto smaller_parts_pred = [&range](const DataPartPtr & part)
            {
                return !(part->info.min_block == range.min_block && part->info.max_block == range.max_block);
            };

            size_t covered_parts_count = std::count_if(parts_in_range.begin(), parts_in_range.end(), smaller_parts_pred);
            size_t top_level_count = parts_in_range.size() - covered_parts_count;
            chassert(top_level_count);
            Float32 parts_to_exclude_ratio = static_cast<Float32>(top_level_count) / parts_in_range.size();
            if (settings->zero_copy_concurrent_part_removal_max_postpone_ratio < parts_to_exclude_ratio)
            {
                /// Most likely we have a long mutations chain here
                LOG_DEBUG(log, "Block range {} contains {} parts including {} top-level parts, will not try to split it",
                          range.getPartNameForLogs(), parts_in_range.size(), top_level_count);
            }
            else
            {
                auto new_end_it = std::partition(parts_in_range.begin(), parts_in_range.end(), smaller_parts_pred);
                std::move(new_end_it, parts_in_range.end(), std::back_inserter(excluded_parts));
                parts_in_range.erase(new_end_it, parts_in_range.end());

                RemovalRanges subranges = split_into_independent_ranges(parts_in_range, split_times + 1);

                LOG_DEBUG(log, "Block range {} contained {} parts, it was split into {} independent subranges after excluding {} top-level parts",
                          range.getPartNameForLogs(), parts_in_range.size() + top_level_count, subranges.infos.size(), top_level_count);

                std::move(subranges.infos.begin(), subranges.infos.end(), std::back_inserter(independent_ranges.infos));
                std::move(subranges.parts.begin(), subranges.parts.end(), std::back_inserter(independent_ranges.parts));
                std::move(subranges.split_times.begin(), subranges.split_times.end(), std::back_inserter(independent_ranges.split_times));
                num_ranges += subranges.infos.size();
                continue;
            }
        }

        sum_of_ranges += parts_in_range.size();

        schedule_parts_removal(range, std::move(parts_in_range));
    }

    /// Remove excluded parts as well. They were reordered, so sort them again
    std::sort(excluded_parts.begin(), excluded_parts.end(), [](const auto & x, const auto & y) { return x->info < y->info; });
    LOG_TRACE(log, "Will remove {} big parts separately: {}", excluded_parts.size(), fmt::join(excluded_parts, ", "));

    independent_ranges = split_into_independent_ranges(excluded_parts, /* split_times */ 0);

    runner.waitForAllToFinishAndRethrowFirstError();

    for (size_t i = 0; i < independent_ranges.infos.size(); ++i)
    {
        MergeTreePartInfo & range = independent_ranges.infos[i];
        DataPartsVector & parts_in_range = independent_ranges.parts[i];
        schedule_parts_removal(range, std::move(parts_in_range));
    }

    runner.waitForAllToFinishAndRethrowFirstError();

    if (parts_to_remove.size() != sum_of_ranges + excluded_parts.size())
        throw Exception(ErrorCodes::LOGICAL_ERROR,
                        "Number of parts to remove was not equal to number of parts in independent ranges and excluded parts"
                        "({} != {} + {}), it's a bug", parts_to_remove.size(), sum_of_ranges, excluded_parts.size());
}


size_t MergeTreeData::clearEmptyParts()
{
    if (!getSettings()->remove_empty_parts)
        return 0;

    std::vector<std::string> parts_names_to_drop;

    {
        /// Need to destroy parts vector before clearing them from filesystem.
        auto parts = getDataPartsVectorForInternalUsage();
        for (const auto & part : parts)
        {
            if (part->rows_count != 0)
                continue;

            /// Do not try to drop uncommitted parts. If the newest tx doesn't see it then it probably hasn't been committed yet
            if (!part->version.getCreationTID().isPrehistoric() && !part->version.isVisible(TransactionLog::instance().getLatestSnapshot()))
                continue;

            parts_names_to_drop.emplace_back(part->name);
        }
    }

    for (auto & name : parts_names_to_drop)
    {
        LOG_INFO(log, "Will drop empty part {}", name);
        dropPartNoWaitNoThrow(name);
    }

    return parts_names_to_drop.size();
}

void MergeTreeData::rename(const String & new_table_path, const StorageID & new_table_id)
{
    LOG_INFO(log, "Renaming table to path {} with ID {}", new_table_path, new_table_id.getFullTableName());

    auto disks = getStoragePolicy()->getDisks();

    for (const auto & disk : disks)
    {
        if (disk->exists(new_table_path))
            throw Exception(ErrorCodes::DIRECTORY_ALREADY_EXISTS, "Target path already exists: {}", fullPath(disk, new_table_path));
    }

    for (const auto & disk : disks)
    {
        auto new_table_path_parent = parentPath(new_table_path);
        disk->createDirectories(new_table_path_parent);
        disk->moveDirectory(relative_data_path, new_table_path);
    }

    if (!getStorageID().hasUUID())
        getContext()->clearCaches();

    /// TODO: remove const_cast
    for (const auto & part : data_parts_by_info)
    {
        auto & part_mutable = const_cast<IMergeTreeDataPart &>(*part);
        part_mutable.getDataPartStorage().changeRootPath(relative_data_path, new_table_path);
    }

    relative_data_path = new_table_path;
    renameInMemory(new_table_id);
}

void MergeTreeData::renameInMemory(const StorageID & new_table_id)
{
    IStorage::renameInMemory(new_table_id);
    log.store(new_table_id.getNameForLogs());
}

void MergeTreeData::dropAllData()
{
    /// In case there is read-only/write-once disk we cannot allow to call dropAllData(), but dropping tables is allowed.
    ///
    /// Note, that one may think that drop on write-once disk should be
    /// supported, since it is pretty trivial to implement
    /// MetadataStorageFromPlainObjectStorageTransaction::removeDirectory(),
    /// however removing part requires moveDirectory() as well.
    if (isStaticStorage())
        return;

    LOG_TRACE(log, "dropAllData: waiting for locks.");
    auto settings_ptr = getSettings();

    auto lock = lockParts();

    DataPartsVector all_parts;
    for (auto it = data_parts_by_info.begin(); it != data_parts_by_info.end(); ++it)
    {
        modifyPartState(it, DataPartState::Deleting);
        all_parts.push_back(*it);
    }

    /// Tables in atomic databases have UUID and stored in persistent locations.
    /// No need to clear caches (that are keyed by filesystem path) because collision is not possible.
    if (!getStorageID().hasUUID())
        getContext()->clearCaches();

    /// Removing of each data part before recursive removal of directory is to speed-up removal, because there will be less number of syscalls.
    NameSet part_names_failed;
    try
    {
        LOG_TRACE(log, "dropAllData: removing data parts (count {}) from filesystem.", all_parts.size());
        clearPartsFromFilesystem(all_parts, true, &part_names_failed);

        LOG_TRACE(log, "dropAllData: removing all data parts from memory.");
        data_parts_indexes.clear();
        all_data_dropped = true;
    }
    catch (...)
    {
        /// Removing from memory only successfully removed parts from disk
        /// Parts removal process can be important and on the next try it's better to try to remove
        /// them instead of remove recursive call.
        LOG_WARNING(log, "dropAllData: got exception removing parts from disk, removing successfully removed parts from memory.");
        for (const auto & part : all_parts)
        {
            if (!part_names_failed.contains(part->name))
                data_parts_indexes.erase(part->info);
        }

        throw;
    }

    LOG_INFO(log, "dropAllData: clearing temporary directories");
    clearOldTemporaryDirectories(0, {"tmp_", "delete_tmp_", "tmp-fetch_"});

    column_sizes.clear();

    auto detached_parts = getDetachedParts();
    for (const auto & part : detached_parts)
    {
        bool is_zero_copy = supportsReplication() && part.disk->supportZeroCopyReplication()
            && settings_ptr->allow_remote_fs_zero_copy_replication;
        try
        {
            bool keep_shared = removeDetachedPart(part.disk, fs::path(relative_data_path) / DETACHED_DIR_NAME / part.dir_name / "", part.dir_name);
            LOG_DEBUG(log, "Dropped detached part {}, keep shared data: {}", part.dir_name, keep_shared);
        }
        catch (...)
        {
            /// Without zero-copy-replication we will simply remove it recursively, but with zero-copy it will leave garbage on s3
            if (is_zero_copy && isRetryableException(std::current_exception()))
                throw;
            tryLogCurrentException(log);
        }
    }

    for (const auto & disk : getDisks())
    {
        if (disk->isBroken())
            continue;

        /// It can naturally happen if we cannot drop table from the first time
        /// i.e. get exceptions after remove recursive
        if (!disk->exists(relative_data_path))
        {
            LOG_INFO(log, "dropAllData: path {} is already removed from disk {}", relative_data_path, disk->getName());
            continue;
        }

        LOG_INFO(log, "dropAllData: remove format_version.txt, detached, moving and write ahead logs");
        disk->removeFileIfExists(fs::path(relative_data_path) / FORMAT_VERSION_FILE_NAME);

        if (disk->exists(fs::path(relative_data_path) / DETACHED_DIR_NAME))
            disk->removeSharedRecursive(fs::path(relative_data_path) / DETACHED_DIR_NAME, /*keep_all_shared_data*/ true, {});

        if (disk->exists(fs::path(relative_data_path) / MOVING_DIR_NAME))
            disk->removeRecursive(fs::path(relative_data_path) / MOVING_DIR_NAME);

        try
        {
            if (!disk->isDirectoryEmpty(relative_data_path) &&
                supportsReplication() && disk->supportZeroCopyReplication()
                && settings_ptr->allow_remote_fs_zero_copy_replication)
            {
                std::vector<std::string> files_left;
                disk->listFiles(relative_data_path, files_left);

                throw Exception(
                                ErrorCodes::ZERO_COPY_REPLICATION_ERROR,
                                "Directory {} with table {} not empty (files [{}]) after drop. Will not drop.",
                                relative_data_path, getStorageID().getNameForLogs(), fmt::join(files_left, ", "));
            }

            LOG_INFO(log, "dropAllData: removing table directory recursive to cleanup garbage");
            disk->removeRecursive(relative_data_path);
        }
        catch (const fs::filesystem_error & e)
        {
            if (e.code() == std::errc::no_such_file_or_directory)
            {
                /// If the file is already deleted, log the error message and do nothing.
                tryLogCurrentException(__PRETTY_FUNCTION__);
            }
            else
                throw;
        }
    }

    setDataVolume(0, 0, 0);

    LOG_TRACE(log, "dropAllData: done.");
}

void MergeTreeData::dropIfEmpty()
{
    auto lock = lockParts();

    if (!data_parts_by_info.empty())
        return;

    try
    {
        for (const auto & disk : getDisks())
        {
            if (disk->isBroken())
                continue;
            /// Non recursive, exception is thrown if there are more files.
            disk->removeFileIfExists(fs::path(relative_data_path) / FORMAT_VERSION_FILE_NAME);
            disk->removeDirectory(fs::path(relative_data_path) / DETACHED_DIR_NAME);
            disk->removeDirectory(relative_data_path);
        }
    }
    catch (...)
    {
        // On unsuccessful creation of ReplicatedMergeTree table with multidisk configuration some files may not exist.
        tryLogCurrentException(__PRETTY_FUNCTION__);
    }
}

namespace
{

/// Conversion that is allowed for serializable key (primary key, sorting key).
/// Key should be serialized in the same way after conversion.
/// NOTE: The list is not complete.
bool isSafeForKeyConversion(const IDataType * from, const IDataType * to)
{
    if (from->getName() == to->getName())
        return true;

    /// Enums are serialized in partition key as numbers - so conversion from Enum to number is Ok.
    /// But only for types of identical width because they are serialized as binary in minmax index.
    /// But not from number to Enum because Enum does not necessarily represents all numbers.

    if (const auto * from_enum8 = typeid_cast<const DataTypeEnum8 *>(from))
    {
        if (const auto * to_enum8 = typeid_cast<const DataTypeEnum8 *>(to))
            return to_enum8->contains(*from_enum8);
        if (typeid_cast<const DataTypeInt8 *>(to))
            return true;    // NOLINT
        return false;
    }

    if (const auto * from_enum16 = typeid_cast<const DataTypeEnum16 *>(from))
    {
        if (const auto * to_enum16 = typeid_cast<const DataTypeEnum16 *>(to))
            return to_enum16->contains(*from_enum16);
        if (typeid_cast<const DataTypeInt16 *>(to))
            return true;    // NOLINT
        return false;
    }

    if (const auto * from_lc = typeid_cast<const DataTypeLowCardinality *>(from))
        return from_lc->getDictionaryType()->equals(*to);

    if (const auto * to_lc = typeid_cast<const DataTypeLowCardinality *>(to))
        return to_lc->getDictionaryType()->equals(*from);

    return false;
}

/// Special check for alters of VersionedCollapsingMergeTree version column
void checkVersionColumnTypesConversion(const IDataType * old_type, const IDataType * new_type, const String column_name)
{
    /// Check new type can be used as version
    if (!new_type->canBeUsedAsVersion())
        throw Exception(ErrorCodes::ALTER_OF_COLUMN_IS_FORBIDDEN,
                        "Cannot alter version column {} to type {} because version column must be "
                        "of an integer type or of type Date or DateTime" , backQuoteIfNeed(column_name),
                        new_type->getName());

    auto which_new_type = WhichDataType(new_type);
    auto which_old_type = WhichDataType(old_type);

    /// Check alter to different sign or float -> int and so on
    if ((which_old_type.isInt() && !which_new_type.isInt())
        || (which_old_type.isUInt() && !which_new_type.isUInt())
        || (which_old_type.isDate() && !which_new_type.isDate())
        || (which_old_type.isDate32() && !which_new_type.isDate32())
        || (which_old_type.isDateTime() && !which_new_type.isDateTime())
        || (which_old_type.isFloat() && !which_new_type.isFloat()))
    {
        throw Exception(ErrorCodes::ALTER_OF_COLUMN_IS_FORBIDDEN, "Cannot alter version column {} from type {} to type {} "
                        "because new type will change sort order of version column. "
                        "The only possible conversion is expansion of the number of bytes of the current type.",
                        backQuoteIfNeed(column_name), old_type->getName(), new_type->getName());
    }

    /// Check alter to smaller size: UInt64 -> UInt32 and so on
    if (new_type->getSizeOfValueInMemory() < old_type->getSizeOfValueInMemory())
    {
        throw Exception(ErrorCodes::ALTER_OF_COLUMN_IS_FORBIDDEN, "Cannot alter version column {} from type {} to type {} "
                        "because new type is smaller than current in the number of bytes. "
                        "The only possible conversion is expansion of the number of bytes of the current type.",
                        backQuoteIfNeed(column_name), old_type->getName(), new_type->getName());
    }
}

}

void MergeTreeData::checkAlterIsPossible(const AlterCommands & commands, ContextPtr local_context) const
{
    /// Check that needed transformations can be applied to the list of columns without considering type conversions.
    StorageInMemoryMetadata new_metadata = getInMemoryMetadata();
    StorageInMemoryMetadata old_metadata = getInMemoryMetadata();

    const auto & settings = local_context->getSettingsRef();
    const auto & settings_from_storage = getSettings();

    if (!settings.allow_non_metadata_alters)
    {
        auto mutation_commands = commands.getMutationCommands(new_metadata, settings.materialize_ttl_after_modify, local_context);

        if (!mutation_commands.empty())
            throw Exception(ErrorCodes::ALTER_OF_COLUMN_IS_FORBIDDEN,
                            "The following alter commands: '{}' will modify data on disk, "
                            "but setting `allow_non_metadata_alters` is disabled",
                            queryToString(mutation_commands.ast()));
    }

    /// Block the case of alter table add projection for special merge trees.
    if (std::any_of(commands.begin(), commands.end(), [](const AlterCommand & c) { return c.type == AlterCommand::ADD_PROJECTION; }))
    {
        if (merging_params.mode != MergingParams::Mode::Ordinary
            && settings_from_storage->deduplicate_merge_projection_mode == DeduplicateMergeProjectionMode::THROW)
            throw Exception(ErrorCodes::SUPPORT_IS_DISABLED,
                "Projection is fully supported in {} with deduplicate_merge_projection_mode = throw. "
                "Use 'drop' or 'rebuild' option of deduplicate_merge_projection_mode.",
                getName());
    }

    commands.apply(new_metadata, local_context);

    if (AlterCommands::hasFullTextIndex(new_metadata) && !settings.allow_experimental_full_text_index)
        throw Exception(ErrorCodes::SUPPORT_IS_DISABLED,
                "Experimental full-text index feature is not enabled (turn on setting 'allow_experimental_full_text_index')");

    for (const auto & disk : getDisks())
        if (!disk->supportsHardLinks() && !commands.isSettingsAlter() && !commands.isCommentAlter())
            throw Exception(
                ErrorCodes::SUPPORT_IS_DISABLED,
                "ALTER TABLE commands are not supported on immutable disk '{}', except for setting and comment alteration",
                disk->getName());

    /// Set of columns that shouldn't be altered.
    NameSet columns_alter_type_forbidden;

    /// Primary key columns can be ALTERed only if they are used in the key as-is
    /// (and not as a part of some expression) and if the ALTER only affects column metadata.
    NameSet columns_alter_type_metadata_only;

    /// Columns to check that the type change is safe for partition key.
    NameSet columns_alter_type_check_safe_for_partition;

    if (old_metadata.hasPartitionKey())
    {
        /// Forbid altering columns inside partition key expressions because it can change partition ID format.
        auto partition_key_expr = old_metadata.getPartitionKey().expression;
        for (const auto & action : partition_key_expr->getActions())
        {
            for (const auto * child : action.node->children)
                columns_alter_type_forbidden.insert(child->result_name);
        }

        /// But allow to alter columns without expressions under certain condition.
        for (const String & col : partition_key_expr->getRequiredColumns())
            columns_alter_type_check_safe_for_partition.insert(col);
    }

    if (old_metadata.hasSortingKey())
    {
        auto sorting_key_expr = old_metadata.getSortingKey().expression;
        for (const auto & action : sorting_key_expr->getActions())
        {
            for (const auto * child : action.node->children)
                columns_alter_type_forbidden.insert(child->result_name);
        }
        for (const String & col : sorting_key_expr->getRequiredColumns())
            columns_alter_type_metadata_only.insert(col);

        /// We don't process sample_by_ast separately because it must be among the primary key columns
        /// and we don't process primary_key_expr separately because it is a prefix of sorting_key_expr.
    }
    if (!merging_params.sign_column.empty())
        columns_alter_type_forbidden.insert(merging_params.sign_column);

    /// All of the above.
    NameSet columns_in_keys;
    columns_in_keys.insert(columns_alter_type_forbidden.begin(), columns_alter_type_forbidden.end());
    columns_in_keys.insert(columns_alter_type_metadata_only.begin(), columns_alter_type_metadata_only.end());
    columns_in_keys.insert(columns_alter_type_check_safe_for_partition.begin(), columns_alter_type_check_safe_for_partition.end());

    std::unordered_map<String, String> columns_in_indices;
    for (const auto & index : old_metadata.getSecondaryIndices())
    {
        for (const String & col : index.expression->getRequiredColumns())
            columns_in_indices.emplace(col, index.name);
    }

    std::unordered_map<String, String> columns_in_projections;
    for (const auto & projection : old_metadata.getProjections())
    {
        for (const String & col : projection.getRequiredColumns())
            columns_in_projections.emplace(col, projection.name);
    }

    NameSet dropped_columns;

    std::map<String, const IDataType *> old_types;
    for (const auto & column : old_metadata.getColumns().getAllPhysical())
        old_types.emplace(column.name, column.type.get());

    NamesAndTypesList columns_to_check_conversion;

    auto unfinished_mutations = getUnfinishedMutationCommands();
    std::optional<NameDependencies> name_deps{};
    for (const AlterCommand & command : commands)
    {
        checkDropCommandDoesntAffectInProgressMutations(command, unfinished_mutations, local_context);
        /// Just validate partition expression
        if (command.partition)
        {
            getPartitionIDFromQuery(command.partition, local_context);
        }

        if (command.column_name == merging_params.version_column)
        {
            /// Some type changes for version column is allowed despite it's a part of sorting key
            if (command.type == AlterCommand::MODIFY_COLUMN)
            {
                const IDataType * new_type = command.data_type.get();
                const IDataType * old_type = old_types[command.column_name];

                if (new_type)
                    checkVersionColumnTypesConversion(old_type, new_type, command.column_name);

                /// No other checks required
                continue;
            }
            else if (command.type == AlterCommand::DROP_COLUMN)
            {
                throw Exception(ErrorCodes::ALTER_OF_COLUMN_IS_FORBIDDEN,
                    "Trying to ALTER DROP version {} column", backQuoteIfNeed(command.column_name));
            }
            else if (command.type == AlterCommand::RENAME_COLUMN)
            {
                throw Exception(ErrorCodes::ALTER_OF_COLUMN_IS_FORBIDDEN,
                    "Trying to ALTER RENAME version {} column", backQuoteIfNeed(command.column_name));
            }
        }
        else if (command.column_name == merging_params.is_deleted_column)
        {
            checkSpecialColumn<DataTypeUInt8>("is_deleted", command);
        }
        else if (command.column_name == merging_params.sign_column)
        {
            checkSpecialColumn<DataTypeUInt8>("sign", command);
        }

        if (command.type == AlterCommand::MODIFY_QUERY)
            throw Exception(ErrorCodes::NOT_IMPLEMENTED,
                            "ALTER MODIFY QUERY is not supported by MergeTree engines family");
        if (command.type == AlterCommand::MODIFY_REFRESH)
            throw Exception(ErrorCodes::NOT_IMPLEMENTED,
                            "ALTER MODIFY REFRESH is not supported by MergeTree engines family");

        if (command.type == AlterCommand::MODIFY_ORDER_BY && !is_custom_partitioned)
        {
            throw Exception(ErrorCodes::BAD_ARGUMENTS,
                            "ALTER MODIFY ORDER BY is not supported for default-partitioned tables created with the old syntax");
        }
        if (command.type == AlterCommand::MODIFY_TTL && !is_custom_partitioned)
        {
            throw Exception(ErrorCodes::BAD_ARGUMENTS,
                            "ALTER MODIFY TTL is not supported for default-partitioned tables created with the old syntax");
        }
        if (command.type == AlterCommand::MODIFY_SAMPLE_BY)
        {
            if (!is_custom_partitioned)
                throw Exception(ErrorCodes::BAD_ARGUMENTS,
                                "ALTER MODIFY SAMPLE BY is not supported for default-partitioned tables created with the old syntax");

            checkSampleExpression(new_metadata, getSettings()->compatibility_allow_sampling_expression_not_in_primary_key,
                                  getSettings()->check_sample_column_is_correct);
        }
        if (command.type == AlterCommand::ADD_INDEX && !is_custom_partitioned)
        {
            throw Exception(ErrorCodes::BAD_ARGUMENTS, "ALTER ADD INDEX is not supported for tables with the old syntax");
        }
        if (command.type == AlterCommand::ADD_PROJECTION)
        {
            if (!is_custom_partitioned)
                throw Exception(ErrorCodes::BAD_ARGUMENTS, "ALTER ADD PROJECTION is not supported for tables with the old syntax");
        }
        if (command.type == AlterCommand::RENAME_COLUMN)
        {
            if (columns_in_keys.contains(command.column_name))
            {
                throw Exception(ErrorCodes::ALTER_OF_COLUMN_IS_FORBIDDEN,
                                "Trying to ALTER RENAME key {} column which is a part of key expression",
                                backQuoteIfNeed(command.column_name));
            }

            /// Don't check columns in indices here. RENAME works fine with index columns.

            if (auto it = columns_in_projections.find(command.column_name); it != columns_in_projections.end())
            {
                throw Exception(
                    ErrorCodes::ALTER_OF_COLUMN_IS_FORBIDDEN,
                    "Trying to ALTER RENAME {} column which is a part of projection {}",
                    backQuoteIfNeed(command.column_name),
                    it->second);
            }
        }
        else if (command.type == AlterCommand::DROP_COLUMN)
        {
            if (columns_in_keys.contains(command.column_name))
            {
                throw Exception(ErrorCodes::ALTER_OF_COLUMN_IS_FORBIDDEN,
                    "Trying to ALTER DROP key {} column which is a part of key expression", backQuoteIfNeed(command.column_name));
            }

            /// Don't check columns in indices or projections here. If required columns of indices
            /// or projections get dropped, it will be checked later in AlterCommands::apply. This
            /// allows projections with * to drop columns. One example can be found in
            /// 02691_drop_column_with_projections_replicated.sql.

            if (!command.clear)
            {
                if (!name_deps)
                    name_deps = getDependentViewsByColumn(local_context);
                const auto & deps_mv = name_deps.value()[command.column_name];
                if (!deps_mv.empty())
                {
                    throw Exception(ErrorCodes::ALTER_OF_COLUMN_IS_FORBIDDEN,
                        "Trying to ALTER DROP column {} which is referenced by materialized view {}",
                        backQuoteIfNeed(command.column_name), toString(deps_mv));
                }
            }

            if (old_metadata.columns.has(command.column_name))
            {
                dropped_columns.emplace(command.column_name);
            }
            else
            {
                const auto & nested = old_metadata.columns.getNested(command.column_name);
                for (const auto & nested_column : nested)
                    dropped_columns.emplace(nested_column.name);
            }

        }
        else if (command.type == AlterCommand::RESET_SETTING)
        {
            for (const auto & reset_setting : command.settings_resets)
            {
                if (!settings_from_storage->has(reset_setting))
                    throw Exception(ErrorCodes::BAD_ARGUMENTS,
                                    "Cannot reset setting '{}' because it doesn't exist for MergeTree engines family",
                                    reset_setting);
            }
        }
        else if (command.isRequireMutationStage(getInMemoryMetadata()))
        {
            /// This alter will override data on disk. Let's check that it doesn't
            /// modify immutable column.
            if (columns_alter_type_forbidden.contains(command.column_name))
                throw Exception(ErrorCodes::ALTER_OF_COLUMN_IS_FORBIDDEN, "ALTER of key column {} is forbidden",
                    backQuoteIfNeed(command.column_name));

            if (auto it = columns_in_indices.find(command.column_name); it != columns_in_indices.end())
            {
                throw Exception(
                    ErrorCodes::ALTER_OF_COLUMN_IS_FORBIDDEN,
                    "Trying to ALTER {} column which is a part of index {}",
                    backQuoteIfNeed(command.column_name),
                    it->second);
            }

            /// Don't check columns in projections here. If required columns of projections get
            /// modified, it will be checked later in AlterCommands::apply.

            if (command.type == AlterCommand::MODIFY_COLUMN)
            {
                if (columns_alter_type_check_safe_for_partition.contains(command.column_name))
                {
                    auto it = old_types.find(command.column_name);

                    assert(it != old_types.end());
                    if (!isSafeForKeyConversion(it->second, command.data_type.get()))
                        throw Exception(ErrorCodes::ALTER_OF_COLUMN_IS_FORBIDDEN,
                                        "ALTER of partition key column {} from type {} "
                                        "to type {} is not safe because it can change the representation "
                                        "of partition key", backQuoteIfNeed(command.column_name),
                                        it->second->getName(), command.data_type->getName());
                }

                if (columns_alter_type_metadata_only.contains(command.column_name))
                {
                    auto it = old_types.find(command.column_name);
                    assert(it != old_types.end());
                    if (!isSafeForKeyConversion(it->second, command.data_type.get()))
                        throw Exception(ErrorCodes::ALTER_OF_COLUMN_IS_FORBIDDEN,
                                        "ALTER of key column {} from type {} "
                                        "to type {} is not safe because it can change the representation "
                                        "of primary key", backQuoteIfNeed(command.column_name),
                                        it->second->getName(), command.data_type->getName());
                }

                if (old_metadata.getColumns().has(command.column_name))
                {
                    columns_to_check_conversion.push_back(
                        new_metadata.getColumns().getPhysical(command.column_name));

                    const auto & old_column = old_metadata.getColumns().get(command.column_name);
                    if (!old_column.statistics.empty())
                    {
                        const auto & new_column = new_metadata.getColumns().get(command.column_name);
                        if (!old_column.type->equals(*new_column.type))
                            throw Exception(ErrorCodes::ALTER_OF_COLUMN_IS_FORBIDDEN,
                                            "ALTER types of column {} with statistics is not not safe "
                                            "because it can change the representation of statistics",
                                            backQuoteIfNeed(command.column_name));
                    }
                }
            }
        }
    }

    checkColumnFilenamesForCollision(new_metadata, /*throw_on_error=*/ true);
    checkProperties(new_metadata, old_metadata, false, false, allow_nullable_key, local_context);
    checkTTLExpressions(new_metadata, old_metadata);

    if (!columns_to_check_conversion.empty())
    {
        auto old_header = old_metadata.getSampleBlock();
        performRequiredConversions(old_header, columns_to_check_conversion, local_context);
    }

    if (old_metadata.hasSettingsChanges())
    {
        const auto current_changes = old_metadata.getSettingsChanges()->as<const ASTSetQuery &>().changes;
        const auto & new_changes = new_metadata.settings_changes->as<const ASTSetQuery &>().changes;
        local_context->checkMergeTreeSettingsConstraints(*settings_from_storage, new_changes);

        for (const auto & changed_setting : new_changes)
        {
            const auto & setting_name = changed_setting.name;
            const auto & new_value = changed_setting.value;
            MergeTreeSettings::checkCanSet(setting_name, new_value);
            const Field * current_value = current_changes.tryGet(setting_name);

            if ((!current_value || *current_value != new_value)
                && MergeTreeSettings::isReadonlySetting(setting_name))
            {
                throw Exception(ErrorCodes::READONLY_SETTING, "Setting '{}' is readonly for storage '{}'", setting_name, getName());
            }

            if (!current_value && MergeTreeSettings::isPartFormatSetting(setting_name))
            {
                MergeTreeSettings copy = *getSettings();
                copy.applyChange(changed_setting);
                String reason;
                if (!canUsePolymorphicParts(copy, reason) && !reason.empty())
                    throw Exception(ErrorCodes::NOT_IMPLEMENTED, "Can't change settings. Reason: {}", reason);
            }

            if (setting_name == "storage_policy")
                checkStoragePolicy(local_context->getStoragePolicy(new_value.safeGet<String>()));
        }

        /// Check if it is safe to reset the settings
        for (const auto & current_setting : current_changes)
        {
            const auto & setting_name = current_setting.name;
            const Field * new_value = new_changes.tryGet(setting_name);
            /// Prevent unsetting readonly setting
            if (MergeTreeSettings::isReadonlySetting(setting_name) && !new_value)
            {
                throw Exception(ErrorCodes::READONLY_SETTING, "Setting '{}' is readonly for storage '{}'", setting_name, getName());
            }

            if (MergeTreeSettings::isPartFormatSetting(setting_name) && !new_value)
            {
                /// Use default settings + new and check if doesn't affect part format settings
                auto copy = getDefaultSettings();
                copy->applyChanges(new_changes);
                String reason;
                if (!canUsePolymorphicParts(*copy, reason) && !reason.empty())
                    throw Exception(ErrorCodes::NOT_IMPLEMENTED, "Can't change settings. Reason: {}", reason);
            }

        }
    }

    for (const auto & part : getDataPartsVectorForInternalUsage())
    {
        bool at_least_one_column_rest = false;
        for (const auto & column : part->getColumns())
        {
            if (!dropped_columns.contains(column.name))
            {
                at_least_one_column_rest = true;
                break;
            }
        }
        if (!at_least_one_column_rest)
        {
            std::string postfix;
            if (dropped_columns.size() > 1)
                postfix = "s";
            throw Exception(ErrorCodes::BAD_ARGUMENTS,
                            "Cannot drop or clear column{} '{}', because all columns "
                            "in part '{}' will be removed from disk. Empty parts are not allowed",
                            postfix, boost::algorithm::join(dropped_columns, ", "), part->name);
        }
    }
}


void MergeTreeData::checkMutationIsPossible(const MutationCommands & /*commands*/, const Settings & /*settings*/) const
{
    for (const auto & disk : getDisks())
        if (!disk->supportsHardLinks())
            throw Exception(ErrorCodes::SUPPORT_IS_DISABLED, "Mutations are not supported for immutable disk '{}'", disk->getName());
}

MergeTreeDataPartFormat MergeTreeData::choosePartFormat(size_t bytes_uncompressed, size_t rows_count) const
{
    using PartType = MergeTreeDataPartType;
    using PartStorageType = MergeTreeDataPartStorageType;

    String out_reason;
    const auto settings = getSettings();
    if (!canUsePolymorphicParts(*settings, out_reason))
        return {PartType::Wide, PartStorageType::Full};

    auto satisfies = [&](const auto & min_bytes_for, const auto & min_rows_for)
    {
        return bytes_uncompressed < min_bytes_for || rows_count < min_rows_for;
    };

    auto part_type = PartType::Wide;
    if (satisfies(settings->min_bytes_for_wide_part, settings->min_rows_for_wide_part))
        part_type = PartType::Compact;

    return {part_type, PartStorageType::Full};
}

MergeTreeDataPartFormat MergeTreeData::choosePartFormatOnDisk(size_t bytes_uncompressed, size_t rows_count) const
{
    return choosePartFormat(bytes_uncompressed, rows_count);
}

MergeTreeDataPartBuilder MergeTreeData::getDataPartBuilder(
    const String & name, const VolumePtr & volume, const String & part_dir) const
{
    return MergeTreeDataPartBuilder(*this, name, volume, relative_data_path, part_dir);
}

void MergeTreeData::changeSettings(
        const ASTPtr & new_settings,
        AlterLockHolder & /* table_lock_holder */)
{
    if (new_settings)
    {
        bool has_storage_policy_changed = false;

        const auto & new_changes = new_settings->as<const ASTSetQuery &>().changes;

        for (const auto & change : new_changes)
        {
            if (change.name == "storage_policy")
            {
                StoragePolicyPtr new_storage_policy = getContext()->getStoragePolicy(change.value.safeGet<String>());
                StoragePolicyPtr old_storage_policy = getStoragePolicy();

                /// StoragePolicy of different version or name is guaranteed to have different pointer
                if (new_storage_policy != old_storage_policy)
                {
                    checkStoragePolicy(new_storage_policy);

                    std::unordered_set<String> all_diff_disk_names;
                    for (const auto & disk : new_storage_policy->getDisks())
                        all_diff_disk_names.insert(disk->getName());
                    for (const auto & disk : old_storage_policy->getDisks())
                        all_diff_disk_names.erase(disk->getName());

                    for (const String & disk_name : all_diff_disk_names)
                    {
                        auto disk = new_storage_policy->getDiskByName(disk_name);
                        if (disk->exists(relative_data_path))
                            throw Exception(ErrorCodes::LOGICAL_ERROR, "New storage policy contain disks which already contain data of a table with the same name");
                    }

                    for (const String & disk_name : all_diff_disk_names)
                    {
                        auto disk = new_storage_policy->getDiskByName(disk_name);
                        disk->createDirectories(relative_data_path);
                        disk->createDirectories(fs::path(relative_data_path) / DETACHED_DIR_NAME);
                    }
                    /// FIXME how would that be done while reloading configuration???

                    has_storage_policy_changed = true;
                }
            }
        }

        /// Reset to default settings before applying existing.
        auto copy = getDefaultSettings();
        copy->applyChanges(new_changes);
        copy->sanityCheck(getContext()->getMergeMutateExecutor()->getMaxTasksCount());

        storage_settings.set(std::move(copy));
        StorageInMemoryMetadata new_metadata = getInMemoryMetadata();
        new_metadata.setSettingsChanges(new_settings);
        setInMemoryMetadata(new_metadata);

        if (has_storage_policy_changed)
            startBackgroundMovesIfNeeded();
    }
}

void MergeTreeData::PartsTemporaryRename::addPart(const String & old_name, const String & new_name, const DiskPtr & disk)
{
    old_and_new_names.push_back({old_name, new_name, disk});
}

void MergeTreeData::PartsTemporaryRename::tryRenameAll()
{
    renamed = true;
    for (size_t i = 0; i < old_and_new_names.size(); ++i)
    {
        try
        {
            const auto & [old_name, new_name, disk] = old_and_new_names[i];
            if (old_name.empty() || new_name.empty())
                throw DB::Exception(ErrorCodes::LOGICAL_ERROR, "Empty part name. Most likely it's a bug.");
            const auto full_path = fs::path(storage.relative_data_path) / source_dir;
            disk->moveFile(fs::path(full_path) / old_name, fs::path(full_path) / new_name);
        }
        catch (...)
        {
            old_and_new_names.resize(i);
            LOG_WARNING(storage.log, "Cannot rename parts to perform operation on them: {}", getCurrentExceptionMessage(false));
            throw;
        }
    }
}

MergeTreeData::PartsTemporaryRename::~PartsTemporaryRename()
{
    // TODO what if server had crashed before this destructor was called?
    if (!renamed)
        return;
    for (const auto & [old_name, new_name, disk] : old_and_new_names)
    {
        if (old_name.empty())
            continue;

        try
        {
            const String full_path = fs::path(storage.relative_data_path) / source_dir;
            disk->moveFile(fs::path(full_path) / new_name, fs::path(full_path) / old_name);
        }
        catch (...)
        {
            tryLogCurrentException(__PRETTY_FUNCTION__);
        }
    }
}

MergeTreeData::PartHierarchy MergeTreeData::getPartHierarchy(
    const MergeTreePartInfo & part_info,
    DataPartState state,
    DataPartsLock & /* data_parts_lock */) const
{
    PartHierarchy result;

    /// Parts contained in the part are consecutive in data_parts, intersecting the insertion place for the part itself.
    auto it_middle = data_parts_by_state_and_info.lower_bound(DataPartStateAndInfo{state, part_info});
    auto committed_parts_range = getDataPartsStateRange(state);

    /// Go to the left.
    DataPartIteratorByStateAndInfo begin = it_middle;
    while (begin != committed_parts_range.begin())
    {
        auto prev = std::prev(begin);

        if (!part_info.contains((*prev)->info))
        {
            if ((*prev)->info.contains(part_info))
            {
                result.covering_parts.push_back(*prev);
            }
            else if (!part_info.isDisjoint((*prev)->info))
            {
                result.intersected_parts.push_back(*prev);
            }

            break;
        }

        begin = prev;
    }

    std::reverse(result.covering_parts.begin(), result.covering_parts.end());

    /// Go to the right.
    DataPartIteratorByStateAndInfo end = it_middle;
    while (end != committed_parts_range.end())
    {
        if ((*end)->info == part_info)
        {
            result.duplicate_part = *end;
        }

        if (!part_info.contains((*end)->info))
        {
            if ((*end)->info.contains(part_info))
            {
                result.covering_parts.push_back(*end);
            }
            else if (!part_info.isDisjoint((*end)->info))
            {
                result.intersected_parts.push_back(*end);
            }

            break;
        }

        ++end;
    }

    if (begin != committed_parts_range.end() && (*begin)->info == part_info)
        ++begin;

    result.covered_parts.insert(result.covered_parts.end(), begin, end);

    return result;
}

MergeTreeData::DataPartsVector MergeTreeData::getCoveredOutdatedParts(
    const DataPartPtr & part,
    DataPartsLock & data_parts_lock) const
{
    part->assertState({DataPartState::Active, DataPartState::PreActive, DataPartState::Outdated});
    bool is_outdated_part = part->getState() == DataPartState::Outdated;
    PartHierarchy hierarchy = getPartHierarchy(part->info, DataPartState::Outdated, data_parts_lock);

    if (hierarchy.duplicate_part && !is_outdated_part)
        throw Exception(ErrorCodes::LOGICAL_ERROR, "Unexpected duplicate part {}. It is a bug.", hierarchy.duplicate_part->getNameWithState());

    return hierarchy.covered_parts;
}

MergeTreeData::DataPartsVector MergeTreeData::getActivePartsToReplace(
    const MergeTreePartInfo & new_part_info,
    const String & new_part_name,
    DataPartPtr & out_covering_part,
    DataPartsLock & data_parts_lock) const
{
    PartHierarchy hierarchy = getPartHierarchy(new_part_info, DataPartState::Active, data_parts_lock);

    if (!hierarchy.intersected_parts.empty())
        throw Exception(ErrorCodes::LOGICAL_ERROR, "Part {} intersects part {}. It is a bug.",
                        new_part_name, hierarchy.intersected_parts.back()->getNameWithState());

    if (hierarchy.duplicate_part)
        throw Exception(ErrorCodes::LOGICAL_ERROR, "Unexpected duplicate part {}. It is a bug.", hierarchy.duplicate_part->getNameWithState());

    if (!hierarchy.covering_parts.empty())
        out_covering_part = std::move(hierarchy.covering_parts.back());

    return std::move(hierarchy.covered_parts);
}

void MergeTreeData::checkPartPartition(MutableDataPartPtr & part, DataPartsLock & lock) const
{
    if (DataPartPtr existing_part_in_partition = getAnyPartInPartition(part->info.partition_id, lock))
    {
        if (part->partition.value != existing_part_in_partition->partition.value)
            throw Exception(ErrorCodes::CORRUPTED_DATA, "Partition value mismatch between two parts with the same partition ID. "
                "Existing part: {}, newly added part: {}", existing_part_in_partition->name, part->name);
    }
}

void MergeTreeData::checkPartDuplicate(MutableDataPartPtr & part, Transaction & transaction, DataPartsLock & /*lock*/) const
{
    auto it_duplicate = data_parts_by_info.find(part->info);

    if (it_duplicate != data_parts_by_info.end())
    {
        if ((*it_duplicate)->checkState({DataPartState::Outdated, DataPartState::Deleting}))
            throw Exception(ErrorCodes::PART_IS_TEMPORARILY_LOCKED, "Part {} already exists, but it will be deleted soon",
                            (*it_duplicate)->getNameWithState());

        if (transaction.txn)
            throw Exception(ErrorCodes::SERIALIZATION_ERROR, "Part {} already exists", (*it_duplicate)->getNameWithState());

        throw Exception(ErrorCodes::DUPLICATE_DATA_PART, "Part {} already exists", (*it_duplicate)->getNameWithState());
    }
}

void MergeTreeData::checkPartDynamicColumns(MutableDataPartPtr & part, DataPartsLock & /*lock*/) const
{
    auto metadata_snapshot = getInMemoryMetadataPtr();
    const auto & columns = metadata_snapshot->getColumns();
    auto virtuals = getVirtualsPtr();

    if (!hasDynamicSubcolumns(columns))
        return;

    const auto & part_columns = part->getColumns();
    for (const auto & part_column : part_columns)
    {
        if (virtuals->has(part_column.name))
            continue;

        auto storage_column = columns.getPhysical(part_column.name);
        if (!storage_column.type->hasDynamicSubcolumnsDeprecated())
            continue;

        auto concrete_storage_column = object_columns.getPhysical(part_column.name);

        /// It will throw if types are incompatible.
        getLeastCommonTypeForDynamicColumns(storage_column.type, {concrete_storage_column.type, part_column.type}, true);
    }
}

void MergeTreeData::preparePartForCommit(MutableDataPartPtr & part, Transaction & out_transaction, bool need_rename)
{
    part->is_temp = false;
    part->setState(DataPartState::PreActive);

    assert([&]()
           {
               String dir_name = fs::path(part->getDataPartStorage().getRelativePath()).filename();
               bool may_be_cleaned_up = dir_name.starts_with("tmp_") || dir_name.starts_with("tmp-fetch_");
               return !may_be_cleaned_up || temporary_parts.contains(dir_name);
           }());

    if (need_rename)
        part->renameTo(part->name, true);

    LOG_TEST(log, "preparePartForCommit: inserting {} into data_parts_indexes", part->getNameWithState());
    data_parts_indexes.insert(part);
    out_transaction.addPart(part);
}

bool MergeTreeData::addTempPart(
    MutableDataPartPtr & part,
    Transaction & out_transaction,
    DataPartsLock & lock,
    DataPartsVector * out_covered_parts)
{
    LOG_TRACE(log, "Adding temporary part from directory {} with name {}.", part->getDataPartStorage().getPartDirectory(), part->name);
    if (&out_transaction.data != this)
        throw Exception(ErrorCodes::LOGICAL_ERROR, "MergeTreeData::Transaction for one table cannot be used with another. It is a bug.");

    if (part->hasLightweightDelete())
        has_lightweight_delete_parts.store(true);

    checkPartPartition(part, lock);
    checkPartDuplicate(part, out_transaction, lock);
    checkPartDynamicColumns(part, lock);

    DataPartPtr covering_part;
    DataPartsVector covered_parts = getActivePartsToReplace(part->info, part->name, covering_part, lock);

    if (covering_part)
    {
        LOG_WARNING(log, "Tried to add obsolete part {} covered by {}", part->name, covering_part->getNameWithState());
        return false;
    }

    /// All checks are passed. Now we can rename the part on disk.
    /// So, we maintain invariant: if a non-temporary part in filesystem then it is in data_parts
    preparePartForCommit(part, out_transaction, /* need_rename = */false);

    if (out_covered_parts)
    {
        out_covered_parts->reserve(covered_parts.size());

        for (DataPartPtr & covered_part : covered_parts)
            out_covered_parts->emplace_back(std::move(covered_part));
    }

    return true;
}


bool MergeTreeData::renameTempPartAndReplaceImpl(
    MutableDataPartPtr & part,
    Transaction & out_transaction,
    DataPartsLock & lock,
    DataPartsVector * out_covered_parts)
{
    LOG_TRACE(log, "Renaming temporary part {} to {} with tid {}.", part->getDataPartStorage().getPartDirectory(), part->name, out_transaction.getTID());

    if (&out_transaction.data != this)
        throw Exception(ErrorCodes::LOGICAL_ERROR, "MergeTreeData::Transaction for one table cannot be used with another. It is a bug.");

    part->assertState({DataPartState::Temporary});
    checkPartPartition(part, lock);
    checkPartDuplicate(part, out_transaction, lock);
    checkPartDynamicColumns(part, lock);

    PartHierarchy hierarchy = getPartHierarchy(part->info, DataPartState::Active, lock);

    if (!hierarchy.intersected_parts.empty())
    {
        // Drop part|partition operation inside some transactions sees some stale snapshot from the time when transactions has been started.
        // So such operation may attempt to delete already outdated part. In this case, this outdated part is most likely covered by the other part and intersection may occur.
        // Part mayght be outdated due to merge|mutation|update|optimization operations.
        if (part->isEmpty() || (hierarchy.intersected_parts.size() == 1 && hierarchy.intersected_parts.back()->isEmpty()))
        {
            throw Exception(ErrorCodes::SERIALIZATION_ERROR, "Part {} intersects part {}. One of them is empty part. "
                            "That is a race between drop operation under transaction and a merge/mutation.",
                            part->name, hierarchy.intersected_parts.back()->getNameWithState());
        }

        throw Exception(ErrorCodes::LOGICAL_ERROR, "Part {} intersects part {}. There are {} intersected parts. It is a bug.",
                        part->name, hierarchy.intersected_parts.back()->getNameWithState(), hierarchy.intersected_parts.size());
    }

    if (hierarchy.duplicate_part)
        throw Exception(ErrorCodes::LOGICAL_ERROR, "Unexpected duplicate part {}. It is a bug.", hierarchy.duplicate_part->getNameWithState());


    if (part->hasLightweightDelete())
        has_lightweight_delete_parts.store(true);

    /// All checks are passed. Now we can rename the part on disk.
    /// So, we maintain invariant: if a non-temporary part in filesystem then it is in data_parts
    preparePartForCommit(part, out_transaction, /* need_rename */ true);

    if (out_covered_parts)
    {
        out_covered_parts->reserve(out_covered_parts->size() + hierarchy.covered_parts.size());
        std::move(hierarchy.covered_parts.begin(), hierarchy.covered_parts.end(), std::back_inserter(*out_covered_parts));
    }

    return true;
}

bool MergeTreeData::renameTempPartAndReplaceUnlocked(
    MutableDataPartPtr & part,
    Transaction & out_transaction,
    DataPartsLock & lock,
    DataPartsVector * out_covered_parts)
{
    return renameTempPartAndReplaceImpl(part, out_transaction, lock, out_covered_parts);
}

MergeTreeData::DataPartsVector MergeTreeData::renameTempPartAndReplace(
    MutableDataPartPtr & part,
    Transaction & out_transaction)
{
    auto part_lock = lockParts();
    DataPartsVector covered_parts;
    renameTempPartAndReplaceImpl(part, out_transaction, part_lock, &covered_parts);
    return covered_parts;
}

bool MergeTreeData::renameTempPartAndAdd(
    MutableDataPartPtr & part,
    Transaction & out_transaction,
    DataPartsLock & lock)
{
    DataPartsVector covered_parts;

    if (!renameTempPartAndReplaceImpl(part, out_transaction, lock, &covered_parts))
        return false;

    if (!covered_parts.empty())
        throw Exception(ErrorCodes::LOGICAL_ERROR, "Added part {} covers {} existing part(s) (including {})",
            part->name, covered_parts.size(), covered_parts[0]->name);

    return true;
}

void MergeTreeData::removePartsFromWorkingSet(MergeTreeTransaction * txn, const MergeTreeData::DataPartsVector & remove, bool clear_without_timeout, DataPartsLock & acquired_lock)
{
    if (txn)
        transactions_enabled.store(true);

    auto remove_time = clear_without_timeout ? 0 : time(nullptr);
    bool removed_active_part = false;

    for (const DataPartPtr & part : remove)
    {
        if (part->version.creation_csn != Tx::RolledBackCSN)
            MergeTreeTransaction::removeOldPart(shared_from_this(), part, txn);

        if (part->getState() == MergeTreeDataPartState::Active)
        {
            removePartContributionToColumnAndSecondaryIndexSizes(part);
            removePartContributionToDataVolume(part);
            removed_active_part = true;
        }

        if (part->getState() == MergeTreeDataPartState::Active || clear_without_timeout)
            part->remove_time.store(remove_time, std::memory_order_relaxed);

        if (part->getState() != MergeTreeDataPartState::Outdated)
            modifyPartState(part, MergeTreeDataPartState::Outdated);
    }

    if (removed_active_part)
        resetObjectColumnsFromActiveParts(acquired_lock);
}

void MergeTreeData::removePartsFromWorkingSetImmediatelyAndSetTemporaryState(const DataPartsVector & remove)
{
    auto lock = lockParts();

    for (const auto & part : remove)
    {
        auto it_part = data_parts_by_info.find(part->info);
        if (it_part == data_parts_by_info.end())
            throw Exception(ErrorCodes::LOGICAL_ERROR, "Part {} not found in data_parts", part->getNameWithState());

        assert(part->getState() == MergeTreeDataPartState::PreActive);

        modifyPartState(part, MergeTreeDataPartState::Temporary);
        /// Erase immediately
        LOG_TEST(log, "removePartsFromWorkingSetImmediatelyAndSetTemporaryState: removing {} from data_parts_indexes", part->getNameWithState());
        data_parts_indexes.erase(it_part);
    }
}

void MergeTreeData::removePartsFromWorkingSet(
        MergeTreeTransaction * txn, const DataPartsVector & remove, bool clear_without_timeout, DataPartsLock * acquired_lock)
{
    auto lock = (acquired_lock) ? DataPartsLock() : lockParts();

    for (const auto & part : remove)
    {
        if (!data_parts_by_info.count(part->info))
            throw Exception(ErrorCodes::LOGICAL_ERROR, "Part {} not found in data_parts", part->getNameWithState());

        part->assertState({DataPartState::PreActive, DataPartState::Active, DataPartState::Outdated});
    }

    removePartsFromWorkingSet(txn, remove, clear_without_timeout, lock);
}


void MergeTreeData::removePartsInRangeFromWorkingSet(MergeTreeTransaction * txn, const MergeTreePartInfo & drop_range, DataPartsLock & lock)
{
    removePartsInRangeFromWorkingSetAndGetPartsToRemoveFromZooKeeper(txn, drop_range, lock, /*create_empty_part*/ false);
}

DataPartsVector MergeTreeData::grabActivePartsToRemoveForDropRange(
    MergeTreeTransaction * txn, const MergeTreePartInfo & drop_range, DataPartsLock & lock)
{
    DataPartsVector parts_to_remove;

    if (drop_range.min_block > drop_range.max_block)
        throw Exception(ErrorCodes::LOGICAL_ERROR, "Invalid drop range: {}", drop_range.getPartNameForLogs());

    auto partition_range = getVisibleDataPartsVectorInPartition(txn, drop_range.partition_id, &lock);

    for (const DataPartPtr & part : partition_range)
    {
        if (part->info.partition_id != drop_range.partition_id)
            throw Exception(ErrorCodes::LOGICAL_ERROR, "Unexpected partition_id of part {}. This is a bug.", part->name);

        /// It's a DROP PART and it's already executed by fetching some covering part
        bool is_drop_part = !drop_range.isFakeDropRangePart() && drop_range.min_block;

        if (is_drop_part && (part->info.min_block != drop_range.min_block || part->info.max_block != drop_range.max_block || part->info.getMutationVersion() != drop_range.getMutationVersion()))
        {
            /// Why we check only min and max blocks here without checking merge
            /// level? It's a tricky situation which can happen on a stale
            /// replica. For example, we have parts all_1_1_0, all_2_2_0 and
            /// all_3_3_0. Fast replica assign some merges (OPTIMIZE FINAL or
            /// TTL) all_2_2_0 -> all_2_2_1 -> all_2_2_2. So it has set of parts
            /// all_1_1_0, all_2_2_2 and all_3_3_0. After that it decides to
            /// drop part all_2_2_2. Now set of parts is all_1_1_0 and
            /// all_3_3_0. Now fast replica assign merge all_1_1_0 + all_3_3_0
            /// to all_1_3_1 and finishes it. Slow replica pulls the queue and
            /// have two contradictory tasks -- drop all_2_2_2 and merge/fetch
            /// all_1_3_1. If this replica will fetch all_1_3_1 first and then tries
            /// to drop all_2_2_2 after that it will receive the LOGICAL ERROR.
            /// So here we just check that all_1_3_1 covers blocks from drop
            /// all_2_2_2.
            ///
            bool is_covered_by_min_max_block = part->info.min_block <= drop_range.min_block && part->info.max_block >= drop_range.max_block && part->info.getMutationVersion() >= drop_range.getMutationVersion();
            if (is_covered_by_min_max_block)
            {
                LOG_INFO(log, "Skipping drop range for part {} because covering part {} already exists", drop_range.getPartNameForLogs(), part->name);
                return {};
            }
        }

        if (part->info.min_block < drop_range.min_block)
        {
            if (drop_range.min_block <= part->info.max_block)
            {
                /// Intersect left border
                throw Exception(ErrorCodes::LOGICAL_ERROR, "Unexpected merged part {} intersecting drop range {}",
                                part->name, drop_range.getPartNameForLogs());
            }

            continue;
        }

        /// Stop on new parts
        if (part->info.min_block > drop_range.max_block)
            break;

        if (part->info.min_block <= drop_range.max_block && drop_range.max_block < part->info.max_block)
        {
            /// Intersect right border
            throw Exception(ErrorCodes::LOGICAL_ERROR, "Unexpected merged part {} intersecting drop range {}",
                            part->name, drop_range.getPartNameForLogs());
        }

        parts_to_remove.emplace_back(part);
    }
    return parts_to_remove;
}

MergeTreeData::PartsToRemoveFromZooKeeper MergeTreeData::removePartsInRangeFromWorkingSetAndGetPartsToRemoveFromZooKeeper(
        MergeTreeTransaction * txn, const MergeTreePartInfo & drop_range, DataPartsLock & lock, bool create_empty_part)
{
#ifndef NDEBUG
    {
        /// All parts (including outdated) must be loaded at this moment.
        std::lock_guard outdated_parts_lock(outdated_data_parts_mutex);
        assert(outdated_unloaded_data_parts.empty());
    }
#endif

    auto parts_to_remove = grabActivePartsToRemoveForDropRange(txn, drop_range, lock);

    bool clear_without_timeout = true;
    /// We a going to remove active parts covered by drop_range without timeout.
    /// Let's also reset timeout for inactive parts
    /// and add these parts to list of parts to remove from ZooKeeper
    auto inactive_parts_to_remove_immediately = getDataPartsVectorInPartitionForInternalUsage({DataPartState::Outdated, DataPartState::Deleting}, drop_range.partition_id, &lock);

    /// FIXME refactor removePartsFromWorkingSet(...), do not remove parts twice
    removePartsFromWorkingSet(txn, parts_to_remove, clear_without_timeout, lock);

    /// We can only create a covering part for a blocks range that starts with 0 (otherwise we may get "intersecting parts"
    /// if we remove a range from the middle when dropping a part).
    /// Maybe we could do it by incrementing mutation version to get a name for the empty covering part,
    /// but it's okay to simply avoid creating it for DROP PART (for a part in the middle).
    /// NOTE: Block numbers in ReplicatedMergeTree start from 0. For MergeTree, is_new_syntax is always false.
    assert(!create_empty_part || supportsReplication());
    bool range_in_the_middle = drop_range.min_block;
    bool is_new_syntax = format_version >= MERGE_TREE_DATA_MIN_FORMAT_VERSION_WITH_CUSTOM_PARTITIONING;
    if (create_empty_part && !parts_to_remove.empty() && is_new_syntax && !range_in_the_middle)
    {
        /// We are going to remove a lot of parts from zookeeper just after returning from this function.
        /// And we will remove parts from disk later (because some queries may use them).
        /// But if the server restarts in-between, then it will notice a lot of unexpected parts,
        /// so it may refuse to start. Let's create an empty part that covers them.
        /// We don't need to commit it to zk, and don't even need to activate it.

        MergeTreePartInfo empty_info = drop_range;
        empty_info.level = empty_info.mutation = 0;
        empty_info.min_block = MergeTreePartInfo::MAX_BLOCK_NUMBER;
        for (const auto & part : parts_to_remove)
        {
            /// We still have to take min_block into account to avoid creating multiple covering ranges
            /// that intersect each other
            empty_info.min_block = std::min(empty_info.min_block, part->info.min_block);
            empty_info.level = std::max(empty_info.level, part->info.level);
            empty_info.mutation = std::max(empty_info.mutation, part->info.mutation);
        }
        empty_info.level += 1;

        const auto & partition = parts_to_remove.front()->partition;
        String empty_part_name = empty_info.getPartNameAndCheckFormat(format_version);
        auto [new_data_part, tmp_dir_holder] = createEmptyPart(empty_info, partition, empty_part_name, NO_TRANSACTION_PTR);

        MergeTreeData::Transaction transaction(*this, NO_TRANSACTION_RAW);
        renameTempPartAndAdd(new_data_part, transaction, lock);     /// All covered parts must be already removed

        /// It will add the empty part to the set of Outdated parts without making it Active (exactly what we need)
        transaction.rollback(&lock);
        new_data_part->remove_time.store(0, std::memory_order_relaxed);
        /// Such parts are always local, they don't participate in replication, they don't have shared blobs.
        /// So we don't have locks for shared data in zk for them, and can just remove blobs (this avoids leaving garbage in S3)
        new_data_part->remove_tmp_policy = IMergeTreeDataPart::BlobsRemovalPolicyForTemporaryParts::REMOVE_BLOBS_OF_NOT_TEMPORARY;
    }

    /// Since we can return parts in Deleting state, we have to use a wrapper that restricts access to such parts.
    PartsToRemoveFromZooKeeper parts_to_remove_from_zookeeper;
    for (auto & part : parts_to_remove)
        parts_to_remove_from_zookeeper.emplace_back(std::move(part));

    for (auto & part : inactive_parts_to_remove_immediately)
    {
        if (!drop_range.contains(part->info))
            continue;
        part->remove_time.store(0, std::memory_order_relaxed);
        parts_to_remove_from_zookeeper.emplace_back(std::move(part), /* was_active */ false);
    }

    return parts_to_remove_from_zookeeper;
}

void MergeTreeData::restoreAndActivatePart(const DataPartPtr & part, DataPartsLock * acquired_lock)
{
    auto lock = (acquired_lock) ? DataPartsLock() : lockParts();
    if (part->getState() == DataPartState::Active)
        return;
    addPartContributionToColumnAndSecondaryIndexSizes(part);
    addPartContributionToDataVolume(part);
    modifyPartState(part, DataPartState::Active);
}


void MergeTreeData::outdateUnexpectedPartAndCloneToDetached(const DataPartPtr & part_to_detach)
{
    LOG_INFO(log, "Cloning part {} to unexpected_{} and making it obsolete.", part_to_detach->getDataPartStorage().getPartDirectory(), part_to_detach->name);
    part_to_detach->makeCloneInDetached("unexpected", getInMemoryMetadataPtr(), /*disk_transaction*/ {});

    DataPartsLock lock = lockParts();
    part_to_detach->is_unexpected_local_part = true;
    if (part_to_detach->getState() == DataPartState::Active)
        removePartsFromWorkingSet(NO_TRANSACTION_RAW, {part_to_detach}, true, &lock);
}

void MergeTreeData::forcefullyMovePartToDetachedAndRemoveFromMemory(const MergeTreeData::DataPartPtr & part_to_detach, const String & prefix)
{
    if (prefix.empty())
        LOG_INFO(log, "Renaming {} to {} and forgetting it.", part_to_detach->getDataPartStorage().getPartDirectory(), part_to_detach->name);
    else
        LOG_INFO(log, "Renaming {} to {}_{} and forgetting it.", part_to_detach->getDataPartStorage().getPartDirectory(), prefix, part_to_detach->name);

    auto lock = lockParts();
    bool removed_active_part = false;
    bool restored_active_part = false;

    auto it_part = data_parts_by_info.find(part_to_detach->info);
    if (it_part == data_parts_by_info.end())
        throw Exception(ErrorCodes::NO_SUCH_DATA_PART, "No such data part {}", part_to_detach->getNameWithState());

    /// What if part_to_detach is a reference to *it_part? Make a new owner just in case.
    /// Important to own part pointer here (not const reference), because it will be removed from data_parts_indexes
    /// few lines below.
    DataPartPtr part = *it_part; // NOLINT

    if (part->getState() == DataPartState::Active)
    {
        removePartContributionToDataVolume(part);
        removePartContributionToColumnAndSecondaryIndexSizes(part);
        removed_active_part = true;
    }

    modifyPartState(it_part, DataPartState::Deleting);
    asMutableDeletingPart(part)->renameToDetached(prefix);
    LOG_TEST(log, "forcefullyMovePartToDetachedAndRemoveFromMemory: removing {} from data_parts_indexes", part->getNameWithState());
    data_parts_indexes.erase(it_part);

    if (removed_active_part || restored_active_part)
        resetObjectColumnsFromActiveParts(lock);
}


bool MergeTreeData::tryRemovePartImmediately(DataPartPtr && part)
{
    DataPartPtr part_to_delete;
    {
        auto lock = lockParts();

        auto part_name_with_state = part->getNameWithState();
        LOG_TRACE(log, "Trying to immediately remove part {}", part_name_with_state);

        if (part->getState() != DataPartState::Temporary)
        {
            auto it = data_parts_by_info.find(part->info);
            if (it == data_parts_by_info.end() || (*it).get() != part.get())
                throw Exception(ErrorCodes::LOGICAL_ERROR, "Part {} doesn't exist", part->name);

            part.reset();

            if (!((*it)->getState() == DataPartState::Outdated && isSharedPtrUnique(*it)))
            {
                if ((*it)->getState() != DataPartState::Outdated)
                    LOG_WARNING(log, "Cannot immediately remove part {} because it's not in Outdated state "
                             "usage counter {}", part_name_with_state, it->use_count());

                if (!isSharedPtrUnique(*it))
                    LOG_WARNING(log, "Cannot immediately remove part {} because someone using it right now "
                             "usage counter {}", part_name_with_state, it->use_count());
                return false;
            }

            modifyPartState(it, DataPartState::Deleting);

            part_to_delete = *it;
        }
        else
        {
            part_to_delete = std::move(part);
        }
    }

    try
    {
        asMutableDeletingPart(part_to_delete)->remove();
    }
    catch (...)
    {
        rollbackDeletingParts({part_to_delete});
        throw;
    }

    removePartsFinally({part_to_delete});
    LOG_TRACE(log, "Removed part {}", part_to_delete->name);
    return true;
}


size_t MergeTreeData::getTotalActiveSizeInBytes() const
{
    return total_active_size_bytes.load();
}


size_t MergeTreeData::getTotalActiveSizeInRows() const
{
    return total_active_size_rows.load();
}


size_t MergeTreeData::getActivePartsCount() const
{
    return total_active_size_parts.load();
}


size_t MergeTreeData::getOutdatedPartsCount() const
{
    return total_outdated_parts_count.load();
}

size_t MergeTreeData::getNumberOfOutdatedPartsWithExpiredRemovalTime() const
{
    size_t res = 0;

    auto time_now = time(nullptr);

    auto parts_lock = lockParts();
    auto outdated_parts_range = getDataPartsStateRange(DataPartState::Outdated);
    for (const auto & part : outdated_parts_range)
    {
        auto part_remove_time = part->remove_time.load(std::memory_order_relaxed);
        if (part_remove_time <= time_now && time_now - part_remove_time >= getSettings()->old_parts_lifetime.totalSeconds() && isSharedPtrUnique(part))
            ++res;
    }

    return res;
}

std::pair<size_t, size_t> MergeTreeData::getMaxPartsCountAndSizeForPartitionWithState(DataPartState state) const
{
    auto lock = lockParts();

    size_t cur_parts_count = 0;
    size_t cur_parts_size = 0;
    size_t max_parts_count = 0;
    size_t argmax_parts_size = 0;

    const String * cur_partition_id = nullptr;

    for (const auto & part : getDataPartsStateRange(state))
    {
        if (!cur_partition_id || part->info.partition_id != *cur_partition_id)
        {
            cur_partition_id = &part->info.partition_id;
            cur_parts_count = 0;
            cur_parts_size = 0;
        }

        ++cur_parts_count;
        cur_parts_size += part->getBytesOnDisk();

        if (cur_parts_count > max_parts_count)
        {
            max_parts_count = cur_parts_count;
            argmax_parts_size = cur_parts_size;
        }
    }

    return {max_parts_count, argmax_parts_size};
}


std::pair<size_t, size_t> MergeTreeData::getMaxPartsCountAndSizeForPartition() const
{
    return getMaxPartsCountAndSizeForPartitionWithState(DataPartState::Active);
}


size_t MergeTreeData::getMaxOutdatedPartsCountForPartition() const
{
    return getMaxPartsCountAndSizeForPartitionWithState(DataPartState::Outdated).first;
}


std::optional<Int64> MergeTreeData::getMinPartDataVersion() const
{
    auto lock = lockParts();

    std::optional<Int64> result;
    for (const auto & part : getDataPartsStateRange(DataPartState::Active))
    {
        if (!result || *result > part->info.getDataVersion())
            result = part->info.getDataVersion();
    }

    return result;
}


void MergeTreeData::delayInsertOrThrowIfNeeded(Poco::Event * until, const ContextPtr & query_context, bool allow_throw) const
{
    const auto settings = getSettings();
    const auto & query_settings = query_context->getSettingsRef();
    const size_t parts_count_in_total = getActivePartsCount();

    /// Check if we have too many parts in total
    if (allow_throw && parts_count_in_total >= settings->max_parts_in_total)
    {
        ProfileEvents::increment(ProfileEvents::RejectedInserts);
        throw Exception(
            ErrorCodes::TOO_MANY_PARTS,
            "Too many parts ({}) in all partitions in total in table '{}'. This indicates wrong choice of partition key. The threshold can be modified "
            "with 'max_parts_in_total' setting in <merge_tree> element in config.xml or with per-table setting.",
            parts_count_in_total, getLogName());
    }

    size_t outdated_parts_over_threshold = 0;
    {
        size_t outdated_parts_count_in_partition = 0;
        if (settings->inactive_parts_to_throw_insert > 0 || settings->inactive_parts_to_delay_insert > 0)
            outdated_parts_count_in_partition = getMaxOutdatedPartsCountForPartition();

        if (allow_throw && settings->inactive_parts_to_throw_insert > 0 && outdated_parts_count_in_partition >= settings->inactive_parts_to_throw_insert)
        {
            ProfileEvents::increment(ProfileEvents::RejectedInserts);
            throw Exception(
                ErrorCodes::TOO_MANY_PARTS,
                "Too many inactive parts ({}) in table '{}'. Parts cleaning are processing significantly slower than inserts",
                outdated_parts_count_in_partition, getLogName());
        }
        if (settings->inactive_parts_to_delay_insert > 0 && outdated_parts_count_in_partition >= settings->inactive_parts_to_delay_insert)
            outdated_parts_over_threshold = outdated_parts_count_in_partition - settings->inactive_parts_to_delay_insert + 1;
    }

    auto [parts_count_in_partition, size_of_partition] = getMaxPartsCountAndSizeForPartition();
    size_t average_part_size = parts_count_in_partition ? size_of_partition / parts_count_in_partition : 0;
    const auto active_parts_to_delay_insert
        = query_settings.parts_to_delay_insert ? query_settings.parts_to_delay_insert : settings->parts_to_delay_insert;
    const auto active_parts_to_throw_insert
        = query_settings.parts_to_throw_insert ? query_settings.parts_to_throw_insert : settings->parts_to_throw_insert;
    size_t active_parts_over_threshold = 0;

    {
        bool parts_are_large_enough_in_average
            = settings->max_avg_part_size_for_too_many_parts && average_part_size > settings->max_avg_part_size_for_too_many_parts;

        if (allow_throw && parts_count_in_partition >= active_parts_to_throw_insert && !parts_are_large_enough_in_average)
        {
            ProfileEvents::increment(ProfileEvents::RejectedInserts);
            throw Exception(
                ErrorCodes::TOO_MANY_PARTS,
                "Too many parts ({} with average size of {}) in table '{}'. Merges are processing significantly slower than inserts",
                parts_count_in_partition,
                ReadableSize(average_part_size),
                getLogName());
        }
        if (active_parts_to_delay_insert > 0 && parts_count_in_partition >= active_parts_to_delay_insert
            && !parts_are_large_enough_in_average)
            /// if parts_count == parts_to_delay_insert -> we're 1 part over threshold
            active_parts_over_threshold = parts_count_in_partition - active_parts_to_delay_insert + 1;
    }

    /// no need for delay
    if (!active_parts_over_threshold && !outdated_parts_over_threshold)
        return;

    UInt64 delay_milliseconds = 0;
    {
        size_t parts_over_threshold = 0;
        size_t allowed_parts_over_threshold = 1;
        const bool use_active_parts_threshold = (active_parts_over_threshold >= outdated_parts_over_threshold);
        if (use_active_parts_threshold)
        {
            parts_over_threshold = active_parts_over_threshold;
            allowed_parts_over_threshold = active_parts_to_throw_insert - active_parts_to_delay_insert;
        }
        else
        {
            parts_over_threshold = outdated_parts_over_threshold;
            allowed_parts_over_threshold = outdated_parts_over_threshold; /// if throw threshold is not set, will use max delay
            if (settings->inactive_parts_to_throw_insert > 0)
                allowed_parts_over_threshold = settings->inactive_parts_to_throw_insert - settings->inactive_parts_to_delay_insert;
        }

        const UInt64 max_delay_milliseconds = (settings->max_delay_to_insert > 0 ? settings->max_delay_to_insert * 1000 : 1000);
        if (allowed_parts_over_threshold == 0 || parts_over_threshold > allowed_parts_over_threshold)
        {
            delay_milliseconds = max_delay_milliseconds;
        }
        else
        {
            double delay_factor = static_cast<double>(parts_over_threshold) / allowed_parts_over_threshold;
            const UInt64 min_delay_milliseconds = settings->min_delay_to_insert_ms;
            delay_milliseconds = std::max(min_delay_milliseconds, static_cast<UInt64>(max_delay_milliseconds * delay_factor));
        }
    }

    ProfileEvents::increment(ProfileEvents::DelayedInserts);
    ProfileEvents::increment(ProfileEvents::DelayedInsertsMilliseconds, delay_milliseconds);

    CurrentMetrics::Increment metric_increment(CurrentMetrics::DelayedInserts);

    LOG_INFO(log, "Delaying inserting block by {} ms. because there are {} parts and their average size is {}",
        delay_milliseconds, parts_count_in_partition, ReadableSize(average_part_size));

    if (until)
        until->tryWait(delay_milliseconds);
    else
        std::this_thread::sleep_for(std::chrono::milliseconds(static_cast<size_t>(delay_milliseconds)));
}

void MergeTreeData::delayMutationOrThrowIfNeeded(Poco::Event * until, const ContextPtr & query_context) const
{
    const auto settings = getSettings();
    const auto & query_settings = query_context->getSettingsRef();

    size_t num_mutations_to_delay = query_settings.number_of_mutations_to_delay
        ? query_settings.number_of_mutations_to_delay
        : settings->number_of_mutations_to_delay;

    size_t num_mutations_to_throw = query_settings.number_of_mutations_to_throw
        ? query_settings.number_of_mutations_to_throw
        : settings->number_of_mutations_to_throw;

    if (!num_mutations_to_delay && !num_mutations_to_throw)
        return;

    size_t num_unfinished_mutations = getUnfinishedMutationCommands().size();
    if (num_mutations_to_throw && num_unfinished_mutations >= num_mutations_to_throw)
    {
        ProfileEvents::increment(ProfileEvents::RejectedMutations);
        throw Exception(ErrorCodes::TOO_MANY_MUTATIONS,
            "Too many unfinished mutations ({}) in table {}",
            num_unfinished_mutations, getLogName());
    }

    if (num_mutations_to_delay && num_unfinished_mutations >= num_mutations_to_delay)
    {
        if (!num_mutations_to_throw)
            num_mutations_to_throw = num_mutations_to_delay * 2;

        size_t mutations_over_threshold = num_unfinished_mutations - num_mutations_to_delay;
        size_t allowed_mutations_over_threshold = num_mutations_to_throw - num_mutations_to_delay;

        double delay_factor = std::min(static_cast<double>(mutations_over_threshold) / allowed_mutations_over_threshold, 1.0);
        size_t delay_milliseconds = static_cast<size_t>(interpolateLinear(settings->min_delay_to_mutate_ms, settings->max_delay_to_mutate_ms, delay_factor));

        ProfileEvents::increment(ProfileEvents::DelayedMutations);
        ProfileEvents::increment(ProfileEvents::DelayedMutationsMilliseconds, delay_milliseconds);

        if (until)
            until->tryWait(delay_milliseconds);
        else
            std::this_thread::sleep_for(std::chrono::milliseconds(delay_milliseconds));
    }
}

MergeTreeData::DataPartPtr MergeTreeData::getActiveContainingPart(
    const MergeTreePartInfo & part_info, MergeTreeData::DataPartState state, DataPartsLock & /*lock*/) const
{
    auto current_state_parts_range = getDataPartsStateRange(state);

    /// The part can be covered only by the previous or the next one in data_parts.
    auto it = data_parts_by_state_and_info.lower_bound(DataPartStateAndInfo{state, part_info});

    if (it != current_state_parts_range.end())
    {
        if ((*it)->info == part_info)
            return *it;
        if ((*it)->info.contains(part_info))
            return *it;
    }

    if (it != current_state_parts_range.begin())
    {
        --it;
        if ((*it)->info.contains(part_info))
            return *it;
    }

    return nullptr;
}


void MergeTreeData::swapActivePart(MergeTreeData::DataPartPtr part_copy, DataPartsLock &)
{
    for (auto original_active_part : getDataPartsStateRange(DataPartState::Active)) // NOLINT (copy is intended)
    {
        if (part_copy->name == original_active_part->name)
        {
            auto active_part_it = data_parts_by_info.find(original_active_part->info);
            if (active_part_it == data_parts_by_info.end())
                throw Exception(ErrorCodes::NO_SUCH_DATA_PART, "Cannot swap part '{}', no such active part.", part_copy->name);

            /// We do not check allow_remote_fs_zero_copy_replication here because data may be shared
            /// when allow_remote_fs_zero_copy_replication turned on and off again
            original_active_part->force_keep_shared_data = false;

            if (original_active_part->getDataPartStorage().supportZeroCopyReplication() &&
                part_copy->getDataPartStorage().supportZeroCopyReplication() &&
                original_active_part->getDataPartStorage().getUniqueId() == part_copy->getDataPartStorage().getUniqueId())
            {
                /// May be when several volumes use the same S3/HDFS storage
                original_active_part->force_keep_shared_data = true;
            }

            modifyPartState(original_active_part, DataPartState::DeleteOnDestroy);
            LOG_TEST(log, "swapActivePart: removing {} from data_parts_indexes", (*active_part_it)->getNameWithState());
            data_parts_indexes.erase(active_part_it);

            LOG_TEST(log, "swapActivePart: inserting {} into data_parts_indexes", part_copy->getNameWithState());
            auto part_it = data_parts_indexes.insert(part_copy).first;
            modifyPartState(part_it, DataPartState::Active);

            ssize_t diff_bytes = part_copy->getBytesOnDisk() - original_active_part->getBytesOnDisk();
            ssize_t diff_rows = part_copy->rows_count - original_active_part->rows_count;
            increaseDataVolume(diff_bytes, diff_rows, /* parts= */ 0);

            /// Move parts are non replicated operations, so we take lock here.
            /// All other locks are taken in StorageReplicatedMergeTree
            lockSharedData(*part_copy, /* replace_existing_lock */ true);

            return;
        }
    }
    throw Exception(ErrorCodes::NO_SUCH_DATA_PART, "Cannot swap part '{}', no such active part.", part_copy->name);
}


MergeTreeData::DataPartPtr MergeTreeData::getActiveContainingPart(const MergeTreePartInfo & part_info) const
{
    auto lock = lockParts();
    return getActiveContainingPart(part_info, DataPartState::Active, lock);
}

MergeTreeData::DataPartPtr MergeTreeData::getActiveContainingPart(const String & part_name) const
{
    auto part_info = MergeTreePartInfo::fromPartName(part_name, format_version);
    return getActiveContainingPart(part_info);
}

MergeTreeData::DataPartPtr MergeTreeData::getActiveContainingPart(const String & part_name, DataPartsLock & lock) const
{
    auto part_info = MergeTreePartInfo::fromPartName(part_name, format_version);
    return getActiveContainingPart(part_info, DataPartState::Active, lock);
}

MergeTreeData::DataPartsVector MergeTreeData::getVisibleDataPartsVectorInPartition(ContextPtr local_context, const String & partition_id) const
{
    return getVisibleDataPartsVectorInPartition(local_context->getCurrentTransaction().get(), partition_id);
}


MergeTreeData::DataPartsVector MergeTreeData::getVisibleDataPartsVectorInPartition(
    ContextPtr local_context, const String & partition_id, DataPartsLock & lock) const
{
    return getVisibleDataPartsVectorInPartition(local_context->getCurrentTransaction().get(), partition_id, &lock);
}

MergeTreeData::DataPartsVector MergeTreeData::getVisibleDataPartsVectorInPartition(
    MergeTreeTransaction * txn, const String & partition_id, DataPartsLock * acquired_lock) const
{
    if (txn)
    {
        DataPartStateAndPartitionID active_parts{MergeTreeDataPartState::Active, partition_id};
        DataPartStateAndPartitionID outdated_parts{MergeTreeDataPartState::Outdated, partition_id};
        DataPartsVector res;
        {
            auto lock = (acquired_lock) ? DataPartsLock() : lockParts();
            res.insert(res.end(), data_parts_by_state_and_info.lower_bound(active_parts), data_parts_by_state_and_info.upper_bound(active_parts));
            res.insert(res.end(), data_parts_by_state_and_info.lower_bound(outdated_parts), data_parts_by_state_and_info.upper_bound(outdated_parts));
        }
        filterVisibleDataParts(res, txn->getSnapshot(), txn->tid);
        return res;
    }

    return getDataPartsVectorInPartitionForInternalUsage(MergeTreeDataPartState::Active, partition_id, acquired_lock);
}


MergeTreeData::DataPartsVector MergeTreeData::getDataPartsVectorInPartitionForInternalUsage(const DataPartStates & affordable_states, const String & partition_id, DataPartsLock * acquired_lock) const
{
    auto lock = (acquired_lock) ? DataPartsLock() : lockParts();
    DataPartsVector res;
    for (const auto & state : affordable_states)
    {
        DataPartStateAndPartitionID state_with_partition{state, partition_id};
        res.insert(res.end(), data_parts_by_state_and_info.lower_bound(state_with_partition), data_parts_by_state_and_info.upper_bound(state_with_partition));
    }
    return res;
}

MergeTreeData::DataPartsVector MergeTreeData::getDataPartsVectorInPartitionForInternalUsage(
    const MergeTreeData::DataPartState & state, const String & partition_id, DataPartsLock * acquired_lock) const
{
    DataPartStateAndPartitionID state_with_partition{state, partition_id};

    auto lock = (acquired_lock) ? DataPartsLock() : lockParts();
    return DataPartsVector(
        data_parts_by_state_and_info.lower_bound(state_with_partition),
        data_parts_by_state_and_info.upper_bound(state_with_partition));
}

MergeTreeData::DataPartsVector MergeTreeData::getVisibleDataPartsVectorInPartitions(ContextPtr local_context, const std::unordered_set<String> & partition_ids) const
{
    auto txn = local_context->getCurrentTransaction();
    DataPartsVector res;
    {
        auto lock = lockParts();
        for (const auto & partition_id : partition_ids)
        {
            DataPartStateAndPartitionID active_parts{MergeTreeDataPartState::Active, partition_id};
            insertAtEnd(
                res,
                DataPartsVector(
                    data_parts_by_state_and_info.lower_bound(active_parts),
                    data_parts_by_state_and_info.upper_bound(active_parts)));

            if (txn)
            {
                DataPartStateAndPartitionID outdated_parts{MergeTreeDataPartState::Active, partition_id};

                insertAtEnd(
                    res,
                    DataPartsVector(
                        data_parts_by_state_and_info.lower_bound(outdated_parts),
                        data_parts_by_state_and_info.upper_bound(outdated_parts)));
            }
        }
    }

    if (txn)
        filterVisibleDataParts(res, txn->getSnapshot(), txn->tid);

    return res;
}

MergeTreeData::DataPartPtr MergeTreeData::getPartIfExists(const MergeTreePartInfo & part_info, const MergeTreeData::DataPartStates & valid_states) const
{
    auto lock = lockParts();
    return getPartIfExistsUnlocked(part_info, valid_states, lock);
}

MergeTreeData::DataPartPtr MergeTreeData::getPartIfExists(const String & part_name, const MergeTreeData::DataPartStates & valid_states) const
{
    auto lock = lockParts();
    return getPartIfExistsUnlocked(part_name, valid_states, lock);
}

MergeTreeData::DataPartPtr MergeTreeData::getPartIfExistsUnlocked(const String & part_name, const DataPartStates & valid_states, DataPartsLock & acquired_lock) const
{
    return getPartIfExistsUnlocked(MergeTreePartInfo::fromPartName(part_name, format_version), valid_states, acquired_lock);
}

MergeTreeData::DataPartPtr MergeTreeData::getPartIfExistsUnlocked(const MergeTreePartInfo & part_info, const DataPartStates & valid_states, DataPartsLock & /* acquired_lock */) const
{
    auto it = data_parts_by_info.find(part_info);
    if (it == data_parts_by_info.end())
        return nullptr;

    for (auto state : valid_states)
        if ((*it)->getState() == state)
            return *it;

    return nullptr;
}

static void loadPartAndFixMetadataImpl(MergeTreeData::MutableDataPartPtr part, ContextPtr local_context, int32_t metadata_version, bool sync)
{
    /// Remove metadata version file and take it from table.
    /// Currently we cannot attach parts with different schema, so
    /// we can assume that it's equal to table's current schema.
    part->removeMetadataVersion();
    {
        auto out_metadata = part->getDataPartStorage().writeFile(IMergeTreeDataPart::METADATA_VERSION_FILE_NAME, 4096, local_context->getWriteSettings());
        writeText(metadata_version, *out_metadata);
        out_metadata->finalize();
        if (sync)
            out_metadata->sync();
    }

    part->loadColumnsChecksumsIndexes(false, true);
    part->modification_time = part->getDataPartStorage().getLastModified().epochTime();
    part->removeDeleteOnDestroyMarker();
    part->removeVersionMetadata();
}

void MergeTreeData::calculateColumnAndSecondaryIndexSizesImpl()
{
    column_sizes.clear();

    /// Take into account only committed parts
    auto committed_parts_range = getDataPartsStateRange(DataPartState::Active);
    for (const auto & part : committed_parts_range)
        addPartContributionToColumnAndSecondaryIndexSizes(part);
}

void MergeTreeData::addPartContributionToColumnAndSecondaryIndexSizes(const DataPartPtr & part)
{
    for (const auto & column : part->getColumns())
    {
        ColumnSize & total_column_size = column_sizes[column.name];
        ColumnSize part_column_size = part->getColumnSize(column.name);
        total_column_size.add(part_column_size);
    }

    auto indexes_descriptions = getInMemoryMetadataPtr()->secondary_indices;
    for (const auto & index : indexes_descriptions)
    {
        IndexSize & total_secondary_index_size = secondary_index_sizes[index.name];
        IndexSize part_index_size = part->getSecondaryIndexSize(index.name);
        total_secondary_index_size.add(part_index_size);
    }
}

void MergeTreeData::removePartContributionToColumnAndSecondaryIndexSizes(const DataPartPtr & part)
{
    for (const auto & column : part->getColumns())
    {
        ColumnSize & total_column_size = column_sizes[column.name];
        ColumnSize part_column_size = part->getColumnSize(column.name);

        auto log_subtract = [&](size_t & from, size_t value, const char * field)
        {
            if (value > from)
                LOG_ERROR(log, "Possibly incorrect column size subtraction: {} - {} = {}, column: {}, field: {}",
                    from, value, from - value, column.name, field);

            from -= value;
        };

        log_subtract(total_column_size.data_compressed, part_column_size.data_compressed, ".data_compressed");
        log_subtract(total_column_size.data_uncompressed, part_column_size.data_uncompressed, ".data_uncompressed");
        log_subtract(total_column_size.marks, part_column_size.marks, ".marks");
    }

    for (auto & [secondary_index_name, total_secondary_index_size] : secondary_index_sizes)
    {
        if (!part->hasSecondaryIndex(secondary_index_name))
            continue;

        IndexSize part_secondary_index_size = part->getSecondaryIndexSize(secondary_index_name);

        auto log_subtract = [&](size_t & from, size_t value, const char * field)
        {
            if (value > from)
                LOG_ERROR(log, "Possibly incorrect index size subtraction: {} - {} = {}, index: {}, field: {}",
                    from, value, from - value, secondary_index_name, field);

            from -= value;
        };

        log_subtract(total_secondary_index_size.data_compressed, part_secondary_index_size.data_compressed, ".data_compressed");
        log_subtract(total_secondary_index_size.data_uncompressed, part_secondary_index_size.data_uncompressed, ".data_uncompressed");
        log_subtract(total_secondary_index_size.marks, part_secondary_index_size.marks, ".marks");
    }
}

void MergeTreeData::checkAlterPartitionIsPossible(
    const PartitionCommands & commands, const StorageMetadataPtr & /*metadata_snapshot*/, const Settings & settings, ContextPtr local_context) const
{
    for (const auto & disk : getDisks())
        if (!disk->supportsHardLinks())
            throw Exception(
                ErrorCodes::SUPPORT_IS_DISABLED, "ALTER TABLE PARTITION is not supported for immutable disk '{}'", disk->getName());

    for (const auto & command : commands)
    {
        if (command.type == PartitionCommand::DROP_DETACHED_PARTITION
            && !settings.allow_drop_detached)
            throw DB::Exception(ErrorCodes::SUPPORT_IS_DISABLED,
                                "Cannot execute query: DROP DETACHED PART "
                                "is disabled (see allow_drop_detached setting)");

        if (command.partition && command.type != PartitionCommand::DROP_DETACHED_PARTITION)
        {
            if (command.part)
            {
                auto part_name = command.partition->as<ASTLiteral &>().value.safeGet<String>();
                /// We are able to parse it
                MergeTreePartInfo::fromPartName(part_name, format_version);
            }
            else
            {
                /// We are able to parse it
                const auto * partition_ast = command.partition->as<ASTPartition>();
                if (partition_ast && partition_ast->all)
                {
                    if (command.type != PartitionCommand::DROP_PARTITION && command.type != PartitionCommand::ATTACH_PARTITION)
                        throw DB::Exception(ErrorCodes::SUPPORT_IS_DISABLED, "Only support DROP/DETACH/ATTACH PARTITION ALL currently");
                }
                else
                {
                    String partition_id = getPartitionIDFromQuery(command.partition, local_context);
                    if (command.type == PartitionCommand::FORGET_PARTITION)
                    {
                        DataPartsLock lock = lockParts();
                        auto parts_in_partition = getDataPartsPartitionRange(partition_id);
                        if (!parts_in_partition.empty())
                            throw Exception(ErrorCodes::CANNOT_FORGET_PARTITION, "Partition {} is not empty", partition_id);
                    }
                }
            }
        }
    }
}

void MergeTreeData::checkPartitionCanBeDropped(const ASTPtr & partition, ContextPtr local_context)
{
    if (!supportsReplication() && isStaticStorage())
        return;

    DataPartsVector parts_to_remove;
    const auto * partition_ast = partition->as<ASTPartition>();
    if (partition_ast && partition_ast->all)
        parts_to_remove = getVisibleDataPartsVector(local_context);
    else
    {
        const String partition_id = getPartitionIDFromQuery(partition, local_context);
        parts_to_remove = getVisibleDataPartsVectorInPartition(local_context, partition_id);
    }
    UInt64 partition_size = 0;

    for (const auto & part : parts_to_remove)
        partition_size += part->getBytesOnDisk();

    auto table_id = getStorageID();

    const auto & query_settings = local_context->getSettingsRef();
    if (query_settings.max_partition_size_to_drop.changed)
    {
        getContext()->checkPartitionCanBeDropped(table_id.database_name, table_id.table_name, partition_size, query_settings.max_partition_size_to_drop);
        return;
    }

    getContext()->checkPartitionCanBeDropped(table_id.database_name, table_id.table_name, partition_size);
}

void MergeTreeData::checkPartCanBeDropped(const String & part_name, ContextPtr local_context)
{
    if (!supportsReplication() && isStaticStorage())
        return;

    auto part = getPartIfExists(part_name, {MergeTreeDataPartState::Active});
    if (!part)
        throw Exception(ErrorCodes::NO_SUCH_DATA_PART, "No part {} in committed state", part_name);

    auto table_id = getStorageID();

    const auto & query_settings = local_context->getSettingsRef();
    if (query_settings.max_partition_size_to_drop.changed)
    {
        getContext()->checkPartitionCanBeDropped(table_id.database_name, table_id.table_name, part->getBytesOnDisk(), query_settings.max_partition_size_to_drop);
        return;
    }

    getContext()->checkPartitionCanBeDropped(table_id.database_name, table_id.table_name, part->getBytesOnDisk());
}

void MergeTreeData::movePartitionToDisk(const ASTPtr & partition, const String & name, bool moving_part, ContextPtr local_context)
{
    String partition_id;

    if (moving_part)
        partition_id = partition->as<ASTLiteral &>().value.safeGet<String>();
    else
        partition_id = getPartitionIDFromQuery(partition, local_context);

    DataPartsVector parts;
    if (moving_part)
    {
        auto part_info = MergeTreePartInfo::fromPartName(partition_id, format_version);
        parts.push_back(getActiveContainingPart(part_info));
        if (!parts.back() || parts.back()->name != part_info.getPartNameAndCheckFormat(format_version))
            throw Exception(ErrorCodes::NO_SUCH_DATA_PART, "Part {} is not exists or not active", partition_id);
    }
    else
        parts = getVisibleDataPartsVectorInPartition(local_context, partition_id);

    auto disk = getStoragePolicy()->getDiskByName(name);
    std::erase_if(parts, [&](auto part_ptr)
        {
            return part_ptr->getDataPartStorage().getDiskName() == disk->getName();
        });

    if (parts.empty())
    {
        if (moving_part)
            throw Exception(ErrorCodes::UNKNOWN_DISK, "Part '{}' is already on disk '{}'", partition_id, disk->getName());
        else
            throw Exception(ErrorCodes::UNKNOWN_DISK, "All parts of partition '{}' are already on disk '{}'", partition_id, disk->getName());
    }

    if (parts_mover.moves_blocker.isCancelled())
        throw Exception(ErrorCodes::ABORTED, "Cannot move parts because moves are manually disabled");

    auto moving_tagger = checkPartsForMove(parts, std::static_pointer_cast<Space>(disk));
    if (moving_tagger->parts_to_move.empty())
        throw Exception(ErrorCodes::NO_SUCH_DATA_PART, "No parts to move are found in partition {}", partition_id);

    const auto & query_settings = local_context->getSettingsRef();
    std::future<MovePartsOutcome> moves_future = movePartsToSpace(moving_tagger, local_context->getReadSettings(), local_context->getWriteSettings(), query_settings.alter_move_to_space_execute_async);

    if (query_settings.alter_move_to_space_execute_async && moves_future.wait_for(std::chrono::seconds(0)) != std::future_status::ready)
    {
        return;
    }
    else
    {
        auto moves_outcome = moves_future.get();
        switch (moves_outcome)
        {
            case MovePartsOutcome::MovesAreCancelled:
                throw Exception(ErrorCodes::ABORTED, "Cannot move parts because moves are manually disabled");
            case MovePartsOutcome::NothingToMove:
                throw Exception(ErrorCodes::NO_SUCH_DATA_PART, "No parts to move are found in partition {}", partition_id);
            case MovePartsOutcome::MoveWasPostponedBecauseOfZeroCopy:
                throw Exception(ErrorCodes::PART_IS_TEMPORARILY_LOCKED, "Move was not finished, because zero copy mode is enabled and someone other is moving the same parts right now");
            case MovePartsOutcome::CannotScheduleMove:
                throw Exception(ErrorCodes::CANNOT_SCHEDULE_TASK, "Cannot schedule move, no free threads, try to wait until all in-progress move finish or increase <background_move_pool_size>");
            case MovePartsOutcome::PartsMoved:
                break;
        }
    }
}


void MergeTreeData::movePartitionToVolume(const ASTPtr & partition, const String & name, bool moving_part, ContextPtr local_context)
{
    String partition_id;

    if (moving_part)
        partition_id = partition->as<ASTLiteral &>().value.safeGet<String>();
    else
        partition_id = getPartitionIDFromQuery(partition, local_context);

    DataPartsVector parts;
    if (moving_part)
    {
        auto part_info = MergeTreePartInfo::fromPartName(partition_id, format_version);
        parts.emplace_back(getActiveContainingPart(part_info));
        if (!parts.back() || parts.back()->name != part_info.getPartNameAndCheckFormat(format_version))
            throw Exception(ErrorCodes::NO_SUCH_DATA_PART, "Part {} is not exists or not active", partition_id);
    }
    else
        parts = getVisibleDataPartsVectorInPartition(local_context, partition_id);

    auto volume = getStoragePolicy()->getVolumeByName(name);
    if (!volume)
        throw Exception(ErrorCodes::UNKNOWN_DISK, "Volume {} does not exist on policy {}", name, getStoragePolicy()->getName());

    if (parts.empty())
        throw Exception(ErrorCodes::NO_SUCH_DATA_PART, "Nothing to move (check that the partition exists).");

    std::erase_if(parts, [&](auto part_ptr)
        {
            for (const auto & disk : volume->getDisks())
            {
                if (part_ptr->getDataPartStorage().getDiskName() == disk->getName())
                {
                    return true;
                }
            }
            return false;
        });

    if (parts.empty())
    {
        if (moving_part)
            throw Exception(ErrorCodes::UNKNOWN_DISK, "Part '{}' is already on volume '{}'", partition_id, volume->getName());
        else
            throw Exception(ErrorCodes::UNKNOWN_DISK, "All parts of partition '{}' are already on volume '{}'", partition_id, volume->getName());
    }

    if (parts_mover.moves_blocker.isCancelled())
        throw Exception(ErrorCodes::ABORTED, "Cannot move parts because moves are manually disabled");

    auto moving_tagger = checkPartsForMove(parts, std::static_pointer_cast<Space>(volume));
    if (moving_tagger->parts_to_move.empty())
        throw Exception(ErrorCodes::NO_SUCH_DATA_PART, "No parts to move are found in partition {}", partition_id);

    const auto & query_settings = local_context->getSettingsRef();
    std::future<MovePartsOutcome> moves_future = movePartsToSpace(moving_tagger, local_context->getReadSettings(), local_context->getWriteSettings(), query_settings.alter_move_to_space_execute_async);

    if (query_settings.alter_move_to_space_execute_async && moves_future.wait_for(std::chrono::seconds(0)) != std::future_status::ready)
    {
        return;
    }
    else
    {
        auto moves_outcome = moves_future.get();
        switch (moves_outcome)
        {
            case MovePartsOutcome::MovesAreCancelled:
                throw Exception(ErrorCodes::ABORTED, "Cannot move parts because moves are manually disabled");
            case MovePartsOutcome::NothingToMove:
                throw Exception(ErrorCodes::NO_SUCH_DATA_PART, "No parts to move are found in partition {}", partition_id);
            case MovePartsOutcome::MoveWasPostponedBecauseOfZeroCopy:
                throw Exception(ErrorCodes::PART_IS_TEMPORARILY_LOCKED, "Move was not finished, because zero copy mode is enabled and someone other is moving the same parts right now");
            case MovePartsOutcome::CannotScheduleMove:
                throw Exception(ErrorCodes::CANNOT_SCHEDULE_TASK, "Cannot schedule move, no free threads, try to wait until all in-progress move finish or increase <background_move_pool_size>");
            case MovePartsOutcome::PartsMoved:
                break;
        }
    }
}

void MergeTreeData::movePartitionToTable(const PartitionCommand & command, ContextPtr query_context)
{
    String dest_database = query_context->resolveDatabase(command.to_database);
    auto dest_storage = DatabaseCatalog::instance().getTable({dest_database, command.to_table}, query_context);

    /// The target table and the source table are the same.
    if (dest_storage->getStorageID() == this->getStorageID())
        return;

    auto * dest_storage_merge_tree = dynamic_cast<MergeTreeData *>(dest_storage.get());
    if (!dest_storage_merge_tree)
        throw Exception(ErrorCodes::NOT_IMPLEMENTED,
            "Cannot move partition from table {} to table {} with storage {}",
            getStorageID().getNameForLogs(), dest_storage->getStorageID().getNameForLogs(), dest_storage->getName());

    dest_storage_merge_tree->waitForOutdatedPartsToBeLoaded();
    movePartitionToTable(dest_storage, command.partition, query_context);
}

void MergeTreeData::movePartitionToShard(const ASTPtr & /*partition*/, bool /*move_part*/, const String & /*to*/, ContextPtr /*query_context*/)
{
    throw Exception(ErrorCodes::NOT_IMPLEMENTED, "MOVE PARTITION TO SHARD is not supported by storage {}", getName());
}

void MergeTreeData::fetchPartition(
    const ASTPtr & /*partition*/,
    const StorageMetadataPtr & /*metadata_snapshot*/,
    const String & /*from*/,
    bool /*fetch_part*/,
    ContextPtr /*query_context*/)
{
    throw Exception(ErrorCodes::NOT_IMPLEMENTED, "FETCH PARTITION is not supported by storage {}", getName());
}

void MergeTreeData::forgetPartition(const ASTPtr & /*partition*/, ContextPtr /*query_context*/)
{
    throw Exception(ErrorCodes::NOT_IMPLEMENTED, "FORGET PARTITION is not supported by storage {}", getName());
}

Pipe MergeTreeData::alterPartition(
    const StorageMetadataPtr & metadata_snapshot,
    const PartitionCommands & commands,
    ContextPtr query_context)
{
    /// Wait for loading of outdated parts
    /// because partition commands (DROP, MOVE, etc.)
    /// must be applied to all parts on disk.
    waitForOutdatedPartsToBeLoaded();

    PartitionCommandsResultInfo result;
    for (const PartitionCommand & command : commands)
    {
        PartitionCommandsResultInfo current_command_results;
        switch (command.type)
        {
            case PartitionCommand::DROP_PARTITION:
            {
                if (command.part)
                {
                    auto part_name = command.partition->as<ASTLiteral &>().value.safeGet<String>();
                    checkPartCanBeDropped(part_name, query_context);
                    dropPart(part_name, command.detach, query_context);
                }
                else
                {
                    checkPartitionCanBeDropped(command.partition, query_context);
                    dropPartition(command.partition, command.detach, query_context);
                }
            }
            break;

            case PartitionCommand::DROP_DETACHED_PARTITION:
                dropDetached(command.partition, command.part, query_context);
                break;

            case PartitionCommand::FORGET_PARTITION:
                forgetPartition(command.partition, query_context);
                break;

            case PartitionCommand::ATTACH_PARTITION:
                current_command_results = attachPartition(command.partition, metadata_snapshot, command.part, query_context);
                break;
            case PartitionCommand::MOVE_PARTITION:
            {
                switch (*command.move_destination_type)
                {
                    case PartitionCommand::MoveDestinationType::DISK:
                        movePartitionToDisk(command.partition, command.move_destination_name, command.part, query_context);
                        break;

                    case PartitionCommand::MoveDestinationType::VOLUME:
                        movePartitionToVolume(command.partition, command.move_destination_name, command.part, query_context);
                        break;

                    case PartitionCommand::MoveDestinationType::TABLE:
                        movePartitionToTable(command, query_context);
                        break;

                    case PartitionCommand::MoveDestinationType::SHARD:
                    {
                        if (!getSettings()->part_moves_between_shards_enable)
                            throw Exception(ErrorCodes::SUPPORT_IS_DISABLED,
                                            "Moving parts between shards is experimental and work in progress"
                                            ", see part_moves_between_shards_enable setting");
                        movePartitionToShard(command.partition, command.part, command.move_destination_name, query_context);
                    }
                    break;
                }
            }
            break;

            case PartitionCommand::REPLACE_PARTITION:
            {
                if (command.replace)
                    checkPartitionCanBeDropped(command.partition, query_context);

                auto resolved = query_context->resolveStorageID({command.from_database, command.from_table});
                auto from_storage = DatabaseCatalog::instance().getTable(resolved, query_context);

                auto * from_storage_merge_tree = dynamic_cast<MergeTreeData *>(from_storage.get());
                if (!from_storage_merge_tree)
                    throw Exception(ErrorCodes::NOT_IMPLEMENTED,
                        "Cannot replace partition from table {} with storage {} to table {}",
                        from_storage->getStorageID().getNameForLogs(), from_storage->getName(), getStorageID().getNameForLogs());

                from_storage_merge_tree->waitForOutdatedPartsToBeLoaded();
                replacePartitionFrom(from_storage, command.partition, command.replace, query_context);
            }
            break;

            case PartitionCommand::FETCH_PARTITION:
                fetchPartition(command.partition, metadata_snapshot, command.from_zookeeper_path, command.part, query_context);
                break;

            case PartitionCommand::FREEZE_PARTITION:
            {
                auto lock = lockForShare(query_context->getCurrentQueryId(), query_context->getSettingsRef().lock_acquire_timeout);
                current_command_results = freezePartition(command.partition, command.with_name, query_context, lock);
            }
            break;

            case PartitionCommand::FREEZE_ALL_PARTITIONS:
            {
                auto lock = lockForShare(query_context->getCurrentQueryId(), query_context->getSettingsRef().lock_acquire_timeout);
                current_command_results = freezeAll(command.with_name, query_context, lock);
            }
            break;

            case PartitionCommand::UNFREEZE_PARTITION:
            {
                auto lock = lockForShare(query_context->getCurrentQueryId(), query_context->getSettingsRef().lock_acquire_timeout);
                current_command_results = unfreezePartition(command.partition, command.with_name, query_context, lock);
            }
            break;

            case PartitionCommand::UNFREEZE_ALL_PARTITIONS:
            {
                auto lock = lockForShare(query_context->getCurrentQueryId(), query_context->getSettingsRef().lock_acquire_timeout);
                current_command_results = unfreezeAll(command.with_name, query_context, lock);
            }

            break;

            default:
                throw Exception(ErrorCodes::LOGICAL_ERROR, "Uninitialized partition command");
        }
        for (auto & command_result : current_command_results)
            command_result.command_type = command.typeToString();
        result.insert(result.end(), current_command_results.begin(), current_command_results.end());
    }

    if (query_context->getSettingsRef().alter_partition_verbose_result)
        return convertCommandsResultToSource(result);

    return {};
}

MergeTreeData::PartsBackupEntries MergeTreeData::backupParts(
    const DataPartsVector & data_parts,
    const String & data_path_in_backup,
    const BackupSettings & backup_settings,
    const ReadSettings & read_settings,
    const ContextPtr & local_context)
{
    MergeTreeData::PartsBackupEntries res;
    std::map<DiskPtr, std::shared_ptr<TemporaryFileOnDisk>> temp_dirs;
    TableLockHolder table_lock;

    for (const auto & part : data_parts)
    {
        /// Hard links is the default way to ensure that we'll be keeping access to the files of parts.
        bool make_temporary_hard_links = true;
        bool hold_storage_and_part_ptrs = false;
        bool hold_table_lock = false;

        if (getStorageID().hasUUID())
        {
            /// Tables in atomic databases have UUIDs. When using atomic database we don't have to create hard links to make a backup,
            /// we can just hold smart pointers to a storage and to data parts instead. That's enough to protect those files from deleting
            /// until the backup is done (see the calls `part.unique()` in grabOldParts() and table.unique() in DatabaseCatalog).
            make_temporary_hard_links = false;
            hold_storage_and_part_ptrs = true;
        }
        else if (supportsReplication() && part->getDataPartStorage().supportZeroCopyReplication() && getSettings()->allow_remote_fs_zero_copy_replication)
        {
            /// Hard links don't work correctly with zero copy replication.
            make_temporary_hard_links = false;
            hold_storage_and_part_ptrs = true;
            hold_table_lock = true;
        }

        if (hold_table_lock && !table_lock)
            table_lock = lockForShare(local_context->getCurrentQueryId(), local_context->getSettingsRef().lock_acquire_timeout);

        if (backup_settings.check_projection_parts)
            part->checkConsistencyWithProjections(/* require_part_metadata= */ true);

        BackupEntries backup_entries_from_part;
        part->getDataPartStorage().backup(
            part->checksums,
            part->getFileNamesWithoutChecksums(),
            data_path_in_backup,
            backup_settings,
            read_settings,
            make_temporary_hard_links,
            backup_entries_from_part,
            &temp_dirs,
            false, false);

        auto backup_projection = [&](IDataPartStorage & storage, IMergeTreeDataPart & projection_part)
        {
            storage.backup(
                projection_part.checksums,
                projection_part.getFileNamesWithoutChecksums(),
                fs::path{data_path_in_backup} / part->name,
                backup_settings,
                read_settings,
                make_temporary_hard_links,
                backup_entries_from_part,
                &temp_dirs,
                projection_part.is_broken,
                backup_settings.allow_backup_broken_projections);
        };

        auto projection_parts = part->getProjectionParts();
        std::string proj_suffix = ".proj";
        std::unordered_set<String> defined_projections;

        for (const auto & [projection_name, projection_part] : projection_parts)
        {
            defined_projections.emplace(projection_name);
            backup_projection(projection_part->getDataPartStorage(), *projection_part);
        }

        /// It is possible that the part has a written but not loaded projection,
        /// e.g. it is written to parent part's checksums.txt and exists on disk,
        /// but does not exist in table's projections definition.
        /// Such a part can appear server was restarted after DROP PROJECTION but before old part was removed.
        /// In this case, the old part will load only projections from metadata.
        /// See 031145_non_loaded_projection_backup.sh.
        for (const auto & [name, _] : part->checksums.files)
        {
            auto projection_name = fs::path(name).stem().string();
            if (endsWith(name, proj_suffix) && !defined_projections.contains(projection_name))
            {
                auto projection_storage = part->getDataPartStorage().getProjection(projection_name + proj_suffix);
                if (projection_storage->exists("checksums.txt"))
                {
                    auto projection_part = const_cast<IMergeTreeDataPart &>(*part).getProjectionPartBuilder(
                        projection_name, /* is_temp_projection */false).withPartFormatFromDisk().build();
                    backup_projection(projection_part->getDataPartStorage(), *projection_part);
                }
            }
        }

        if (hold_storage_and_part_ptrs)
        {
            /// Wrap backup entries with smart pointers to data parts and to the storage itself
            /// (we'll be holding those smart pointers for as long as we'll be using the backup entries).
            auto storage_and_part = std::make_pair(shared_from_this(), part);
            if (hold_table_lock)
                wrapBackupEntriesWith(backup_entries_from_part, std::make_pair(storage_and_part, table_lock));
            else
                wrapBackupEntriesWith(backup_entries_from_part, storage_and_part);
        }

        auto & part_backup_entries = res.emplace_back();
        part_backup_entries.part_name = part->name;
        part_backup_entries.part_checksum = part->checksums.getTotalChecksumUInt128();
        part_backup_entries.backup_entries = std::move(backup_entries_from_part);
    }

    return res;
}

void MergeTreeData::restoreDataFromBackup(RestorerFromBackup & restorer, const String & data_path_in_backup, const std::optional<ASTs> & partitions)
{
    auto backup = restorer.getBackup();
    if (!backup->hasFiles(data_path_in_backup))
        return;

    if (!restorer.isNonEmptyTableAllowed() && getTotalActiveSizeInBytes() && backup->hasFiles(data_path_in_backup))
        RestorerFromBackup::throwTableIsNotEmpty(getStorageID());

    restorePartsFromBackup(restorer, data_path_in_backup, partitions);
}

class MergeTreeData::RestoredPartsHolder
{
public:
    RestoredPartsHolder(const std::shared_ptr<MergeTreeData> & storage_, const BackupPtr & backup_)
        : storage(storage_), backup(backup_)
    {
    }

    BackupPtr getBackup() const { return backup; }

    void setNumParts(size_t num_parts_)
    {
        std::lock_guard lock{mutex};
        num_parts = num_parts_;
        attachIfAllPartsRestored();
    }

    void increaseNumBrokenParts()
    {
        std::lock_guard lock{mutex};
        ++num_broken_parts;
        attachIfAllPartsRestored();
    }

    void addPart(MutableDataPartPtr part)
    {
        std::lock_guard lock{mutex};
        parts.emplace_back(part);
        attachIfAllPartsRestored();
    }

    String getTemporaryDirectory(const DiskPtr & disk, const String & part_name)
    {
        std::lock_guard lock{mutex};
        auto it = temp_part_dirs.find(part_name);
        if (it == temp_part_dirs.end())
        {
            auto temp_dir_deleter = std::make_unique<TemporaryFileOnDisk>(disk, fs::path{storage->getRelativeDataPath()} / ("tmp_restore_" + part_name + "-"));
            auto temp_part_dir = fs::path{temp_dir_deleter->getRelativePath()}.filename();
            /// Attaching parts will rename them so it's expected for a temporary part directory not to exist anymore in the end.
            temp_dir_deleter->setShowWarningIfRemoved(false);
            /// The following holder is needed to prevent clearOldTemporaryDirectories() from clearing `temp_part_dir` before we attach the part.
            auto temp_dir_holder = storage->getTemporaryPartDirectoryHolder(temp_part_dir);
            it = temp_part_dirs.emplace(part_name,
                                        std::make_pair(std::move(temp_dir_deleter), std::move(temp_dir_holder))).first;
        }
        return it->second.first->getRelativePath();
    }

private:
    void attachIfAllPartsRestored()
    {
        if (!num_parts || (parts.size() + num_broken_parts < num_parts))
            return;

        /// Sort parts by min_block (because we need to preserve the order of parts).
        std::sort(
            parts.begin(),
            parts.end(),
            [](const MutableDataPartPtr & lhs, const MutableDataPartPtr & rhs) { return lhs->info.min_block < rhs->info.min_block; });

        storage->attachRestoredParts(std::move(parts));
        parts.clear();
        temp_part_dirs.clear();
        num_parts = 0;
    }

    const std::shared_ptr<MergeTreeData> storage;
    const BackupPtr backup;
    size_t num_parts = 0;
    size_t num_broken_parts = 0;
    MutableDataPartsVector parts;
    std::map<String /* part_name*/, std::pair<std::unique_ptr<TemporaryFileOnDisk>, scope_guard>> temp_part_dirs;
    mutable std::mutex mutex;
};

void MergeTreeData::restorePartsFromBackup(RestorerFromBackup & restorer, const String & data_path_in_backup, const std::optional<ASTs> & partitions)
{
    std::optional<std::unordered_set<String>> partition_ids;
    if (partitions)
        partition_ids = getPartitionIDsFromQuery(*partitions, restorer.getContext());

    auto backup = restorer.getBackup();
    Strings part_names = backup->listFiles(data_path_in_backup, /*recursive*/ false);
    std::erase(part_names, "mutations");

    bool restore_broken_parts_as_detached = restorer.getRestoreSettings().restore_broken_parts_as_detached;

    auto restored_parts_holder = std::make_shared<RestoredPartsHolder>(std::static_pointer_cast<MergeTreeData>(shared_from_this()), backup);

    fs::path data_path_in_backup_fs = data_path_in_backup;
    size_t num_parts = 0;

    for (const String & part_name : part_names)
    {
        const auto part_info = MergeTreePartInfo::tryParsePartName(part_name, format_version);
        if (!part_info)
        {
            throw Exception(ErrorCodes::CANNOT_RESTORE_TABLE, "File name {} is not a part's name",
                            String{data_path_in_backup_fs / part_name});
        }

        if (partition_ids && !partition_ids->contains(part_info->partition_id))
            continue;

        restorer.addDataRestoreTask(
            [storage = std::static_pointer_cast<MergeTreeData>(shared_from_this()),
             backup,
             part_path_in_backup = data_path_in_backup_fs / part_name,
             my_part_info = *part_info,
             restore_broken_parts_as_detached,
             restored_parts_holder]
            { storage->restorePartFromBackup(restored_parts_holder, my_part_info, part_path_in_backup, restore_broken_parts_as_detached); });

        ++num_parts;
    }

    restored_parts_holder->setNumParts(num_parts);
}

void MergeTreeData::restorePartFromBackup(std::shared_ptr<RestoredPartsHolder> restored_parts_holder, const MergeTreePartInfo & part_info, const String & part_path_in_backup, bool detach_if_broken) const
{
    String part_name = part_info.getPartNameAndCheckFormat(format_version);
    auto backup = restored_parts_holder->getBackup();

    /// Find all files of this part in the backup.
    Strings filenames = backup->listFiles(part_path_in_backup, /* recursive= */ true);

    /// Calculate the total size of the part.
    UInt64 total_size_of_part = 0;
    fs::path part_path_in_backup_fs = part_path_in_backup;
    for (const String & filename : filenames)
        total_size_of_part += backup->getFileSize(part_path_in_backup_fs / filename);

    std::shared_ptr<IReservation> reservation = getStoragePolicy()->reserveAndCheck(total_size_of_part);

    /// Calculate paths, for example:
    /// part_name = 0_1_1_0
    /// part_path_in_backup = /data/test/table/0_1_1_0
    /// temp_part_dir = /var/lib/clickhouse/data/test/table/tmp_restore_all_0_1_1_0-XXXXXXXX
    auto disk = reservation->getDisk();
    fs::path temp_part_dir = restored_parts_holder->getTemporaryDirectory(disk, part_name);

    /// Subdirectories in the part's directory. It's used to restore projections.
    std::unordered_set<String> subdirs;

    /// Copy files from the backup to the directory `tmp_part_dir`.
    disk->createDirectories(temp_part_dir);

    for (const String & filename : filenames)
    {
        /// Needs to create subdirectories before copying the files. Subdirectories are used to represent projections.
        auto separator_pos = filename.rfind('/');
        if (separator_pos != String::npos)
        {
            String subdir = filename.substr(0, separator_pos);
            if (subdirs.emplace(subdir).second)
                disk->createDirectories(temp_part_dir / subdir);
        }

        /// TODO Transactions: Decide what to do with version metadata (if any). Let's just skip it for now.
        if (filename.ends_with(IMergeTreeDataPart::TXN_VERSION_METADATA_FILE_NAME))
            continue;

        size_t file_size = backup->copyFileToDisk(part_path_in_backup_fs / filename, disk, temp_part_dir / filename, WriteMode::Rewrite);
        reservation->update(reservation->getSize() - file_size);
    }

    if (auto part = loadPartRestoredFromBackup(part_name, disk, temp_part_dir, detach_if_broken))
        restored_parts_holder->addPart(part);
    else
        restored_parts_holder->increaseNumBrokenParts();
}

MergeTreeData::MutableDataPartPtr MergeTreeData::loadPartRestoredFromBackup(const String & part_name, const DiskPtr & disk, const String & temp_part_dir, bool detach_if_broken) const
{
    MutableDataPartPtr part;

    auto single_disk_volume = std::make_shared<SingleDiskVolume>(disk->getName(), disk, 0);
    fs::path full_part_dir{temp_part_dir};
    String parent_part_dir = full_part_dir.parent_path();
    String part_dir_name = full_part_dir.filename();

    /// Load this part from the directory `temp_part_dir`.
    auto load_part = [&]
    {
        MergeTreeDataPartBuilder builder(*this, part_name, single_disk_volume, parent_part_dir, part_dir_name);
        builder.withPartFormatFromDisk();
        part = std::move(builder).build();
        part->version.setCreationTID(Tx::PrehistoricTID, nullptr);
        part->loadColumnsChecksumsIndexes(/* require_columns_checksums= */ false, /* check_consistency= */ true);
    };

    /// Broken parts can appear in a backup sometimes.
    auto mark_broken = [&](const std::exception_ptr error)
    {
        tryLogException(error, log,
                        fmt::format("Part {} will be restored as detached because it's broken. You need to resolve this manually", part_name));
        if (!part)
        {
            /// Make a fake data part only to copy its files to /detached/.
            part = MergeTreeDataPartBuilder{*this, part_name, single_disk_volume, parent_part_dir, part_dir_name}
                       .withPartStorageType(MergeTreeDataPartStorageType::Full)
                       .withPartType(MergeTreeDataPartType::Wide)
                       .build();
        }
        part->renameToDetached("broken-from-backup");
    };

    /// Try to load this part multiple times.
    auto backoff_ms = loading_parts_initial_backoff_ms;
    for (size_t try_no = 0; try_no < loading_parts_max_tries; ++try_no)
    {
        std::exception_ptr error;
        bool retryable = false;
        try
        {
            load_part();
        }
        catch (const Poco::Net::NetException &)
        {
            error = std::current_exception();
            retryable = true;
        }
        catch (const Poco::TimeoutException &)
        {
            error = std::current_exception();
            retryable = true;
        }
        catch (...)
        {
            error = std::current_exception();
            retryable = isRetryableException(std::current_exception());
        }

        if (!error)
            return part;

        if (!retryable && detach_if_broken)
        {
            mark_broken(error);
            return nullptr;
        }

        if (!retryable)
        {
            LOG_ERROR(log,
                      "Failed to restore part {} because it's broken. You can skip broken parts while restoring by setting "
                      "'restore_broken_parts_as_detached = true'",
                      part_name);
        }

        if (!retryable || (try_no + 1 == loading_parts_max_tries))
        {
            if (Exception * e = exception_cast<Exception *>(error))
                e->addMessage("while restoring part {} of table {}", part->name, getStorageID());
            std::rethrow_exception(error);
        }

        tryLogException(error, log,
                        fmt::format("Failed to load part {} at try {} with a retryable error. Will retry in {} ms", part_name, try_no, backoff_ms));

        std::this_thread::sleep_for(std::chrono::milliseconds(backoff_ms));
        backoff_ms = std::min(backoff_ms * 2, loading_parts_max_backoff_ms);
    }

    UNREACHABLE();
}


String MergeTreeData::getPartitionIDFromQuery(const ASTPtr & ast, ContextPtr local_context, DataPartsLock * acquired_lock) const
{
    const auto & partition_ast = ast->as<ASTPartition &>();

    if (partition_ast.all)
        throw Exception(ErrorCodes::SUPPORT_IS_DISABLED, "Only Support DETACH PARTITION ALL currently");

    if (!partition_ast.value)
    {
        MergeTreePartInfo::validatePartitionID(partition_ast.id->clone(), format_version);
        return partition_ast.id->as<ASTLiteral>()->value.safeGet<String>();
    }
    size_t partition_ast_fields_count = 0;
    ASTPtr partition_value_ast = partition_ast.value->clone();
    if (!partition_ast.fields_count.has_value())
    {
        if (partition_value_ast->as<ASTLiteral>())
        {
            partition_ast_fields_count = 1;
        }
        else if (const auto * tuple_ast = partition_value_ast->as<ASTFunction>())
        {
            if (tuple_ast->name != "tuple")
            {
                if (isFunctionCast(tuple_ast))
                {
                    if (tuple_ast->arguments->as<ASTExpressionList>()->children.empty())
                    {
                        throw Exception(
                            ErrorCodes::INVALID_PARTITION_VALUE, "Expected tuple for complex partition key, got {}", tuple_ast->name);
                    }
                    auto first_arg = tuple_ast->arguments->as<ASTExpressionList>()->children.at(0);
                    if (const auto * inner_tuple = first_arg->as<ASTFunction>(); inner_tuple && inner_tuple->name == "tuple")
                    {
                        const auto * arguments_ast = tuple_ast->arguments->as<ASTExpressionList>();
                        if (arguments_ast)
                            partition_ast_fields_count = arguments_ast->children.size();
                        else
                            partition_ast_fields_count = 0;
                    }
                    else if (const auto * inner_literal_tuple = first_arg->as<ASTLiteral>(); inner_literal_tuple)
                    {
                        if (inner_literal_tuple->value.getType() == Field::Types::Tuple)
                            partition_ast_fields_count = inner_literal_tuple->value.safeGet<Tuple>().size();
                        else
                            partition_ast_fields_count = 1;
                    }
                    else
                    {
                        throw Exception(
                            ErrorCodes::INVALID_PARTITION_VALUE, "Expected tuple for complex partition key, got {}", tuple_ast->name);
                    }
                }
                else
                    throw Exception(ErrorCodes::INVALID_PARTITION_VALUE, "Expected tuple for complex partition key, got {}", tuple_ast->name);
            }
            else
            {
                const auto * arguments_ast = tuple_ast->arguments->as<ASTExpressionList>();
                if (arguments_ast)
                    partition_ast_fields_count = arguments_ast->children.size();
                else
                    partition_ast_fields_count = 0;
            }
        }
        else
        {
            throw Exception(
                ErrorCodes::INVALID_PARTITION_VALUE, "Expected literal or tuple for partition key, got {}", partition_value_ast->getID());
        }
    }
    else
    {
        partition_ast_fields_count = *partition_ast.fields_count;
    }

    if (format_version < MERGE_TREE_DATA_MIN_FORMAT_VERSION_WITH_CUSTOM_PARTITIONING)
    {
        /// Month-partitioning specific - partition ID can be passed in the partition value.
        const auto * partition_lit = partition_ast.value->as<ASTLiteral>();
        if (partition_lit && partition_lit->value.getType() == Field::Types::String)
        {
            MergeTreePartInfo::validatePartitionID(partition_ast.value->clone(), format_version);
            return partition_lit->value.get<String>();
        }
    }

    /// Re-parse partition key fields using the information about expected field types.
    auto metadata_snapshot = getInMemoryMetadataPtr();
    const Block & key_sample_block = metadata_snapshot->getPartitionKey().sample_block;
    size_t fields_count = key_sample_block.columns();
    if (partition_ast_fields_count != fields_count)
        throw Exception(ErrorCodes::INVALID_PARTITION_VALUE,
                        "Wrong number of fields in the partition expression: {}, must be: {}",
                        partition_ast_fields_count, fields_count);

    Row partition_row(fields_count);
    if (fields_count == 0)
    {
        /// Function tuple(...) requires at least one argument, so empty key is a special case
        assert(!partition_ast_fields_count);
        assert(typeid_cast<ASTFunction *>(partition_value_ast.get()));
        assert(partition_value_ast->as<ASTFunction>()->name == "tuple");
        assert(partition_value_ast->as<ASTFunction>()->arguments);
        auto args = partition_value_ast->as<ASTFunction>()->arguments;
        if (!args)
            throw Exception(ErrorCodes::BAD_ARGUMENTS, "Expected at least one argument in partition AST");
        bool empty_tuple = partition_value_ast->as<ASTFunction>()->arguments->children.empty();
        if (!empty_tuple)
            throw Exception(ErrorCodes::INVALID_PARTITION_VALUE, "Partition key is empty, expected 'tuple()' as partition key");
    }
    else if (fields_count == 1)
    {
        if (auto * tuple = partition_value_ast->as<ASTFunction>(); tuple)
        {
            if (tuple->name == "tuple")
            {
                assert(tuple->arguments);
                assert(tuple->arguments->children.size() == 1);
                partition_value_ast = tuple->arguments->children[0];
            }
            else if (isFunctionCast(tuple))
            {
                assert(tuple->arguments);
                assert(tuple->arguments->children.size() == 2);
            }
            else
            {
                throw Exception(
                    ErrorCodes::INVALID_PARTITION_VALUE,
                    "Expected literal or tuple for partition key, got {}",
                    partition_value_ast->getID());
            }
        }
        /// Simple partition key, need to evaluate and cast
        Field partition_key_value = evaluateConstantExpression(partition_value_ast, local_context).first;
        partition_row[0] = convertFieldToTypeOrThrow(partition_key_value, *key_sample_block.getByPosition(0).type);
    }
    else
    {
        /// Complex key, need to evaluate, untuple and cast
        Field partition_key_value = evaluateConstantExpression(partition_value_ast, local_context).first;
        if (partition_key_value.getType() != Field::Types::Tuple)
            throw Exception(ErrorCodes::INVALID_PARTITION_VALUE,
                            "Expected tuple for complex partition key, got {}", partition_key_value.getTypeName());

        const Tuple & tuple = partition_key_value.get<Tuple>();
        if (tuple.size() != fields_count)
            throw Exception(ErrorCodes::LOGICAL_ERROR,
                            "Wrong number of fields in the partition expression: {}, must be: {}", tuple.size(), fields_count);

        for (size_t i = 0; i < fields_count; ++i)
            partition_row[i] = convertFieldToTypeOrThrow(tuple[i], *key_sample_block.getByPosition(i).type);
    }

    MergeTreePartition partition(std::move(partition_row));
    String partition_id = partition.getID(*this);

    {
        auto data_parts_lock = (acquired_lock) ? DataPartsLock() : lockParts();
        DataPartPtr existing_part_in_partition = getAnyPartInPartition(partition_id, data_parts_lock);
        if (existing_part_in_partition && existing_part_in_partition->partition.value != partition.value)
        {
            WriteBufferFromOwnString buf;
            partition.serializeText(*this, buf, FormatSettings{});
            throw Exception(ErrorCodes::LOGICAL_ERROR, "Parsed partition value: {} "
                            "doesn't match partition value for an existing part with the same partition ID: {}",
                            buf.str(), existing_part_in_partition->name);
        }
    }

    return partition_id;
}


DataPartsVector MergeTreeData::getVisibleDataPartsVector(ContextPtr local_context) const
{
    return getVisibleDataPartsVector(local_context->getCurrentTransaction());
}

DataPartsVector MergeTreeData::getVisibleDataPartsVectorUnlocked(ContextPtr local_context, const DataPartsLock & lock) const
{
    DataPartsVector res;
    if (const auto * txn = local_context->getCurrentTransaction().get())
    {
        res = getDataPartsVectorForInternalUsage({DataPartState::Active, DataPartState::Outdated}, lock);
        filterVisibleDataParts(res, txn->getSnapshot(), txn->tid);
    }
    else
    {
        res = getDataPartsVectorForInternalUsage({DataPartState::Active}, lock);
    }
    return res;
}

MergeTreeData::DataPartsVector MergeTreeData::getVisibleDataPartsVector(const MergeTreeTransactionPtr & txn) const
{
    DataPartsVector res;
    if (txn)
    {
        res = getDataPartsVectorForInternalUsage({DataPartState::Active, DataPartState::Outdated});
        filterVisibleDataParts(res, txn->getSnapshot(), txn->tid);
    }
    else
    {
        res = getDataPartsVectorForInternalUsage();
    }
    return res;
}

MergeTreeData::DataPartsVector MergeTreeData::getVisibleDataPartsVector(CSN snapshot_version, TransactionID current_tid) const
{
    auto res = getDataPartsVectorForInternalUsage({DataPartState::Active, DataPartState::Outdated});
    filterVisibleDataParts(res, snapshot_version, current_tid);
    return res;
}

void MergeTreeData::filterVisibleDataParts(DataPartsVector & maybe_visible_parts, CSN snapshot_version, TransactionID current_tid) const
{
    [[maybe_unused]] size_t total_size = maybe_visible_parts.size();

    auto need_remove_pred = [snapshot_version, &current_tid] (const DataPartPtr & part) -> bool
    {
        return !part->version.isVisible(snapshot_version, current_tid);
    };

    std::erase_if(maybe_visible_parts, need_remove_pred);
    [[maybe_unused]] size_t visible_size = maybe_visible_parts.size();

    LOG_TEST(log, "Got {} parts (of {}) visible in snapshot {} (TID {}): {}",
             visible_size, total_size, snapshot_version, current_tid, fmt::join(getPartsNames(maybe_visible_parts), ", "));
}


std::unordered_set<String> MergeTreeData::getPartitionIDsFromQuery(const ASTs & asts, ContextPtr local_context) const
{
    std::unordered_set<String> partition_ids;
    for (const auto & ast : asts)
        partition_ids.emplace(getPartitionIDFromQuery(ast, local_context));
    return partition_ids;
}

std::set<String> MergeTreeData::getPartitionIdsAffectedByCommands(
    const MutationCommands & commands, ContextPtr query_context) const
{
    std::set<String> affected_partition_ids;

    for (const auto & command : commands)
    {
        if (!command.partition)
        {
            affected_partition_ids.clear();
            break;
        }

        affected_partition_ids.insert(
            getPartitionIDFromQuery(command.partition, query_context)
        );
    }

    return affected_partition_ids;
}

std::unordered_set<String> MergeTreeData::getAllPartitionIds() const
{
    auto lock = lockParts();
    std::unordered_set<String> res;
    std::string_view prev_id;
    for (const auto & part : getDataPartsStateRange(DataPartState::Active))
    {
        if (prev_id == part->info.partition_id)
            continue;

        res.insert(part->info.partition_id);
        prev_id = part->info.partition_id;
    }
    return res;
}


MergeTreeData::DataPartsVector MergeTreeData::getDataPartsVectorForInternalUsage(
    const DataPartStates & affordable_states, const DataPartsLock & /*lock*/, DataPartStateVector * out_states) const
{
    DataPartsVector res;
    DataPartsVector buf;

    for (auto state : affordable_states)
    {
        auto range = getDataPartsStateRange(state);
        std::swap(buf, res);
        res.clear();
        std::merge(range.begin(), range.end(), buf.begin(), buf.end(), std::back_inserter(res), LessDataPart());
    }

    if (out_states != nullptr)
    {
        out_states->resize(res.size());
        for (size_t i = 0; i < res.size(); ++i)
            (*out_states)[i] = res[i]->getState();
    }

    return res;
}

MergeTreeData::DataPartsVector
MergeTreeData::getDataPartsVectorForInternalUsage(const DataPartStates & affordable_states, DataPartStateVector * out_states) const
{
    auto lock = lockParts();
    return getDataPartsVectorForInternalUsage(affordable_states, lock, out_states);
}

MergeTreeData::ProjectionPartsVector
MergeTreeData::getProjectionPartsVectorForInternalUsage(const DataPartStates & affordable_states, DataPartStateVector * out_states) const
{
    auto lock = lockParts();
    ProjectionPartsVector res;
    for (auto state : affordable_states)
    {
        auto range = getDataPartsStateRange(state);
        for (const auto & part : range)
        {
            res.data_parts.push_back(part);
            for (const auto & [_, projection_part] : part->getProjectionParts())
                res.projection_parts.push_back(projection_part);
        }
    }

    if (out_states != nullptr)
    {
        out_states->resize(res.projection_parts.size());
        for (size_t i = 0; i < res.projection_parts.size(); ++i)
            (*out_states)[i] = res.projection_parts[i]->getParentPart()->getState();
    }

    return res;
}

MergeTreeData::DataPartsVector MergeTreeData::getAllDataPartsVector(MergeTreeData::DataPartStateVector * out_states) const
{
    DataPartsVector res;
    auto lock = lockParts();
    res.assign(data_parts_by_info.begin(), data_parts_by_info.end());
    if (out_states != nullptr)
    {
        out_states->resize(res.size());
        for (size_t i = 0; i < res.size(); ++i)
            (*out_states)[i] = res[i]->getState();
    }

    return res;
}

size_t MergeTreeData::getAllPartsCount() const
{
    auto lock = lockParts();
    return data_parts_by_info.size();
}

size_t MergeTreeData::getTotalMarksCount() const
{
    size_t total_marks = 0;
    auto lock = lockParts();
    for (const auto & part : data_parts_by_info)
    {
        total_marks += part->getMarksCount();
    }
    return total_marks;
}

bool MergeTreeData::supportsLightweightDelete() const
{
    auto lock = lockParts();
    for (const auto & part : data_parts_by_info)
    {
        if (part->getState() == MergeTreeDataPartState::Outdated
            || part->getState() == MergeTreeDataPartState::Deleting)
            continue;

        if (!part->supportLightweightDeleteMutate())
            return false;
    }
    return true;
}

bool MergeTreeData::hasProjection() const
{
    auto lock = lockParts();
    for (const auto & part : data_parts_by_info)
    {
        if (part->getState() == MergeTreeDataPartState::Outdated
            || part->getState() == MergeTreeDataPartState::Deleting)
            continue;

        if (part->hasProjection())
            return true;
    }
    return false;
}

bool MergeTreeData::areAsynchronousInsertsEnabled() const
{
    return getSettings()->async_insert;
}

MergeTreeData::ProjectionPartsVector MergeTreeData::getAllProjectionPartsVector(MergeTreeData::DataPartStateVector * out_states) const
{
    ProjectionPartsVector res;
    auto lock = lockParts();
    for (const auto & part : data_parts_by_info)
    {
        res.data_parts.push_back(part);
        for (const auto & [p_name, projection_part] : part->getProjectionParts())
            res.projection_parts.push_back(projection_part);
    }

    if (out_states != nullptr)
    {
        out_states->resize(res.projection_parts.size());
        for (size_t i = 0; i < res.projection_parts.size(); ++i)
            (*out_states)[i] = res.projection_parts[i]->getParentPart()->getState();
    }
    return res;
}

DetachedPartsInfo MergeTreeData::getDetachedParts() const
{
    DetachedPartsInfo res;

    for (const auto & disk : getDisks())
    {
        String detached_path = fs::path(relative_data_path) / DETACHED_DIR_NAME;

        /// Note: we don't care about TOCTOU issue here.
        if (disk->exists(detached_path))
        {
            for (auto it = disk->iterateDirectory(detached_path); it->isValid(); it->next())
            {
                res.push_back(DetachedPartInfo::parseDetachedPartName(disk, it->name(), format_version));
            }
        }
    }
    return res;
}

void MergeTreeData::validateDetachedPartName(const String & name)
{
    if (name.find('/') != std::string::npos || name == "." || name == "..")
        throw DB::Exception(ErrorCodes::INCORRECT_FILE_NAME, "Invalid part name '{}'", name);

    if (startsWith(name, "attaching_") || startsWith(name, "deleting_"))
        throw DB::Exception(ErrorCodes::BAD_DATA_PART_NAME, "Cannot drop part {}: "
                            "most likely it is used by another DROP or ATTACH query.", name);
}

void MergeTreeData::dropDetached(const ASTPtr & partition, bool part, ContextPtr local_context)
{
    PartsTemporaryRename renamed_parts(*this, DETACHED_DIR_NAME);

    if (part)
    {
        String part_name = partition->as<ASTLiteral &>().value.safeGet<String>();
        validateDetachedPartName(part_name);
        auto disk = getDiskForDetachedPart(part_name);
        renamed_parts.addPart(part_name, "deleting_" + part_name, disk);
    }
    else
    {
        String partition_id = getPartitionIDFromQuery(partition, local_context);
        DetachedPartsInfo detached_parts = getDetachedParts();
        for (const auto & part_info : detached_parts)
            if (part_info.valid_name && part_info.partition_id == partition_id
                && part_info.prefix != "attaching" && part_info.prefix != "deleting")
                renamed_parts.addPart(part_info.dir_name, "deleting_" + part_info.dir_name, part_info.disk);
    }

    LOG_DEBUG(log, "Will drop {} detached parts.", renamed_parts.old_and_new_names.size());

    renamed_parts.tryRenameAll();

    for (auto & [old_name, new_name, disk] : renamed_parts.old_and_new_names)
    {
        bool keep_shared = removeDetachedPart(disk, fs::path(relative_data_path) / DETACHED_DIR_NAME / new_name / "", old_name);
        LOG_DEBUG(log, "Dropped detached part {}, keep shared data: {}", old_name, keep_shared);
        old_name.clear();
    }
}

MergeTreeData::MutableDataPartsVector MergeTreeData::tryLoadPartsToAttach(const ASTPtr & partition, bool attach_part,
        ContextPtr local_context, PartsTemporaryRename & renamed_parts)
{
    const fs::path source_dir = DETACHED_DIR_NAME;

    /// Let's compose a list of parts that should be added.
    if (attach_part)
    {
        const String part_id = partition->as<ASTLiteral &>().value.safeGet<String>();
        validateDetachedPartName(part_id);
        if (temporary_parts.contains(source_dir / part_id))
        {
            LOG_WARNING(log, "Will not try to attach part {} because its directory is temporary, "
                             "probably it's being detached right now", part_id);
        }
        else
        {
            auto disk = getDiskForDetachedPart(part_id);
            renamed_parts.addPart(part_id, "attaching_" + part_id, disk);
        }
    }
    else
    {
        String partition_id;
        if (partition->as<ASTPartition>()->all)
        {
            LOG_DEBUG(log, "Looking for parts for all partitions in {}", source_dir);
        }
        else
        {
            partition_id = getPartitionIDFromQuery(partition, local_context);
            LOG_DEBUG(log, "Looking for parts for partition {} in {}", partition_id, source_dir);
        }

        ActiveDataPartSet active_parts(format_version);

        auto detached_parts = getDetachedParts();
        std::erase_if(detached_parts, [&partition_id](const DetachedPartInfo & part_info)
        {
            return !part_info.valid_name || !part_info.prefix.empty() || (!partition_id.empty() && part_info.partition_id != partition_id);
        });

        for (const auto & part_info : detached_parts)
        {
            if (temporary_parts.contains(String(DETACHED_DIR_NAME) + "/" + part_info.dir_name))
            {
                LOG_WARNING(log, "Will not try to attach part {} because its directory is temporary, "
                                 "probably it's being detached right now", part_info.dir_name);
                continue;
            }
            LOG_DEBUG(log, "Found part {}", part_info.dir_name);
            active_parts.add(part_info.dir_name);
        }

        LOG_DEBUG(log, "{} of them are active", active_parts.size());

        /// Inactive parts are renamed so they can not be attached in case of repeated ATTACH.
        for (const auto & part_info : detached_parts)
        {
            const String containing_part = active_parts.getContainingPart(part_info.dir_name);
            if (containing_part.empty())
                continue;

            LOG_DEBUG(log, "Found containing part {} for part {}", containing_part, part_info.dir_name);

            if (containing_part != part_info.dir_name)
                part_info.disk->moveDirectory(fs::path(relative_data_path) / source_dir / part_info.dir_name,
                    fs::path(relative_data_path) / source_dir / ("inactive_" + part_info.dir_name));
            else
                renamed_parts.addPart(part_info.dir_name, "attaching_" + part_info.dir_name, part_info.disk);
        }
    }


    /// Try to rename all parts before attaching to prevent race with DROP DETACHED and another ATTACH.
    renamed_parts.tryRenameAll();

    /// Synchronously check that added parts exist and are not broken. We will write checksums.txt if it does not exist.
    LOG_DEBUG(log, "Checking {} parts", renamed_parts.old_and_new_names.size());
    MutableDataPartsVector loaded_parts;
    loaded_parts.reserve(renamed_parts.old_and_new_names.size());

    for (const auto & [old_name, new_name, disk] : renamed_parts.old_and_new_names)
    {
        LOG_DEBUG(log, "Checking part {}", new_name);

        auto single_disk_volume = std::make_shared<SingleDiskVolume>("volume_" + old_name, disk);
        auto part = getDataPartBuilder(old_name, single_disk_volume, source_dir / new_name)
            .withPartFormatFromDisk()
            .build();

        loadPartAndFixMetadataImpl(part, local_context, getInMemoryMetadataPtr()->getMetadataVersion(), getSettings()->fsync_after_insert);
        loaded_parts.push_back(part);
    }

    return loaded_parts;
}

namespace
{

inline ReservationPtr checkAndReturnReservation(UInt64 expected_size, ReservationPtr reservation)
{
    if (reservation)
        return reservation;

    throw Exception(ErrorCodes::NOT_ENOUGH_SPACE, "Cannot reserve {}, not enough space", ReadableSize(expected_size));
}

}

ReservationPtr MergeTreeData::reserveSpace(UInt64 expected_size) const
{
    expected_size = std::max(RESERVATION_MIN_ESTIMATION_SIZE, expected_size);
    return getStoragePolicy()->reserveAndCheck(expected_size);
}

ReservationPtr MergeTreeData::reserveSpace(UInt64 expected_size, SpacePtr space)
{
    expected_size = std::max(RESERVATION_MIN_ESTIMATION_SIZE, expected_size);
    auto reservation = tryReserveSpace(expected_size, space);
    return checkAndReturnReservation(expected_size, std::move(reservation));
}

ReservationPtr MergeTreeData::reserveSpace(UInt64 expected_size, const IDataPartStorage & data_part_storage)
{
    expected_size = std::max(RESERVATION_MIN_ESTIMATION_SIZE, expected_size);
    return data_part_storage.reserve(expected_size);
}

ReservationPtr MergeTreeData::tryReserveSpace(UInt64 expected_size, const IDataPartStorage & data_part_storage)
{
    expected_size = std::max(RESERVATION_MIN_ESTIMATION_SIZE, expected_size);
    return data_part_storage.tryReserve(expected_size);
}

ReservationPtr MergeTreeData::tryReserveSpace(UInt64 expected_size, SpacePtr space)
{
    expected_size = std::max(RESERVATION_MIN_ESTIMATION_SIZE, expected_size);
    return space->reserve(expected_size);
}

ReservationPtr MergeTreeData::reserveSpacePreferringTTLRules(
    const StorageMetadataPtr & metadata_snapshot,
    UInt64 expected_size,
    const IMergeTreeDataPart::TTLInfos & ttl_infos,
    time_t time_of_move,
    size_t min_volume_index,
    bool is_insert,
    DiskPtr selected_disk) const
{
    expected_size = std::max(RESERVATION_MIN_ESTIMATION_SIZE, expected_size);

    ReservationPtr reservation = tryReserveSpacePreferringTTLRules(
        metadata_snapshot, expected_size, ttl_infos, time_of_move, min_volume_index, is_insert, selected_disk);

    return checkAndReturnReservation(expected_size, std::move(reservation));
}

ReservationPtr MergeTreeData::tryReserveSpacePreferringTTLRules(
    const StorageMetadataPtr & metadata_snapshot,
    UInt64 expected_size,
    const IMergeTreeDataPart::TTLInfos & ttl_infos,
    time_t time_of_move,
    size_t min_volume_index,
    bool is_insert,
    DiskPtr selected_disk) const
{
    expected_size = std::max(RESERVATION_MIN_ESTIMATION_SIZE, expected_size);
    ReservationPtr reservation;

    auto move_ttl_entry = selectTTLDescriptionForTTLInfos(metadata_snapshot->getMoveTTLs(), ttl_infos.moves_ttl, time_of_move, true);

    if (move_ttl_entry)
    {
        LOG_TRACE(log, "Trying to reserve {} to apply a TTL rule. Will try to reserve in the destination", ReadableSize(expected_size));
        SpacePtr destination_ptr = getDestinationForMoveTTL(*move_ttl_entry);
        bool perform_ttl_move_on_insert = is_insert && destination_ptr && shouldPerformTTLMoveOnInsert(destination_ptr);

        if (!destination_ptr)
        {
            if (move_ttl_entry->destination_type == DataDestinationType::VOLUME && !move_ttl_entry->if_exists)
                LOG_WARNING(
                    log,
                    "Would like to reserve space on volume '{}' by TTL rule of table '{}' but volume was not found",
                    move_ttl_entry->destination_name,
                    log.loadName());
            else if (move_ttl_entry->destination_type == DataDestinationType::DISK && !move_ttl_entry->if_exists)
                LOG_WARNING(
                    log,
                    "Would like to reserve space on disk '{}' by TTL rule of table '{}' but disk was not found",
                    move_ttl_entry->destination_name,
                    log.loadName());
        }
        else if (is_insert && !perform_ttl_move_on_insert)
        {
            LOG_TRACE(
                log,
                "TTL move on insert to {} {} for table {} is disabled",
                (move_ttl_entry->destination_type == DataDestinationType::VOLUME ? "volume" : "disk"),
                move_ttl_entry->destination_name,
                log.loadName());
        }
        else
        {
            reservation = destination_ptr->reserve(expected_size);
            if (reservation)
            {
                return reservation;
            }
            else
            {
                if (move_ttl_entry->destination_type == DataDestinationType::VOLUME)
                    LOG_WARNING(
                        log,
                        "Would like to reserve space on volume '{}' by TTL rule of table '{}' but there is not enough space",
                        move_ttl_entry->destination_name,
                        log.loadName());
                else if (move_ttl_entry->destination_type == DataDestinationType::DISK)
                    LOG_WARNING(
                        log,
                        "Would like to reserve space on disk '{}' by TTL rule of table '{}' but there is not enough space",
                        move_ttl_entry->destination_name,
                        log.loadName());
            }
        }
    }

    // Prefer selected_disk
    if (selected_disk)
    {
        LOG_TRACE(
            log,
            "Trying to reserve {} on the selected disk: {} (with type {})",
            ReadableSize(expected_size),
            selected_disk->getName(),
            selected_disk->getDataSourceDescription().toString());
        reservation = selected_disk->reserve(expected_size);
    }

    if (!reservation)
    {
        LOG_TRACE(log, "Trying to reserve {} using storage policy from min volume index {}", ReadableSize(expected_size), min_volume_index);
        reservation = getStoragePolicy()->reserve(expected_size, min_volume_index);
    }

    return reservation;
}

SpacePtr MergeTreeData::getDestinationForMoveTTL(const TTLDescription & move_ttl) const
{
    auto policy = getStoragePolicy();
    if (move_ttl.destination_type == DataDestinationType::VOLUME)
        return policy->tryGetVolumeByName(move_ttl.destination_name);
    else if (move_ttl.destination_type == DataDestinationType::DISK)
        return policy->tryGetDiskByName(move_ttl.destination_name);
    else
        return {};
}

bool MergeTreeData::shouldPerformTTLMoveOnInsert(const SpacePtr & move_destination) const
{
    if (move_destination->isVolume())
    {
        auto volume = std::static_pointer_cast<IVolume>(move_destination);
        return volume->perform_ttl_move_on_insert;
    }
    if (move_destination->isDisk())
    {
        auto disk = std::static_pointer_cast<IDisk>(move_destination);
        if (auto volume = getStoragePolicy()->tryGetVolumeByDiskName(disk->getName()))
            return volume->perform_ttl_move_on_insert;
    }
    return false;
}

bool MergeTreeData::isPartInTTLDestination(const TTLDescription & ttl, const IMergeTreeDataPart & part) const
{
    auto policy = getStoragePolicy();
    if (ttl.destination_type == DataDestinationType::VOLUME)
    {
        for (const auto & disk : policy->getVolumeByName(ttl.destination_name)->getDisks())
            if (disk->getName() == part.getDataPartStorage().getDiskName())
                return true;
    }
    else if (ttl.destination_type == DataDestinationType::DISK)
        return policy->getDiskByName(ttl.destination_name)->getName() == part.getDataPartStorage().getDiskName();
    return false;
}

CompressionCodecPtr MergeTreeData::getCompressionCodecForPart(size_t part_size_compressed, const IMergeTreeDataPart::TTLInfos & ttl_infos, time_t current_time) const
{
    auto metadata_snapshot = getInMemoryMetadataPtr();

    const auto & recompression_ttl_entries = metadata_snapshot->getRecompressionTTLs();
    auto best_ttl_entry = selectTTLDescriptionForTTLInfos(recompression_ttl_entries, ttl_infos.recompression_ttl, current_time, true);

    if (best_ttl_entry)
        return CompressionCodecFactory::instance().get(best_ttl_entry->recompression_codec, {});

    return getContext()->chooseCompressionCodec(
        part_size_compressed,
        static_cast<double>(part_size_compressed) / getTotalActiveSizeInBytes());
}


MergeTreeData::DataParts MergeTreeData::getDataParts(const DataPartStates & affordable_states) const
{
    DataParts res;
    {
        auto lock = lockParts();
        for (auto state : affordable_states)
        {
            auto range = getDataPartsStateRange(state);
            res.insert(range.begin(), range.end());
        }
    }
    return res;
}

MergeTreeData::DataParts MergeTreeData::getDataPartsForInternalUsage() const
{
    return getDataParts({DataPartState::Active});
}

MergeTreeData::DataPartsVector MergeTreeData::getDataPartsVectorForInternalUsage() const
{
    return getDataPartsVectorForInternalUsage({DataPartState::Active});
}

MergeTreeData::DataPartPtr MergeTreeData::getAnyPartInPartition(
    const String & partition_id, DataPartsLock & /*data_parts_lock*/) const
{
    auto it = data_parts_by_state_and_info.lower_bound(DataPartStateAndPartitionID{DataPartState::Active, partition_id});

    if (it != data_parts_by_state_and_info.end() && (*it)->getState() == DataPartState::Active && (*it)->info.partition_id == partition_id)
        return *it;

    return nullptr;
}


MergeTreeData::Transaction::Transaction(MergeTreeData & data_, MergeTreeTransaction * txn_)
    : data(data_)
    , txn(txn_)
{
    if (txn)
        data.transactions_enabled.store(true);
}

void MergeTreeData::Transaction::rollbackPartsToTemporaryState()
{
    if (!isEmpty())
    {
        WriteBufferFromOwnString buf;
        buf << " Rollbacking parts state to temporary and removing from working set:";
        for (const auto & part : precommitted_parts)
            buf << " " << part->getDataPartStorage().getPartDirectory();
        buf << ".";
        LOG_DEBUG(data.log, "Undoing transaction.{}", buf.str());

        data.removePartsFromWorkingSetImmediatelyAndSetTemporaryState(
            DataPartsVector(precommitted_parts.begin(), precommitted_parts.end()));
    }

    clear();
}

TransactionID MergeTreeData::Transaction::getTID() const
{
    if (txn)
        return txn->tid;
    return Tx::PrehistoricTID;
}

void MergeTreeData::Transaction::addPart(MutableDataPartPtr & part)
{
    precommitted_parts.insert(part);
}

void MergeTreeData::Transaction::rollback(DataPartsLock * lock)
{
    if (!isEmpty())
    {
        WriteBufferFromOwnString buf;
        buf << "Removing parts:";
        for (const auto & part : precommitted_parts)
            buf << " " << part->getDataPartStorage().getPartDirectory();
        buf << ".";
        LOG_DEBUG(data.log, "Undoing transaction {}. {}", getTID(), buf.str());

        for (const auto & part : precommitted_parts)
            part->version.creation_csn.store(Tx::RolledBackCSN);

        /// It would be much better with TSA...
        auto our_lock = (lock) ? DataPartsLock() : data.lockParts();

        if (data.data_parts_indexes.empty())
        {
            /// Table was dropped concurrently and all parts (including PreActive parts) were cleared, so there's nothing to rollback
            if (!data.all_data_dropped)
            {
                Strings part_names;
                for (const auto & part : precommitted_parts)
                    part_names.emplace_back(part->name);
                throw Exception(ErrorCodes::LOGICAL_ERROR, "There are some PreActive parts ({}) to rollback, "
                                "but data parts set is empty and table {} was not dropped. It's a bug",
                                fmt::join(part_names, ", "), data.getStorageID().getNameForLogs());
            }
        }
        else
        {
            data.removePartsFromWorkingSet(txn,
                DataPartsVector(precommitted_parts.begin(), precommitted_parts.end()),
                /* clear_without_timeout = */ true, &our_lock);
        }
    }

    clear();
}

void MergeTreeData::Transaction::clear()
{
    precommitted_parts.clear();
}

MergeTreeData::DataPartsVector MergeTreeData::Transaction::commit(DataPartsLock * acquired_parts_lock)
{
    DataPartsVector total_covered_parts;

    if (!isEmpty())
    {
        auto settings = data.getSettings();
        auto parts_lock = acquired_parts_lock ? DataPartsLock() : data.lockParts();
        auto * owing_parts_lock = acquired_parts_lock ? acquired_parts_lock : &parts_lock;

        for (const auto & part : precommitted_parts)
            if (part->getDataPartStorage().hasActiveTransaction())
                part->getDataPartStorage().commitTransaction();

        if (txn)
        {
            for (const auto & part : precommitted_parts)
            {
                DataPartPtr covering_part;
                DataPartsVector covered_active_parts = data.getActivePartsToReplace(part->info, part->name, covering_part, *owing_parts_lock);

                /// outdated parts should be also collected here
                /// the visible outdated parts should be tried to be removed
                /// more likely the conflict happens at the removing visible outdated parts, what is right actually
                DataPartsVector covered_outdated_parts = data.getCoveredOutdatedParts(part, *owing_parts_lock);

                LOG_TEST(data.log, "Got {} oudated parts covered by {} (TID {} CSN {}): {}",
                         covered_outdated_parts.size(), part->getNameWithState(), txn->tid, txn->getSnapshot(), fmt::join(getPartsNames(covered_outdated_parts), ", "));
                data.filterVisibleDataParts(covered_outdated_parts, txn->getSnapshot(), txn->tid);

                DataPartsVector covered_parts;
                covered_parts.reserve(covered_active_parts.size() + covered_outdated_parts.size());
                std::move(covered_active_parts.begin(), covered_active_parts.end(), std::back_inserter(covered_parts));
                std::move(covered_outdated_parts.begin(), covered_outdated_parts.end(), std::back_inserter(covered_parts));

                MergeTreeTransaction::addNewPartAndRemoveCovered(data.shared_from_this(), part, covered_parts, txn);
            }
        }

        NOEXCEPT_SCOPE({
            auto current_time = time(nullptr);

            size_t add_bytes = 0;
            size_t add_rows = 0;
            size_t add_parts = 0;

            size_t reduce_bytes = 0;
            size_t reduce_rows = 0;
            size_t reduce_parts = 0;

            for (const auto & part : precommitted_parts)
            {
                DataPartPtr covering_part;
                DataPartsVector covered_parts = data.getActivePartsToReplace(part->info, part->name, covering_part, *owing_parts_lock);
                if (covering_part)
                {
                    /// It's totally fine for zero-level parts, because of possible race condition between ReplicatedMergeTreeSink and
                    /// background queue execution (new part is added to ZK before this function is called,
                    /// so other replica may produce covering part and replication queue may download covering part).
                    if (part->info.level)
                        LOG_WARNING(data.log, "Tried to commit obsolete part {} covered by {}", part->name, covering_part->getNameWithState());
                    else
                        LOG_INFO(data.log, "Tried to commit obsolete part {} covered by {}", part->name, covering_part->getNameWithState());

                    part->remove_time.store(0, std::memory_order_relaxed); /// The part will be removed without waiting for old_parts_lifetime seconds.
                    data.modifyPartState(part, DataPartState::Outdated);
                }
                else
                {
                    if (!txn)
                        MergeTreeTransaction::addNewPartAndRemoveCovered(data.shared_from_this(), part, covered_parts, NO_TRANSACTION_RAW);

                    total_covered_parts.insert(total_covered_parts.end(), covered_parts.begin(), covered_parts.end());
                    for (const auto & covered_part : covered_parts)
                    {
                        covered_part->remove_time.store(current_time, std::memory_order_relaxed);

                        reduce_bytes += covered_part->getBytesOnDisk();
                        reduce_rows += covered_part->rows_count;

                        data.modifyPartState(covered_part, DataPartState::Outdated);
                        data.removePartContributionToColumnAndSecondaryIndexSizes(covered_part);
                    }

                    reduce_parts += covered_parts.size();

                    add_bytes += part->getBytesOnDisk();
                    add_rows += part->rows_count;
                    ++add_parts;

                    data.modifyPartState(part, DataPartState::Active);
                    data.addPartContributionToColumnAndSecondaryIndexSizes(part);
                }
            }

            if (reduce_parts == 0)
            {
                for (const auto & part : precommitted_parts)
                    data.updateObjectColumns(part, parts_lock);
            }
            else
                data.resetObjectColumnsFromActiveParts(parts_lock);

            ssize_t diff_bytes = add_bytes - reduce_bytes;
            ssize_t diff_rows = add_rows - reduce_rows;
            ssize_t diff_parts  = add_parts - reduce_parts;
            data.increaseDataVolume(diff_bytes, diff_rows, diff_parts);
        });
    }

    clear();

    return total_covered_parts;
}

bool MergeTreeData::isPrimaryOrMinMaxKeyColumnPossiblyWrappedInFunctions(
    const ASTPtr & node, const StorageMetadataPtr & metadata_snapshot) const
{
    const String column_name = node->getColumnName();

    for (const auto & name : metadata_snapshot->getPrimaryKeyColumns())
        if (column_name == name)
            return true;

    for (const auto & name : getMinMaxColumnsNames(metadata_snapshot->getPartitionKey()))
        if (column_name == name)
            return true;

    if (const auto * func = node->as<ASTFunction>())
        if (func->arguments->children.size() == 1)
            return isPrimaryOrMinMaxKeyColumnPossiblyWrappedInFunctions(func->arguments->children.front(), metadata_snapshot);

    return false;
}

using PartitionIdToMaxBlock = std::unordered_map<String, Int64>;

Block MergeTreeData::getMinMaxCountProjectionBlock(
    const StorageMetadataPtr & metadata_snapshot,
    const Names & required_columns,
    const ActionsDAG * filter_dag,
    const DataPartsVector & parts,
    const PartitionIdToMaxBlock * max_block_numbers_to_read,
    ContextPtr query_context) const
{
    if (!metadata_snapshot->minmax_count_projection)
        throw Exception(ErrorCodes::LOGICAL_ERROR,
                        "Cannot find the definition of minmax_count projection but it's used in current query. "
                        "It's a bug");

    auto block = metadata_snapshot->minmax_count_projection->sample_block.cloneEmpty();
    bool need_primary_key_max_column = false;
    const auto & primary_key_max_column_name = metadata_snapshot->minmax_count_projection->primary_key_max_column_name;
    NameSet required_columns_set(required_columns.begin(), required_columns.end());

    if (!primary_key_max_column_name.empty())
        need_primary_key_max_column = required_columns_set.contains(primary_key_max_column_name);

    auto partition_minmax_count_columns = block.mutateColumns();
    auto partition_minmax_count_column_names = block.getNames();
    auto insert = [](ColumnAggregateFunction & column, const Field & value)
    {
        auto func = column.getAggregateFunction();
        Arena & arena = column.createOrGetArena();
        size_t size_of_state = func->sizeOfData();
        size_t align_of_state = func->alignOfData();
        auto * place = arena.alignedAlloc(size_of_state, align_of_state);
        func->create(place);
        if (const AggregateFunctionCount * agg_count = typeid_cast<const AggregateFunctionCount *>(func.get()))
            AggregateFunctionCount::set(place, value.get<UInt64>());
        else
        {
            auto value_column = func->getArgumentTypes().front()->createColumnConst(1, value)->convertToFullColumnIfConst();
            const auto * value_column_ptr = value_column.get();
            func->add(place, &value_column_ptr, 0, &arena);
        }
        column.insertFrom(place);
    };

    Block virtual_columns_block;
    auto virtual_block = getHeaderWithVirtualsForFilter(metadata_snapshot);
    bool has_virtual_column = std::any_of(required_columns.begin(), required_columns.end(), [&](const auto & name) { return virtual_block.has(name); });
    if (has_virtual_column || filter_dag)
    {
        virtual_columns_block = getBlockWithVirtualsForFilter(metadata_snapshot, parts, /*ignore_empty=*/true);
        if (virtual_columns_block.rows() == 0)
            return {};
    }

    size_t rows = parts.size();
    ColumnPtr part_name_column;
    std::optional<PartitionPruner> partition_pruner;
    std::optional<KeyCondition> minmax_idx_condition;
    DataTypes minmax_columns_types;
    if (filter_dag)
    {
        if (metadata_snapshot->hasPartitionKey())
        {
            const auto & partition_key = metadata_snapshot->getPartitionKey();
            auto minmax_columns_names = getMinMaxColumnsNames(partition_key);
            minmax_columns_types = getMinMaxColumnsTypes(partition_key);

            minmax_idx_condition.emplace(
                filter_dag, query_context, minmax_columns_names,
                getMinMaxExpr(partition_key, ExpressionActionsSettings::fromContext(query_context)));
            partition_pruner.emplace(metadata_snapshot, filter_dag, query_context, false /* strict */);
        }

        const auto * predicate = filter_dag->getOutputs().at(0);

        // Generate valid expressions for filtering
        VirtualColumnUtils::filterBlockWithPredicate(predicate, virtual_columns_block, query_context);

        rows = virtual_columns_block.rows();
        part_name_column = virtual_columns_block.getByName("_part").column;
    }

    auto filter_column = ColumnUInt8::create();
    auto & filter_column_data = filter_column->getData();

    DataPartsVector real_parts;
    real_parts.reserve(rows);
    for (size_t row = 0, part_idx = 0; row < rows; ++row, ++part_idx)
    {
        if (part_name_column)
        {
            while (parts[part_idx]->name != part_name_column->getDataAt(row))
                ++part_idx;
        }

        const auto & part = parts[part_idx];

        if (part->isEmpty())
            continue;

        if (!part->minmax_idx->initialized)
            throw Exception(ErrorCodes::LOGICAL_ERROR, "Found a non-empty part with uninitialized minmax_idx. It's a bug");

        filter_column_data.emplace_back();

        if (max_block_numbers_to_read)
        {
            auto blocks_iterator = max_block_numbers_to_read->find(part->info.partition_id);
            if (blocks_iterator == max_block_numbers_to_read->end() || part->info.max_block > blocks_iterator->second)
                continue;
        }

        if (minmax_idx_condition
            && !minmax_idx_condition->checkInHyperrectangle(part->minmax_idx->hyperrectangle, minmax_columns_types).can_be_true)
            continue;

        if (partition_pruner)
        {
            if (partition_pruner->canBePruned(*part))
                continue;
        }

        /// It's extremely rare that some parts have final marks while others don't. To make it
        /// straightforward, disable minmax_count projection when `max(pk)' encounters any part with
        /// no final mark.
        if (need_primary_key_max_column && !part->index_granularity.hasFinalMark())
            return {};

        real_parts.push_back(part);
        filter_column_data.back() = 1;
    }

    if (real_parts.empty())
        return {};

    FilterDescription filter(*filter_column);
    for (size_t i = 0; i < virtual_columns_block.columns(); ++i)
    {
        ColumnPtr & column = virtual_columns_block.safeGetByPosition(i).column;
        column = column->filter(*filter.data, -1);
    }

    size_t pos = 0;
    for (size_t i : metadata_snapshot->minmax_count_projection->partition_value_indices)
    {
        if (required_columns_set.contains(partition_minmax_count_column_names[pos]))
            for (const auto & part : real_parts)
                partition_minmax_count_columns[pos]->insert(part->partition.value[i]);
        ++pos;
    }

    size_t minmax_idx_size = real_parts.front()->minmax_idx->hyperrectangle.size();
    for (size_t i = 0; i < minmax_idx_size; ++i)
    {
        if (required_columns_set.contains(partition_minmax_count_column_names[pos]))
        {
            for (const auto & part : real_parts)
            {
                const auto & range = part->minmax_idx->hyperrectangle[i];
                auto & min_column = assert_cast<ColumnAggregateFunction &>(*partition_minmax_count_columns[pos]);
                insert(min_column, range.left);
            }
        }
        ++pos;

        if (required_columns_set.contains(partition_minmax_count_column_names[pos]))
        {
            for (const auto & part : real_parts)
            {
                const auto & range = part->minmax_idx->hyperrectangle[i];
                auto & max_column = assert_cast<ColumnAggregateFunction &>(*partition_minmax_count_columns[pos]);
                insert(max_column, range.right);
            }
        }
        ++pos;
    }

    if (!primary_key_max_column_name.empty())
    {
        if (required_columns_set.contains(partition_minmax_count_column_names[pos]))
        {
            for (const auto & part : real_parts)
            {
                const auto & primary_key_column = *part->getIndex()->at(0);
                auto & min_column = assert_cast<ColumnAggregateFunction &>(*partition_minmax_count_columns[pos]);
                insert(min_column, primary_key_column[0]);
            }
        }
        ++pos;

        if (required_columns_set.contains(partition_minmax_count_column_names[pos]))
        {
            for (const auto & part : real_parts)
            {
                const auto & primary_key_column = *part->getIndex()->at(0);
                auto & max_column = assert_cast<ColumnAggregateFunction &>(*partition_minmax_count_columns[pos]);
                insert(max_column, primary_key_column[primary_key_column.size() - 1]);
            }
        }
        ++pos;
    }

    bool has_count
        = std::any_of(required_columns.begin(), required_columns.end(), [&](const auto & name) { return startsWith(name, "count"); });
    if (has_count)
    {
        for (const auto & part : real_parts)
        {
            auto & column = assert_cast<ColumnAggregateFunction &>(*partition_minmax_count_columns.back());
            insert(column, part->rows_count);
        }
    }

    block.setColumns(std::move(partition_minmax_count_columns));

    Block res;
    for (const auto & name : required_columns)
    {
        if (virtual_columns_block.has(name))
            res.insert(virtual_columns_block.getByName(name));
        else if (block.has(name))
            res.insert(block.getByName(name));
        else if (startsWith(name, "count")) // special case to match count(...) variants
        {
            const auto & column = block.getByName("count()");
            res.insert({column.column, column.type, name});
        }
        else
            throw Exception(
                ErrorCodes::LOGICAL_ERROR,
                "Cannot find column {} in minmax_count projection but query analysis still selects this projection. It's a bug",
                name);
    }
    return res;
}

ActionDAGNodes MergeTreeData::getFiltersForPrimaryKeyAnalysis(const InterpreterSelectQuery & select)
{
    const auto & analysis_result = select.getAnalysisResult();
    const auto & before_where = analysis_result.before_where;
    const auto & where_column_name = analysis_result.where_column_name;

    ActionDAGNodes filter_nodes;
    if (auto additional_filter_info = select.getAdditionalQueryInfo())
        filter_nodes.nodes.push_back(&additional_filter_info->actions.findInOutputs(additional_filter_info->column_name));

    if (before_where)
        filter_nodes.nodes.push_back(&before_where->dag.findInOutputs(where_column_name));

    return filter_nodes;
}

QueryProcessingStage::Enum MergeTreeData::getQueryProcessingStage(
    ContextPtr query_context,
    QueryProcessingStage::Enum to_stage,
    const StorageSnapshotPtr &,
    SelectQueryInfo &) const
{
    /// with new analyzer, Planner make decision regarding parallel replicas usage, and so about processing stage on reading
    if (!query_context->getSettingsRef().allow_experimental_analyzer)
    {
        const auto & settings = query_context->getSettingsRef();
        if (query_context->canUseParallelReplicasCustomKey())
        {
            if (query_context->getClientInfo().distributed_depth > 0)
                return QueryProcessingStage::FetchColumns;

            if (!supportsReplication() && !settings.parallel_replicas_for_non_replicated_merge_tree)
                return QueryProcessingStage::Enum::FetchColumns;

            if (to_stage >= QueryProcessingStage::WithMergeableState
                && query_context->canUseParallelReplicasCustomKeyForCluster(*query_context->getClusterForParallelReplicas()))
                return QueryProcessingStage::WithMergeableStateAfterAggregationAndLimit;
        }

        if (query_context->getClientInfo().collaborate_with_initiator)
            return QueryProcessingStage::Enum::FetchColumns;

        /// Parallel replicas
        if (query_context->canUseParallelReplicasOnInitiator() && to_stage >= QueryProcessingStage::WithMergeableState)
        {
            /// ReplicatedMergeTree
            if (supportsReplication())
                return QueryProcessingStage::Enum::WithMergeableState;

            /// For non-replicated MergeTree we allow them only if parallel_replicas_for_non_replicated_merge_tree is enabled
            if (settings.parallel_replicas_for_non_replicated_merge_tree)
                return QueryProcessingStage::Enum::WithMergeableState;
        }
    }

    return QueryProcessingStage::Enum::FetchColumns;
}


UInt64 MergeTreeData::estimateNumberOfRowsToRead(
    ContextPtr query_context, const StorageSnapshotPtr & storage_snapshot, const SelectQueryInfo & query_info) const
{
    const auto & snapshot_data = assert_cast<const MergeTreeData::SnapshotData &>(*storage_snapshot->data);

    MergeTreeDataSelectExecutor reader(*this);
    auto result_ptr = reader.estimateNumMarksToRead(
<<<<<<< HEAD
        snapshot_data.parts,
        snapshot_data.mutations_snapshot,
        storage_snapshot->getMetadataForQuery()->getColumns().getAll().getNames(),
        storage_snapshot->metadata,
        query_info,
        query_context,
        query_context->getSettingsRef().max_threads);
=======
        parts, {}, storage_snapshot->metadata, query_info, query_context, query_context->getSettingsRef().max_threads);
>>>>>>> f00f18ae

    UInt64 total_rows = result_ptr->selected_rows;
    if (query_info.trivial_limit > 0 && query_info.trivial_limit < total_rows)
        total_rows = query_info.trivial_limit;
    return total_rows;
}

void MergeTreeData::checkColumnFilenamesForCollision(const StorageInMemoryMetadata & metadata, bool throw_on_error) const
{
    auto settings = getDefaultSettings();
    if (metadata.settings_changes)
    {
        const auto & changes = metadata.settings_changes->as<const ASTSetQuery &>().changes;
        settings->applyChanges(changes);
    }

    checkColumnFilenamesForCollision(metadata.getColumns(), *settings, throw_on_error);
}

void MergeTreeData::checkColumnFilenamesForCollision(const ColumnsDescription & columns, const MergeTreeSettings & settings, bool throw_on_error) const
{
    std::unordered_map<String, std::pair<String, String>> stream_name_to_full_name;
    auto columns_list = Nested::collect(columns.getAllPhysical());

    for (const auto & column : columns_list)
    {
        std::unordered_map<String, String> column_streams;

        auto callback = [&](const auto & substream_path)
        {
            String stream_name;
            auto full_stream_name = ISerialization::getFileNameForStream(column, substream_path);

            if (settings.replace_long_file_name_to_hash && full_stream_name.size() > settings.max_file_name_length)
                stream_name = sipHash128String(full_stream_name);
            else
                stream_name = full_stream_name;

            column_streams.emplace(stream_name, full_stream_name);
        };

        auto serialization = column.type->getDefaultSerialization();
        serialization->enumerateStreams(callback);

        if (column.type->supportsSparseSerialization() && settings.ratio_of_defaults_for_sparse_serialization < 1.0)
        {
            auto sparse_serialization = column.type->getSparseSerialization();
            sparse_serialization->enumerateStreams(callback);
        }

        for (const auto & [stream_name, full_stream_name] : column_streams)
        {
            auto [it, inserted] = stream_name_to_full_name.emplace(stream_name, std::pair{full_stream_name, column.name});
            if (!inserted)
            {
                const auto & [other_full_name, other_column_name] = it->second;
                auto other_type = columns.getPhysical(other_column_name).type;

                auto message = fmt::format(
                    "Columns '{} {}' and '{} {}' have streams ({} and {}) with collision in file name {}",
                    column.name, column.type->getName(), other_column_name, other_type->getName(), full_stream_name, other_full_name, stream_name);

                if (settings.replace_long_file_name_to_hash)
                    message += ". It may be a collision between a filename for one column and a hash of filename for another column (see setting 'replace_long_file_name_to_hash')";

                if (throw_on_error)
                    throw Exception(ErrorCodes::BAD_ARGUMENTS, "{}", message);

                LOG_ERROR(log, "Table definition is incorrect. {}. It may lead to corruption of data or crashes. You need to resolve it manually", message);
                return;
            }
        }
    }
}

MergeTreeData & MergeTreeData::checkStructureAndGetMergeTreeData(IStorage & source_table, const StorageMetadataPtr & src_snapshot, const StorageMetadataPtr & my_snapshot) const
{
    MergeTreeData * src_data = dynamic_cast<MergeTreeData *>(&source_table);
    if (!src_data)
        throw Exception(ErrorCodes::NOT_IMPLEMENTED,
                        "Table {} supports attachPartitionFrom only for MergeTree family of table engines. Got {}",
                        source_table.getStorageID().getNameForLogs(), source_table.getName());

    if (my_snapshot->getColumns().getAllPhysical().sizeOfDifference(src_snapshot->getColumns().getAllPhysical()))
        throw Exception(ErrorCodes::INCOMPATIBLE_COLUMNS, "Tables have different structure");

    auto query_to_string = [] (const ASTPtr & ast)
    {
        return ast ? queryToString(ast) : "";
    };

    if (query_to_string(my_snapshot->getSortingKeyAST()) != query_to_string(src_snapshot->getSortingKeyAST()))
        throw Exception(ErrorCodes::BAD_ARGUMENTS, "Tables have different ordering");

    if (query_to_string(my_snapshot->getPartitionKeyAST()) != query_to_string(src_snapshot->getPartitionKeyAST()))
        throw Exception(ErrorCodes::BAD_ARGUMENTS, "Tables have different partition key");

    if (format_version != src_data->format_version)
        throw Exception(ErrorCodes::BAD_ARGUMENTS, "Tables have different format_version");

    if (query_to_string(my_snapshot->getPrimaryKeyAST()) != query_to_string(src_snapshot->getPrimaryKeyAST()))
        throw Exception(ErrorCodes::BAD_ARGUMENTS, "Tables have different primary key");

    const auto check_definitions = [](const auto & my_descriptions, const auto & src_descriptions)
    {
        if (my_descriptions.size() != src_descriptions.size())
            return false;

        std::unordered_set<std::string> my_query_strings;
        for (const auto & description : my_descriptions)
            my_query_strings.insert(queryToString(description.definition_ast));

        for (const auto & src_description : src_descriptions)
            if (!my_query_strings.contains(queryToString(src_description.definition_ast)))
                return false;

        return true;
    };

    if (!check_definitions(my_snapshot->getSecondaryIndices(), src_snapshot->getSecondaryIndices()))
        throw Exception(ErrorCodes::BAD_ARGUMENTS, "Tables have different secondary indices");

    if (!check_definitions(my_snapshot->getProjections(), src_snapshot->getProjections()))
        throw Exception(ErrorCodes::BAD_ARGUMENTS, "Tables have different projections");

    return *src_data;
}

MergeTreeData & MergeTreeData::checkStructureAndGetMergeTreeData(
    const StoragePtr & source_table, const StorageMetadataPtr & src_snapshot, const StorageMetadataPtr & my_snapshot) const
{
    return checkStructureAndGetMergeTreeData(*source_table, src_snapshot, my_snapshot);
}

/// must_on_same_disk=false is used only when attach partition; Both for same disk and different disk.
std::pair<MergeTreeData::MutableDataPartPtr, scope_guard> MergeTreeData::cloneAndLoadDataPart(
    const MergeTreeData::DataPartPtr & src_part,
    const String & tmp_part_prefix,
    const MergeTreePartInfo & dst_part_info,
    const StorageMetadataPtr & metadata_snapshot,
    const IDataPartStorage::ClonePartParams & params,
    const ReadSettings & read_settings,
    const WriteSettings & write_settings,
    bool must_on_same_disk)
{
    chassert(!isStaticStorage());

    /// Check that the storage policy contains the disk where the src_part is located.
    bool on_same_disk = false;
    for (const DiskPtr & disk : getStoragePolicy()->getDisks())
    {
        if (disk->getName() == src_part->getDataPartStorage().getDiskName())
        {
            on_same_disk = true;
            break;
        }
    }
    if (!on_same_disk && must_on_same_disk)
        throw Exception(
            ErrorCodes::BAD_ARGUMENTS,
            "Could not clone and load part {} because disk does not belong to storage policy",
            quoteString(src_part->getDataPartStorage().getFullPath()));

    String dst_part_name = src_part->getNewName(dst_part_info);
    String tmp_dst_part_name = tmp_part_prefix + dst_part_name;
    auto temporary_directory_lock = getTemporaryPartDirectoryHolder(tmp_dst_part_name);

    auto reservation = src_part->getDataPartStorage().reserve(src_part->getBytesOnDisk());
    auto src_part_storage = src_part->getDataPartStoragePtr();

    scope_guard src_flushed_tmp_dir_lock;
    MergeTreeData::MutableDataPartPtr src_flushed_tmp_part;

    String with_copy;
    if (params.copy_instead_of_hardlink)
        with_copy = " (copying data)";

    std::shared_ptr<IDataPartStorage> dst_part_storage{};
    if (on_same_disk)
    {
        dst_part_storage = src_part_storage->freeze(
            relative_data_path,
            tmp_dst_part_name,
            read_settings,
            write_settings,
            /* save_metadata_callback= */ {},
            params);
    }
    else
    {
        auto reservation_on_dst = getStoragePolicy()->reserve(src_part->getBytesOnDisk());
        if (!reservation_on_dst)
            throw Exception(ErrorCodes::NOT_ENOUGH_SPACE, "Not enough space on disk.");
        dst_part_storage = src_part_storage->freezeRemote(
            relative_data_path,
            tmp_dst_part_name,
            /* dst_disk = */reservation_on_dst->getDisk(),
            read_settings,
            write_settings,
            /* save_metadata_callback= */ {},
            params
        );
    }

    if (params.metadata_version_to_write.has_value())
    {
        chassert(!params.keep_metadata_version);
        auto out_metadata = dst_part_storage->writeFile(IMergeTreeDataPart::METADATA_VERSION_FILE_NAME, 4096, getContext()->getWriteSettings());
        writeText(metadata_snapshot->getMetadataVersion(), *out_metadata);
        out_metadata->finalize();
        if (getSettings()->fsync_after_insert)
            out_metadata->sync();
    }

    LOG_DEBUG(log, "Clone{} part {} to {}{}",
              src_flushed_tmp_part ? " flushed" : "",
              src_part_storage->getFullPath(),
              std::string(fs::path(dst_part_storage->getFullRootPath()) / tmp_dst_part_name),
              with_copy);

    auto dst_data_part = MergeTreeDataPartBuilder(*this, dst_part_name, dst_part_storage)
        .withPartFormatFromDisk()
        .build();

    if (!params.copy_instead_of_hardlink && params.hardlinked_files)
    {
        params.hardlinked_files->source_part_name = src_part->name;
        params.hardlinked_files->source_table_shared_id = src_part->storage.getTableSharedID();

        for (auto it = src_part->getDataPartStorage().iterate(); it->isValid(); it->next())
        {
            if (!params.files_to_copy_instead_of_hardlinks.contains(it->name())
                && it->name() != IMergeTreeDataPart::DELETE_ON_DESTROY_MARKER_FILE_NAME_DEPRECATED
                && it->name() != IMergeTreeDataPart::TXN_VERSION_METADATA_FILE_NAME)
            {
                params.hardlinked_files->hardlinks_from_source_part.insert(it->name());
            }
        }

        auto projections = src_part->getProjectionParts();
        for (const auto & [name, projection_part] : projections)
        {
            const auto & projection_storage = projection_part->getDataPartStorage();
            for (auto it = projection_storage.iterate(); it->isValid(); it->next())
            {
                auto file_name_with_projection_prefix = fs::path(projection_storage.getPartDirectory()) / it->name();
                if (!params.files_to_copy_instead_of_hardlinks.contains(file_name_with_projection_prefix)
                    && it->name() != IMergeTreeDataPart::DELETE_ON_DESTROY_MARKER_FILE_NAME_DEPRECATED
                    && it->name() != IMergeTreeDataPart::TXN_VERSION_METADATA_FILE_NAME)
                {
                    params.hardlinked_files->hardlinks_from_source_part.insert(file_name_with_projection_prefix);
                }
            }
        }
    }

    /// We should write version metadata on part creation to distinguish it from parts that were created without transaction.
    TransactionID tid = params.txn ? params.txn->tid : Tx::PrehistoricTID;
    dst_data_part->version.setCreationTID(tid, nullptr);
    dst_data_part->storeVersionMetadata();

    dst_data_part->is_temp = true;

    dst_data_part->loadColumnsChecksumsIndexes(require_part_metadata, true);
    dst_data_part->modification_time = dst_part_storage->getLastModified().epochTime();
    return std::make_pair(dst_data_part, std::move(temporary_directory_lock));
}

bool MergeTreeData::canUseAdaptiveGranularity() const
{
    const auto settings = getSettings();
    return settings->index_granularity_bytes != 0
        && (settings->enable_mixed_granularity_parts || !has_non_adaptive_index_granularity_parts);
}

String MergeTreeData::getFullPathOnDisk(const DiskPtr & disk) const
{
    return disk->getPath() + relative_data_path;
}


DiskPtr MergeTreeData::tryGetDiskForDetachedPart(const String & part_name) const
{
    const auto disks = getStoragePolicy()->getDisks();

    for (const DiskPtr & disk : disks)
        if (disk->exists(fs::path(relative_data_path) / DETACHED_DIR_NAME / part_name))
            return disk;

    return nullptr;
}

DiskPtr MergeTreeData::getDiskForDetachedPart(const String & part_name) const
{
    if (auto disk = tryGetDiskForDetachedPart(part_name))
        return disk;
    throw DB::Exception(ErrorCodes::BAD_DATA_PART_NAME, "Detached part \"{}\" not found", part_name);
}


Strings MergeTreeData::getDataPaths() const
{
    Strings res;
    auto disks = getStoragePolicy()->getDisks();
    for (const auto & disk : disks)
        res.push_back(getFullPathOnDisk(disk));
    return res;
}


void MergeTreeData::reportBrokenPart(MergeTreeData::DataPartPtr data_part) const
{
    if (!data_part)
        return;

    if (data_part->isProjectionPart())
    {
        String parent_part_name = data_part->getParentPartName();
        auto parent_part = getPartIfExists(parent_part_name, {DataPartState::PreActive, DataPartState::Active, DataPartState::Outdated});

        if (!parent_part)
        {
            LOG_WARNING(log, "Did not find parent part {} for potentially broken projection part {}",
                        parent_part_name, data_part->getDataPartStorage().getFullPath());
            return;
        }

        data_part = parent_part;
    }

    if (data_part->getDataPartStorage().isBroken())
    {
        auto parts = getDataPartsForInternalUsage();
        LOG_WARNING(log, "Scanning parts to recover on broken disk {}@{}.", data_part->getDataPartStorage().getDiskName(), data_part->getDataPartStorage().getDiskPath());

        for (const auto & part : parts)
        {
            if (part->getDataPartStorage().getDiskName() == data_part->getDataPartStorage().getDiskName())
                broken_part_callback(part->name);
        }
    }
    else
    {
        MergeTreeDataPartState state = MergeTreeDataPartState::Temporary;
        {
            auto lock = lockParts();
            state = data_part->getState();
        }

        if (state == MergeTreeDataPartState::Active)
            broken_part_callback(data_part->name);
        else
            LOG_DEBUG(log, "Will not check potentially broken part {} because it's not active", data_part->getNameWithState());
    }
}

MergeTreeData::MatcherFn MergeTreeData::getPartitionMatcher(const ASTPtr & partition_ast, ContextPtr local_context) const
{
    bool prefixed = false;
    String id;

    if (format_version < MERGE_TREE_DATA_MIN_FORMAT_VERSION_WITH_CUSTOM_PARTITIONING)
    {
        /// Month-partitioning specific - partition value can represent a prefix of the partition to freeze.
        if (const auto * partition_lit = partition_ast->as<ASTPartition &>().value->as<ASTLiteral>())
        {
            id = partition_lit->value.getType() == Field::Types::UInt64
                 ? toString(partition_lit->value.get<UInt64>())
                 : partition_lit->value.safeGet<String>();
            prefixed = true;
        }
        else
            id = getPartitionIDFromQuery(partition_ast, local_context);
    }
    else
        id = getPartitionIDFromQuery(partition_ast, local_context);

    return [prefixed, id](const String & partition_id)
    {
        if (prefixed)
            return startsWith(partition_id, id);
        else
            return id == partition_id;
    };
}

PartitionCommandsResultInfo MergeTreeData::freezePartition(
    const ASTPtr & partition_ast,
    const String & with_name,
    ContextPtr local_context,
    TableLockHolder &)
{
    return freezePartitionsByMatcher(getPartitionMatcher(partition_ast, local_context), with_name, local_context);
}

PartitionCommandsResultInfo MergeTreeData::freezeAll(
    const String & with_name,
    ContextPtr local_context,
    TableLockHolder &)
{
    return freezePartitionsByMatcher([] (const String &) { return true; }, with_name, local_context);
}

PartitionCommandsResultInfo MergeTreeData::freezePartitionsByMatcher(
    MatcherFn matcher,
    const String & with_name,
    ContextPtr local_context)
{
    auto settings = getSettings();

    String clickhouse_path = fs::canonical(local_context->getPath());
    String default_shadow_path = fs::path(clickhouse_path) / "shadow/";
    fs::create_directories(default_shadow_path);
    auto increment = Increment(fs::path(default_shadow_path) / "increment.txt").get(true);

    const String shadow_path = "shadow/";

    /// Acquire a snapshot of active data parts to prevent removing while doing backup.
    const auto data_parts = getVisibleDataPartsVector(local_context);

    bool has_zero_copy_part = false;
    for (const auto & part : data_parts)
    {
        if (part->isStoredOnRemoteDiskWithZeroCopySupport())
        {
            has_zero_copy_part = true;
            break;
        }
    }

    if (supportsReplication() && settings->disable_freeze_partition_for_zero_copy_replication
        && settings->allow_remote_fs_zero_copy_replication && has_zero_copy_part)
        throw Exception(ErrorCodes::SUPPORT_IS_DISABLED, "FREEZE PARTITION queries are disabled.");

    String backup_name = (!with_name.empty() ? escapeForFileName(with_name) : toString(increment));
    String backup_path = fs::path(shadow_path) / backup_name / "";

    for (const auto & disk : getStoragePolicy()->getDisks())
        disk->onFreeze(backup_path);

    PartitionCommandsResultInfo result;

    size_t parts_processed = 0;
    for (const auto & part : data_parts)
    {
        if (!matcher(part->info.partition_id))
            continue;

        LOG_DEBUG(log, "Freezing part {} snapshot will be placed at {}", part->name, backup_path);

        auto data_part_storage = part->getDataPartStoragePtr();
        String backup_part_path = fs::path(backup_path) / relative_data_path;

        scope_guard src_flushed_tmp_dir_lock;
        MergeTreeData::MutableDataPartPtr src_flushed_tmp_part;

        auto callback = [this, &part, &backup_part_path](const DiskPtr & disk)
        {
            // Store metadata for replicated table.
            // Do nothing for non-replicated.
            createAndStoreFreezeMetadata(disk, part, fs::path(backup_part_path) / part->getDataPartStorage().getPartDirectory());
        };

        IDataPartStorage::ClonePartParams params
        {
            .make_source_readonly = true
        };
        auto new_storage = data_part_storage->freeze(
            backup_part_path,
            part->getDataPartStorage().getPartDirectory(),
            local_context->getReadSettings(),
            local_context->getWriteSettings(),
            callback,
            params);

        part->is_frozen.store(true, std::memory_order_relaxed);
        result.push_back(PartitionCommandResultInfo{
            .command_type = "FREEZE PART",
            .partition_id = part->info.partition_id,
            .part_name = part->name,
            .backup_path = new_storage->getFullRootPath(),
            .part_backup_path = new_storage->getFullPath(),
            .backup_name = backup_name,
        });
        ++parts_processed;
    }

    LOG_DEBUG(log, "Froze {} parts", parts_processed);
    return result;
}

void MergeTreeData::createAndStoreFreezeMetadata(DiskPtr, DataPartPtr, String) const
{

}

PartitionCommandsResultInfo MergeTreeData::unfreezePartition(
    const ASTPtr & partition,
    const String & backup_name,
    ContextPtr local_context,
    TableLockHolder &)
{
    return unfreezePartitionsByMatcher(getPartitionMatcher(partition, local_context), backup_name, local_context);
}

PartitionCommandsResultInfo MergeTreeData::unfreezeAll(
    const String & backup_name,
    ContextPtr local_context,
    TableLockHolder &)
{
    return unfreezePartitionsByMatcher([] (const String &) { return true; }, backup_name, local_context);
}

bool MergeTreeData::removeDetachedPart(DiskPtr disk, const String & path, const String &)
{
    disk->removeRecursive(path);

    return false;
}

PartitionCommandsResultInfo MergeTreeData::unfreezePartitionsByMatcher(MatcherFn matcher, const String & backup_name, ContextPtr local_context)
{
    auto backup_path = fs::path("shadow") / escapeForFileName(backup_name) / relative_data_path;

    LOG_DEBUG(log, "Unfreezing parts by path {}", backup_path.generic_string());

    auto disks = getStoragePolicy()->getDisks();

    return Unfreezer(local_context).unfreezePartitionsFromTableDirectory(matcher, backup_name, disks, backup_path);
}

bool MergeTreeData::canReplacePartition(const DataPartPtr & src_part) const
{
    const auto settings = getSettings();

    if (!settings->enable_mixed_granularity_parts || settings->index_granularity_bytes == 0)
    {
        if (!canUseAdaptiveGranularity() && src_part->index_granularity_info.mark_type.adaptive)
            return false;
        if (canUseAdaptiveGranularity() && !src_part->index_granularity_info.mark_type.adaptive)
            return false;
    }

    return true;
}

void MergeTreeData::writePartLog(
    PartLogElement::Type type,
    const ExecutionStatus & execution_status,
    UInt64 elapsed_ns,
    const String & new_part_name,
    const DataPartPtr & result_part,
    const DataPartsVector & source_parts,
    const MergeListEntry * merge_entry,
    std::shared_ptr<ProfileEvents::Counters::Snapshot> profile_counters)
try
{
    auto table_id = getStorageID();
    auto part_log = getContext()->getPartLog(table_id.database_name);
    if (!part_log)
        return;

    PartLogElement part_log_elem;

    part_log_elem.event_type = type;

    if (part_log_elem.event_type == PartLogElement::MERGE_PARTS)
    {
        if (merge_entry)
        {
            part_log_elem.merge_reason = PartLogElement::getMergeReasonType((*merge_entry)->merge_type);
            part_log_elem.merge_algorithm = PartLogElement::getMergeAlgorithm((*merge_entry)->merge_algorithm);
        }
    }

    part_log_elem.error = static_cast<UInt16>(execution_status.code);
    part_log_elem.exception = execution_status.message;

    // construct event_time and event_time_microseconds using the same time point
    // so that the two times will always be equal up to a precision of a second.
    const auto time_now = std::chrono::system_clock::now();
    part_log_elem.event_time = timeInSeconds(time_now);
    part_log_elem.event_time_microseconds = timeInMicroseconds(time_now);

    /// TODO: Stop stopwatch in outer code to exclude ZK timings and so on
    part_log_elem.duration_ms = elapsed_ns / 1000000;

    part_log_elem.database_name = table_id.database_name;
    part_log_elem.table_name = table_id.table_name;
    part_log_elem.table_uuid = table_id.uuid;
    part_log_elem.partition_id = MergeTreePartInfo::fromPartName(new_part_name, format_version).partition_id;
    part_log_elem.part_name = new_part_name;

    if (result_part)
    {
        part_log_elem.disk_name = result_part->getDataPartStorage().getDiskName();
        part_log_elem.path_on_disk = result_part->getDataPartStorage().getFullPath();
        part_log_elem.bytes_compressed_on_disk = result_part->getBytesOnDisk();
        part_log_elem.bytes_uncompressed = result_part->getBytesUncompressedOnDisk();
        part_log_elem.rows = result_part->rows_count;
        part_log_elem.part_type = result_part->getType();
    }

    part_log_elem.source_part_names.reserve(source_parts.size());
    for (const auto & source_part : source_parts)
        part_log_elem.source_part_names.push_back(source_part->name);

    if (merge_entry)
    {
        part_log_elem.rows_read = (*merge_entry)->rows_read;
        part_log_elem.bytes_read_uncompressed = (*merge_entry)->bytes_read_uncompressed;

        part_log_elem.rows = (*merge_entry)->rows_written;
        part_log_elem.peak_memory_usage = (*merge_entry)->getMemoryTracker().getPeak();
    }

    if (profile_counters)
    {
        part_log_elem.profile_counters = profile_counters;
    }
    else
    {
        LOG_WARNING(log, "Profile counters are not set");
    }

    part_log->add(std::move(part_log_elem));
}
catch (...)
{
    tryLogCurrentException(log, __PRETTY_FUNCTION__);
}

StorageMergeTree::PinnedPartUUIDsPtr MergeTreeData::getPinnedPartUUIDs() const
{
    std::lock_guard lock(pinned_part_uuids_mutex);
    return pinned_part_uuids;
}

MergeTreeData::CurrentlyMovingPartsTagger::CurrentlyMovingPartsTagger(MergeTreeMovingParts && moving_parts_, MergeTreeData & data_)
    : parts_to_move(std::move(moving_parts_)), data(data_)
{
    for (const auto & moving_part : parts_to_move)
        if (!data.currently_moving_parts.emplace(moving_part.part).second)
            throw Exception(ErrorCodes::LOGICAL_ERROR, "Cannot move part '{}'. It's already moving.", moving_part.part->name);
}

MergeTreeData::CurrentlyMovingPartsTagger::~CurrentlyMovingPartsTagger()
{
    std::lock_guard lock(data.moving_parts_mutex);
    for (auto & moving_part : parts_to_move)
    {
        /// Something went completely wrong
        if (!data.currently_moving_parts.contains(moving_part.part))
            std::terminate();
        data.currently_moving_parts.erase(moving_part.part);
    }
}

bool MergeTreeData::scheduleDataMovingJob(BackgroundJobsAssignee & assignee)
{
    if (parts_mover.moves_blocker.isCancelled())
        return false;

    auto moving_tagger = selectPartsForMove();
    if (moving_tagger->parts_to_move.empty())
        return false;

    assignee.scheduleMoveTask(std::make_shared<ExecutableLambdaAdapter>(
        [this, moving_tagger] () mutable
        {
            ReadSettings read_settings = Context::getGlobalContextInstance()->getReadSettings();
            WriteSettings write_settings = Context::getGlobalContextInstance()->getWriteSettings();
            return moveParts(moving_tagger, read_settings, write_settings, /* wait_for_move_if_zero_copy= */ false) == MovePartsOutcome::PartsMoved;
        }, moves_assignee_trigger, getStorageID()));
    return true;
}

bool MergeTreeData::areBackgroundMovesNeeded() const
{
    auto policy = getStoragePolicy();

    if (policy->getVolumes().size() > 1)
        return true;

    return policy->getVolumes().size() == 1 && policy->getVolumes()[0]->getDisks().size() > 1;
}

std::future<MovePartsOutcome> MergeTreeData::movePartsToSpace(const CurrentlyMovingPartsTaggerPtr & moving_tagger, const ReadSettings & read_settings, const WriteSettings & write_settings, bool async)
{
    auto finish_move_promise = std::make_shared<std::promise<MovePartsOutcome>>();
    auto finish_move_future = finish_move_promise->get_future();

    if (async)
    {
        bool is_scheduled = background_moves_assignee.scheduleMoveTask(std::make_shared<ExecutableLambdaAdapter>(
            [this, finish_move_promise, moving_tagger, read_settings, write_settings] () mutable
            {
                auto outcome = moveParts(moving_tagger, read_settings, write_settings, /* wait_for_move_if_zero_copy= */ true);

                finish_move_promise->set_value(outcome);

                return outcome == MovePartsOutcome::PartsMoved;
            }, moves_assignee_trigger, getStorageID()));

        if (!is_scheduled)
            finish_move_promise->set_value(MovePartsOutcome::CannotScheduleMove);
    }
    else
    {
        auto outcome = moveParts(moving_tagger, read_settings, write_settings, /* wait_for_move_if_zero_copy= */ true);
        finish_move_promise->set_value(outcome);
    }

    return finish_move_future;
}

MergeTreeData::CurrentlyMovingPartsTaggerPtr MergeTreeData::selectPartsForMove()
{
    MergeTreeMovingParts parts_to_move;

    auto can_move = [this](const DataPartPtr & part, String * reason) -> bool
    {
        if (partIsAssignedToBackgroundOperation(part))
        {
            *reason = "part already assigned to background operation.";
            return false;
        }
        if (currently_moving_parts.contains(part))
        {
            *reason = "part is already moving.";
            return false;
        }

        return true;
    };

    std::lock_guard moving_lock(moving_parts_mutex);

    parts_mover.selectPartsForMove(parts_to_move, can_move, moving_lock);
    return std::make_shared<CurrentlyMovingPartsTagger>(std::move(parts_to_move), *this);
}

MergeTreeData::CurrentlyMovingPartsTaggerPtr MergeTreeData::checkPartsForMove(const DataPartsVector & parts, SpacePtr space)
{
    std::lock_guard moving_lock(moving_parts_mutex);

    MergeTreeMovingParts parts_to_move;
    for (const auto & part : parts)
    {
        auto reservation = space->reserve(part->getBytesOnDisk());
        if (!reservation)
            throw Exception(ErrorCodes::NOT_ENOUGH_SPACE, "Move is not possible. Not enough space on '{}'", space->getName());

        auto reserved_disk = reservation->getDisk();

        if (reserved_disk->exists(relative_data_path + part->name))
            throw Exception(ErrorCodes::DIRECTORY_ALREADY_EXISTS, "Move is not possible: {} already exists",
                fullPath(reserved_disk, relative_data_path + part->name));

        if (currently_moving_parts.contains(part) || partIsAssignedToBackgroundOperation(part))
            throw Exception(ErrorCodes::PART_IS_TEMPORARILY_LOCKED,
                            "Cannot move part '{}' because it's participating in background process", part->name);

        parts_to_move.emplace_back(part, std::move(reservation));
    }
    return std::make_shared<CurrentlyMovingPartsTagger>(std::move(parts_to_move), *this);
}

MovePartsOutcome MergeTreeData::moveParts(const CurrentlyMovingPartsTaggerPtr & moving_tagger, const ReadSettings & read_settings, const WriteSettings & write_settings, bool wait_for_move_if_zero_copy)
{
    LOG_INFO(log, "Got {} parts to move.", moving_tagger->parts_to_move.size());

    const auto settings = getSettings();

    MovePartsOutcome result{MovePartsOutcome::PartsMoved};
    for (const auto & moving_part : moving_tagger->parts_to_move)
    {
        Stopwatch stopwatch;
        MergeTreePartsMover::TemporaryClonedPart cloned_part;
        ProfileEventsScope profile_events_scope;

        auto write_part_log = [&](const ExecutionStatus & execution_status)
        {
            writePartLog(
                PartLogElement::Type::MOVE_PART,
                execution_status,
                stopwatch.elapsed(),
                moving_part.part->name,
                cloned_part.part,
                {moving_part.part},
                nullptr,
                profile_events_scope.getSnapshot());
        };

        // Register in global moves list (StorageSystemMoves)
        auto moves_list_entry = getContext()->getMovesList().insert(
            getStorageID(),
            moving_part.part->name,
            moving_part.reserved_space->getDisk()->getName(),
            moving_part.reserved_space->getDisk()->getPath(),
            moving_part.part->getBytesOnDisk());

        try
        {
            /// If zero-copy replication enabled than replicas shouldn't try to
            /// move parts to another disk simultaneously. For this purpose we
            /// use shared lock across replicas. NOTE: it's not 100% reliable,
            /// because we are not checking lock while finishing part move.
            /// However it's not dangerous at all, we will just have very rare
            /// copies of some part.
            ///
            /// FIXME: this code is related to Replicated merge tree, and not
            /// common for ordinary merge tree. So it's a bad design and should
            /// be fixed.
            auto disk = moving_part.reserved_space->getDisk();
            if (supportsReplication() && disk->supportZeroCopyReplication() && settings->allow_remote_fs_zero_copy_replication)
            {
                /// This loop is not endless, if shutdown called/connection failed/replica became readonly
                /// we will return true from waitZeroCopyLock and createZeroCopyLock will return nullopt.
                while (true)
                {
                    /// If we acquired lock than let's try to move. After one
                    /// replica will actually move the part from disk to some
                    /// zero-copy storage other replicas will just fetch
                    /// metainformation.
                    if (auto lock = tryCreateZeroCopyExclusiveLock(moving_part.part->name, disk); lock)
                    {
                        if (lock->isLocked())
                        {
                            cloned_part = parts_mover.clonePart(moving_part, read_settings, write_settings);
                            parts_mover.swapClonedPart(cloned_part);
                            break;
                        }
                        else if (wait_for_move_if_zero_copy)
                        {
                            LOG_DEBUG(log, "Other replica is working on move of {}, will wait until lock disappear", moving_part.part->name);
                            /// Wait and checks not only for timeout but also for shutdown and so on.
                            while (!waitZeroCopyLockToDisappear(*lock, 3000))
                            {
                                LOG_DEBUG(log, "Waiting until some replica will move {} and zero copy lock disappear", moving_part.part->name);
                            }
                        }
                        else
                            break;
                    }
                    else
                    {
                        /// Move will be retried but with backoff.
                        LOG_DEBUG(log, "Move of part {} postponed, because zero copy mode enabled and someone other moving this part right now", moving_part.part->name);
                        result = MovePartsOutcome::MoveWasPostponedBecauseOfZeroCopy;
                        break;
                    }
                }
            }
            else /// Ordinary move as it should be
            {
                cloned_part = parts_mover.clonePart(moving_part, read_settings, write_settings);
                parts_mover.swapClonedPart(cloned_part);
            }
            write_part_log({});
        }
        catch (...)
        {
            write_part_log(ExecutionStatus::fromCurrentException("", true));
            throw;
        }
    }
    return result;
}

bool MergeTreeData::partsContainSameProjections(const DataPartPtr & left, const DataPartPtr & right, PreformattedMessage & out_reason)
{
    auto remove_broken_parts_from_consideration = [](auto & parts)
    {
        std::set<String> broken_projection_parts;
        for (const auto & [name, part] : parts)
        {
            if (part->is_broken)
                broken_projection_parts.emplace(name);
        }
        for (const auto & name : broken_projection_parts)
            parts.erase(name);
    };

    auto left_projection_parts = left->getProjectionParts();
    auto right_projection_parts = right->getProjectionParts();

    remove_broken_parts_from_consideration(left_projection_parts);
    remove_broken_parts_from_consideration(right_projection_parts);

    if (left_projection_parts.size() != right_projection_parts.size())
    {
        out_reason = PreformattedMessage::create(
            "Parts have different number of projections: {} in part '{}' and {} in part '{}'",
            left_projection_parts.size(),
            left->name,
            right_projection_parts.size(),
            right->name
        );
        return false;
    }

    for (const auto & [name, _] : left_projection_parts)
    {
        if (!right_projection_parts.contains(name))
        {
            out_reason = PreformattedMessage::create(
                "The part '{}' doesn't have projection '{}' while part '{}' does", right->name, name, left->name
            );
            return false;
        }
    }
    return true;
}

bool MergeTreeData::canUsePolymorphicParts() const
{
    String unused;
    return canUsePolymorphicParts(*getSettings(), unused);
}


void MergeTreeData::checkDropCommandDoesntAffectInProgressMutations(const AlterCommand & command, const std::map<std::string, MutationCommands> & unfinished_mutations, ContextPtr local_context) const
{
    if (!command.isDropSomething() || unfinished_mutations.empty())
        return;

    auto throw_exception = [] (
        const std::string & mutation_name,
        const std::string & entity_name,
        const std::string & identifier_name)
    {
        throw Exception(
            ErrorCodes::BAD_ARGUMENTS,
            "Cannot drop {} {} because it's affected by mutation with ID '{}' which is not finished yet. "
            "Wait this mutation, or KILL it with command "
            "\"KILL MUTATION WHERE mutation_id = '{}'\"",
            entity_name,
            backQuoteIfNeed(identifier_name),
            mutation_name,
            mutation_name);
    };

    for (const auto & [mutation_name, commands] : unfinished_mutations)
    {
        for (const MutationCommand & mutation_command : commands)
        {
            if (command.type == AlterCommand::DROP_INDEX && mutation_command.index_name == command.index_name)
            {
                throw_exception(mutation_name, "index", command.index_name);
            }
            else if (command.type == AlterCommand::DROP_PROJECTION
                     && mutation_command.projection_name == command.projection_name)
            {
                throw_exception(mutation_name, "projection", command.projection_name);
            }
            else if (command.type == AlterCommand::DROP_COLUMN)
            {
                if (mutation_command.column_name == command.column_name)
                    throw_exception(mutation_name, "column", command.column_name);

                if (mutation_command.predicate)
                {
                    auto query_tree = buildQueryTree(mutation_command.predicate, local_context);
                    auto identifiers = collectIdentifiersFullNames(query_tree);

                    if (identifiers.contains(command.column_name))
                        throw_exception(mutation_name, "column", command.column_name);
                }

                for (const auto & [name, expr] : mutation_command.column_to_update_expression)
                {
                    if (name == command.column_name)
                        throw_exception(mutation_name, "column", command.column_name);

                    auto query_tree = buildQueryTree(expr, local_context);
                    auto identifiers = collectIdentifiersFullNames(query_tree);
                    if (identifiers.contains(command.column_name))
                        throw_exception(mutation_name, "column", command.column_name);
                }
            }
            else if (command.type == AlterCommand::DROP_STATISTICS)
            {
                for (const auto & stats_col1 : command.statistics_columns)
                    for (const auto & stats_col2 : mutation_command.statistics_columns)
                        if (stats_col1 == stats_col2)
                            throw_exception(mutation_name, "statistics", stats_col1);
            }
        }
    }
}

bool MergeTreeData::canUsePolymorphicParts(const MergeTreeSettings & settings, String & out_reason) const
{
    if (!canUseAdaptiveGranularity())
    {
        if ((settings.min_rows_for_wide_part != 0 || settings.min_bytes_for_wide_part != 0
            || settings.min_rows_for_compact_part != 0 || settings.min_bytes_for_compact_part != 0))
        {
            out_reason = fmt::format(
                "Table can't create parts with adaptive granularity, but settings"
                " min_rows_for_wide_part = {}"
                ", min_bytes_for_wide_part = {}"
                ". Parts with non-adaptive granularity can be stored only in Wide (default) format.",
                settings.min_rows_for_wide_part, settings.min_bytes_for_wide_part);
        }

        return false;
    }

    return true;
}

AlterConversionsPtr MergeTreeData::getAlterConversionsForPart(
    const MergeTreeDataPartPtr & part,
    const MutationsSnapshotPtr & mutations,
    const StorageMetadataPtr & metadata,
    const ContextPtr & query_context)
{
    auto commands = mutations->getAlterMutationCommandsForPart(part);
    auto result = std::make_shared<AlterConversions>(metadata, query_context);

    for (const auto & command : commands | std::views::reverse)
        result->addMutationCommand(command);

    return result;
}

size_t MergeTreeData::getTotalMergesWithTTLInMergeList() const
{
    return getContext()->getMergeList().getMergesWithTTLCount();
}

void MergeTreeData::addPartContributionToDataVolume(const DataPartPtr & part)
{
    increaseDataVolume(part->getBytesOnDisk(), part->rows_count, 1);
}

void MergeTreeData::removePartContributionToDataVolume(const DataPartPtr & part)
{
    increaseDataVolume(-part->getBytesOnDisk(), -part->rows_count, -1);
}

void MergeTreeData::increaseDataVolume(ssize_t bytes, ssize_t rows, ssize_t parts)
{
    total_active_size_bytes.fetch_add(bytes);
    total_active_size_rows.fetch_add(rows);
    total_active_size_parts.fetch_add(parts);
}

void MergeTreeData::setDataVolume(size_t bytes, size_t rows, size_t parts)
{
    total_active_size_bytes.store(bytes);
    total_active_size_rows.store(rows);
    total_active_size_parts.store(parts);
}

bool MergeTreeData::insertQueryIdOrThrow(const String & query_id, size_t max_queries) const
{
    std::lock_guard lock(query_id_set_mutex);
    return insertQueryIdOrThrowNoLock(query_id, max_queries);
}

bool MergeTreeData::insertQueryIdOrThrowNoLock(const String & query_id, size_t max_queries) const
{
    if (query_id_set.find(query_id) != query_id_set.end())
        return false;
    if (query_id_set.size() >= max_queries)
        throw Exception(
            ErrorCodes::TOO_MANY_SIMULTANEOUS_QUERIES,
            "Too many simultaneous queries for table {}. Maximum is: {}",
            log.loadName(),
            max_queries);
    query_id_set.insert(query_id);
    return true;
}

void MergeTreeData::removeQueryId(const String & query_id) const
{
    std::lock_guard lock(query_id_set_mutex);
    removeQueryIdNoLock(query_id);
}

void MergeTreeData::removeQueryIdNoLock(const String & query_id) const
{
    if (query_id_set.find(query_id) == query_id_set.end())
        LOG_WARNING(log, "We have query_id removed but it's not recorded. This is a bug");
    else
        query_id_set.erase(query_id);
}

std::shared_ptr<QueryIdHolder> MergeTreeData::getQueryIdHolder(const String & query_id, UInt64 max_concurrent_queries) const
{
    auto lock = std::lock_guard<std::mutex>(query_id_set_mutex);
    if (insertQueryIdOrThrowNoLock(query_id, max_concurrent_queries))
    {
        try
        {
            return std::make_shared<QueryIdHolder>(query_id, *this);
        }
        catch (...)
        {
            /// If we fail to construct the holder, remove query_id explicitly to avoid leak.
            removeQueryIdNoLock(query_id);
            throw;
        }
    }
    return nullptr;
}

ReservationPtr MergeTreeData::balancedReservation(
    const StorageMetadataPtr & metadata_snapshot,
    size_t part_size,
    size_t max_volume_index,
    const String & part_name,
    const MergeTreePartInfo & part_info,
    MergeTreeData::DataPartsVector covered_parts,
    std::optional<CurrentlySubmergingEmergingTagger> * tagger_ptr,
    const IMergeTreeDataPart::TTLInfos * ttl_infos,
    bool is_insert)
{
    ReservationPtr reserved_space;
    auto min_bytes_to_rebalance_partition_over_jbod = getSettings()->min_bytes_to_rebalance_partition_over_jbod;
    if (tagger_ptr && min_bytes_to_rebalance_partition_over_jbod > 0 && part_size >= min_bytes_to_rebalance_partition_over_jbod)
    {
        try
        {
            const auto & disks = getStoragePolicy()->getVolume(max_volume_index)->getDisks();
            std::map<String, size_t> disk_occupation;
            std::map<String, std::vector<String>> disk_parts_for_logging;
            for (const auto & disk : disks)
                disk_occupation.emplace(disk->getName(), 0);

            std::set<String> committed_big_parts_from_partition;
            std::set<String> submerging_big_parts_from_partition;
            std::lock_guard lock(currently_submerging_emerging_mutex);

            for (const auto & part : currently_submerging_big_parts)
            {
                if (part_info.partition_id == part->info.partition_id)
                    submerging_big_parts_from_partition.insert(part->name);
            }

            {
                auto lock_parts = lockParts();
                if (covered_parts.empty())
                {
                    // It's a part fetch. Calculate `covered_parts` here.
                    MergeTreeData::DataPartPtr covering_part;
                    covered_parts = getActivePartsToReplace(part_info, part_name, covering_part, lock_parts);
                }

                // Remove irrelevant parts.
                std::erase_if(covered_parts,
                        [min_bytes_to_rebalance_partition_over_jbod](const auto & part)
                        {
                            return !(part->isStoredOnDisk() && part->getBytesOnDisk() >= min_bytes_to_rebalance_partition_over_jbod);
                        });

                // Include current submerging big parts which are not yet in `currently_submerging_big_parts`
                for (const auto & part : covered_parts)
                    submerging_big_parts_from_partition.insert(part->name);

                for (const auto & part : getDataPartsStateRange(MergeTreeData::DataPartState::Active))
                {
                    if (part->isStoredOnDisk() && part->getBytesOnDisk() >= min_bytes_to_rebalance_partition_over_jbod
                        && part_info.partition_id == part->info.partition_id)
                    {
                        auto name = part->getDataPartStorage().getDiskName();
                        auto it = disk_occupation.find(name);
                        if (it != disk_occupation.end())
                        {
                            if (submerging_big_parts_from_partition.find(part->name) == submerging_big_parts_from_partition.end())
                            {
                                it->second += part->getBytesOnDisk();
                                disk_parts_for_logging[name].push_back(formatReadableSizeWithBinarySuffix(part->getBytesOnDisk()));
                                committed_big_parts_from_partition.insert(part->name);
                            }
                            else
                            {
                                disk_parts_for_logging[name].push_back(formatReadableSizeWithBinarySuffix(part->getBytesOnDisk()) + " (submerging)");
                            }
                        }
                        else
                        {
                            // Part is on different volume. Ignore it.
                        }
                    }
                }
            }

            for (const auto & [name, emerging_part] : currently_emerging_big_parts)
            {
                // It's possible that the emerging big parts are committed and get added twice. Thus a set is used to deduplicate.
                if (committed_big_parts_from_partition.find(name) == committed_big_parts_from_partition.end()
                    && part_info.partition_id == emerging_part.partition_id)
                {
                    auto it = disk_occupation.find(emerging_part.disk_name);
                    if (it != disk_occupation.end())
                    {
                        it->second += emerging_part.estimate_bytes;
                        disk_parts_for_logging[emerging_part.disk_name].push_back(
                            formatReadableSizeWithBinarySuffix(emerging_part.estimate_bytes) + " (emerging)");
                    }
                    else
                    {
                        // Part is on different volume. Ignore it.
                    }
                }
            }

            size_t min_occupation_size = std::numeric_limits<size_t>::max();
            std::vector<String> candidates;
            for (const auto & [disk_name, size] : disk_occupation)
            {
                if (size < min_occupation_size)
                {
                    min_occupation_size = size;
                    candidates = {disk_name};
                }
                else if (size == min_occupation_size)
                {
                    candidates.push_back(disk_name);
                }
            }

            if (!candidates.empty())
            {
                // Random pick one disk from best candidates
                std::shuffle(candidates.begin(), candidates.end(), thread_local_rng);
                String selected_disk_name = candidates.front();
                WriteBufferFromOwnString log_str;
                writeCString("\nbalancer: \n", log_str);
                for (const auto & [disk_name, per_disk_parts] : disk_parts_for_logging)
                    writeString(fmt::format("  {}: [{}]\n", disk_name, fmt::join(per_disk_parts, ", ")), log_str);
                LOG_DEBUG(log, fmt::runtime(log_str.str()));

                if (ttl_infos)
                    reserved_space = tryReserveSpacePreferringTTLRules(
                        metadata_snapshot,
                        part_size,
                        *ttl_infos,
                        time(nullptr),
                        max_volume_index,
                        is_insert,
                        getStoragePolicy()->getDiskByName(selected_disk_name));
                else
                    reserved_space = tryReserveSpace(part_size, getStoragePolicy()->getDiskByName(selected_disk_name));

                if (reserved_space)
                {
                    currently_emerging_big_parts.emplace(
                        part_name, EmergingPartInfo{reserved_space->getDisk(0)->getName(), part_info.partition_id, part_size});

                    for (const auto & part : covered_parts)
                    {
                        if (currently_submerging_big_parts.contains(part))
                            LOG_WARNING(log, "currently_submerging_big_parts contains duplicates. JBOD might lose balance");
                        else
                            currently_submerging_big_parts.insert(part);
                    }

                    // Record submerging big parts in the tagger to clean them up.
                    tagger_ptr->emplace(*this, part_name, std::move(covered_parts), log.load());
                }
            }
        }
        catch (...)
        {
            LOG_DEBUG(log, "JBOD balancer encounters an error. Fallback to random disk selection");
            tryLogCurrentException(log);
        }
    }
    return reserved_space;
}

ColumnsDescription MergeTreeData::getConcreteObjectColumns(
    const DataPartsVector & parts, const ColumnsDescription & storage_columns)
{
    return DB::getConcreteObjectColumns(
        parts.begin(), parts.end(),
        storage_columns, [](const auto & part) -> const auto & { return part->getColumns(); });
}

ColumnsDescription MergeTreeData::getConcreteObjectColumns(
    boost::iterator_range<DataPartIteratorByStateAndInfo> range, const ColumnsDescription & storage_columns)
{
    return DB::getConcreteObjectColumns(
        range.begin(), range.end(),
        storage_columns, [](const auto & part) -> const auto & { return part->getColumns(); });
}

void MergeTreeData::resetObjectColumnsFromActiveParts(const DataPartsLock & /*lock*/)
{
    auto metadata_snapshot = getInMemoryMetadataPtr();
    const auto & columns = metadata_snapshot->getColumns();
    if (!hasDynamicSubcolumns(columns))
        return;

    auto range = getDataPartsStateRange(DataPartState::Active);
    object_columns = getConcreteObjectColumns(range, columns);
}

void MergeTreeData::updateObjectColumns(const DataPartPtr & part, const DataPartsLock & /*lock*/)
{
    auto metadata_snapshot = getInMemoryMetadataPtr();
    const auto & columns = metadata_snapshot->getColumns();
    if (!hasDynamicSubcolumns(columns))
        return;

    DB::updateObjectColumns(object_columns, columns, part->getColumns());
}

bool MergeTreeData::supportsTrivialCountOptimization(const StorageSnapshotPtr & storage_snapshot, ContextPtr query_context) const
{
    if (hasLightweightDeletedMask())
        return false;

    if (!storage_snapshot)
        return !query_context->getSettingsRef().apply_mutations_on_fly;

    const auto & snapshot_data = assert_cast<const MergeTreeData::SnapshotData &>(*storage_snapshot->data);
    return !snapshot_data.mutations_snapshot->hasDataMutations();
}

Int64 MergeTreeData::getMinMetadataVersion(const DataPartsVector & parts)
{
    Int64 version = -1;
    for (const auto & part : parts)
    {
        Int64 part_version = part->getMetadataVersion();
        if (version == -1 || part_version < version)
            version = part_version;
    }
    return version;
}

StorageSnapshotPtr MergeTreeData::getStorageSnapshot(const StorageMetadataPtr & metadata_snapshot, ContextPtr query_context) const
{
    auto snapshot_data = std::make_unique<SnapshotData>();
    ColumnsDescription object_columns_copy;

    {
        auto lock = lockParts();
        snapshot_data->parts = getVisibleDataPartsVectorUnlocked(query_context, lock);
        object_columns_copy = object_columns;
    }

    IMutationsSnapshot::Params params
    {
        .metadata_version = metadata_snapshot->getMetadataVersion(),
        .min_part_metadata_version = getMinMetadataVersion(snapshot_data->parts),
        .need_data_mutations = query_context->getSettingsRef().apply_mutations_on_fly,
    };

    snapshot_data->mutations_snapshot = getMutationsSnapshot(params);
    return std::make_shared<StorageSnapshot>(*this, metadata_snapshot, std::move(object_columns_copy), std::move(snapshot_data));
}

StorageSnapshotPtr MergeTreeData::getStorageSnapshotWithoutData(const StorageMetadataPtr & metadata_snapshot, ContextPtr) const
{
    auto lock = lockParts();
    return std::make_shared<StorageSnapshot>(*this, metadata_snapshot, object_columns, std::make_unique<SnapshotData>());
}

void MergeTreeData::incrementInsertedPartsProfileEvent(MergeTreeDataPartType type)
{
    switch (type.getValue())
    {
        case MergeTreeDataPartType::Wide:
            ProfileEvents::increment(ProfileEvents::InsertedWideParts);
            break;
        case MergeTreeDataPartType::Compact:
            ProfileEvents::increment(ProfileEvents::InsertedCompactParts);
            break;
        default:
            break;
    }
}

void MergeTreeData::incrementMergedPartsProfileEvent(MergeTreeDataPartType type)
{
    switch (type.getValue())
    {
        case MergeTreeDataPartType::Wide:
            ProfileEvents::increment(ProfileEvents::MergedIntoWideParts);
            break;
        case MergeTreeDataPartType::Compact:
            ProfileEvents::increment(ProfileEvents::MergedIntoCompactParts);
            break;
        default:
            break;
    }
}

std::pair<MergeTreeData::MutableDataPartPtr, scope_guard> MergeTreeData::createEmptyPart(
        MergeTreePartInfo & new_part_info, const MergeTreePartition & partition, const String & new_part_name,
        const MergeTreeTransactionPtr & txn)
{
    auto metadata_snapshot = getInMemoryMetadataPtr();
    auto settings = getSettings();

    auto block = metadata_snapshot->getSampleBlock();
    NamesAndTypesList columns = metadata_snapshot->getColumns().getAllPhysical().filter(block.getNames());
    setAllObjectsToDummyTupleType(columns);

    auto minmax_idx = std::make_shared<IMergeTreeDataPart::MinMaxIndex>();
    minmax_idx->update(block, getMinMaxColumnsNames(metadata_snapshot->getPartitionKey()));

    DB::IMergeTreeDataPart::TTLInfos move_ttl_infos;
    VolumePtr volume = getStoragePolicy()->getVolume(0);
    ReservationPtr reservation = reserveSpacePreferringTTLRules(metadata_snapshot, 0, move_ttl_infos, time(nullptr), 0, true);
    VolumePtr data_part_volume = createVolumeFromReservation(reservation, volume);

    auto tmp_dir_holder = getTemporaryPartDirectoryHolder(EMPTY_PART_TMP_PREFIX + new_part_name);
    auto new_data_part = getDataPartBuilder(new_part_name, data_part_volume, EMPTY_PART_TMP_PREFIX + new_part_name)
        .withBytesAndRowsOnDisk(0, 0)
        .withPartInfo(new_part_info)
        .build();

    if (settings->assign_part_uuids)
        new_data_part->uuid = UUIDHelpers::generateV4();

    new_data_part->setColumns(columns, {}, metadata_snapshot->getMetadataVersion());
    new_data_part->rows_count = block.rows();
    new_data_part->existing_rows_count = block.rows();

    new_data_part->partition = partition;

    new_data_part->minmax_idx = std::move(minmax_idx);
    new_data_part->is_temp = true;
    /// In case of replicated merge tree with zero copy replication
    /// Here Clickhouse claims that this new part can be deleted in temporary state without unlocking the blobs
    /// The blobs have to be removed along with the part, this temporary part owns them and does not share them yet.
    new_data_part->remove_tmp_policy = IMergeTreeDataPart::BlobsRemovalPolicyForTemporaryParts::REMOVE_BLOBS;

    auto new_data_part_storage = new_data_part->getDataPartStoragePtr();
    new_data_part_storage->beginTransaction();

    SyncGuardPtr sync_guard;
    if (new_data_part->isStoredOnDisk())
    {
        /// The name could be non-unique in case of stale files from previous runs.
        if (new_data_part_storage->exists())
        {
            /// The path has to be unique, all tmp directories are deleted at startup in case of stale files from previous runs.
            /// New part have to capture its name, therefore there is no concurrentcy in directory creation
            throw Exception(ErrorCodes::LOGICAL_ERROR,
                            "New empty part is about to matirialize but the dirrectory already exist"
                            ", new part {}"
                            ", directory {}",
                            new_part_name, new_data_part_storage->getFullPath());
        }

        new_data_part_storage->createDirectories();

        if (getSettings()->fsync_part_directory)
            sync_guard = new_data_part_storage->getDirectorySyncGuard();
    }

    /// This effectively chooses minimal compression method:
    ///  either default lz4 or compression method with zero thresholds on absolute and relative part size.
    auto compression_codec = getContext()->chooseCompressionCodec(0, 0);

    const auto & index_factory = MergeTreeIndexFactory::instance();
    MergedBlockOutputStream out(new_data_part, metadata_snapshot, columns,
        index_factory.getMany(metadata_snapshot->getSecondaryIndices()),
        ColumnsStatistics{},
        compression_codec, txn ? txn->tid : Tx::PrehistoricTID);

    bool sync_on_insert = settings->fsync_after_insert;

    out.write(block);
    /// Here is no projections as no data inside
    out.finalizePart(new_data_part, sync_on_insert);

    new_data_part_storage->precommitTransaction();
    return std::make_pair(std::move(new_data_part), std::move(tmp_dir_holder));
}

bool MergeTreeData::allowRemoveStaleMovingParts() const
{
    return ConfigHelper::getBool(getContext()->getConfigRef(), "allow_remove_stale_moving_parts", /* default_ = */ true);
}

CurrentlySubmergingEmergingTagger::~CurrentlySubmergingEmergingTagger()
{
    std::lock_guard lock(storage.currently_submerging_emerging_mutex);

    for (const auto & part : submerging_parts)
    {
        if (!storage.currently_submerging_big_parts.contains(part))
        {
            LOG_ERROR(log, "currently_submerging_big_parts doesn't contain part {} to erase. This is a bug", part->name);
            assert(false);
        }
        else
            storage.currently_submerging_big_parts.erase(part);
    }
    storage.currently_emerging_big_parts.erase(emerging_part_name);
}

bool MergeTreeData::initializeDiskOnConfigChange(const std::set<String> & new_added_disks)
{
    auto storage_policy = getStoragePolicy();
    const auto format_version_path = fs::path(relative_data_path) / MergeTreeData::FORMAT_VERSION_FILE_NAME;
    for (const auto & name : new_added_disks)
    {
        auto disk = storage_policy->tryGetDiskByName(name);
        if (disk)
        {
            disk->createDirectories(relative_data_path);
            disk->createDirectories(fs::path(relative_data_path) / MergeTreeData::DETACHED_DIR_NAME);
            auto buf = disk->writeFile(format_version_path, DBMS_DEFAULT_BUFFER_SIZE, WriteMode::Rewrite, getContext()->getWriteSettings());
            writeIntText(format_version.toUnderType(), *buf);
            buf->finalize();
            if (getContext()->getSettingsRef().fsync_metadata)
                buf->sync();
        }
    }
    return true;
}

void MergeTreeData::unloadPrimaryKeys()
{
    for (auto & part : getAllDataPartsVector())
    {
        const_cast<IMergeTreeDataPart &>(*part).unloadIndex();
    }
}

size_t MergeTreeData::unloadPrimaryKeysOfOutdatedParts()
{
    /// If the method is already called from another thread, then we don't need to do anything.
    std::unique_lock lock(unload_primary_key_mutex, std::defer_lock);
    if (!lock.try_lock())
        return 0;

    DataPartsVector parts_to_unload_index;

    {
        auto parts_lock = lockParts();
        auto parts_range = getDataPartsStateRange(DataPartState::Outdated);

        for (const auto & part : parts_range)
        {
            /// Outdated part may be hold by SELECT query and still needs the index.
            /// This check requires lock of index_mutex but if outdated part is unique then there is no
            /// contention on it, so it's relatively cheap and it's ok to check under a global parts lock.
            if (isSharedPtrUnique(part) && part->isIndexLoaded())
                parts_to_unload_index.push_back(part);
        }
    }

    for (const auto & part : parts_to_unload_index)
    {
        const_cast<IMergeTreeDataPart &>(*part).unloadIndex();
        LOG_TEST(log, "Unloaded primary key for outdated part {}", part->name);
    }

    return parts_to_unload_index.size();
}

void MergeTreeData::verifySortingKey(const KeyDescription & sorting_key)
{
    /// Aggregate functions already forbidden, but SimpleAggregateFunction are not
    for (const auto & data_type : sorting_key.data_types)
    {
        if (dynamic_cast<const DataTypeCustomSimpleAggregateFunction *>(data_type->getCustomName()))
            throw Exception(ErrorCodes::DATA_TYPE_CANNOT_BE_USED_IN_KEY, "Column with type {} is not allowed in key expression", data_type->getCustomName()->getName());
    }
}

static void updateMutationsCounters(
    Int64 & num_data_mutations_to_apply,
    Int64 & num_metadata_mutations_to_apply,
    const MutationCommands & commands,
    Int64 increment)
{
    if (num_data_mutations_to_apply < 0)
        throw Exception(ErrorCodes::LOGICAL_ERROR, "On-fly data mutations counter is negative ({})", num_data_mutations_to_apply);

    if (num_metadata_mutations_to_apply < 0)
        throw Exception(ErrorCodes::LOGICAL_ERROR, "On-fly metadata mutations counter is negative ({})", num_metadata_mutations_to_apply);

    bool has_data_mutation = false;
    bool has_metadata_mutation = false;

    for (const auto & command : commands)
    {
        if (!has_data_mutation && AlterConversions::isSupportedDataMutation(command.type))
        {
            num_data_mutations_to_apply += increment;
            has_data_mutation = true;

            if (num_data_mutations_to_apply < 0)
                throw Exception(ErrorCodes::LOGICAL_ERROR, "On-fly data mutations counter is negative ({})", num_data_mutations_to_apply);
        }

        if (!has_metadata_mutation && AlterConversions::isSupportedMetadataMutation(command.type))
        {
            num_metadata_mutations_to_apply += increment;
            has_metadata_mutation = true;

            if (num_metadata_mutations_to_apply < 0)
                throw Exception(ErrorCodes::LOGICAL_ERROR, "On-fly metadata mutations counter is negative ({})", num_metadata_mutations_to_apply);
        }
    }
}

void incrementMutationsCounters(
    Int64 & num_data_mutations_to_apply,
    Int64 & num_metadata_mutations_to_apply,
    const MutationCommands & commands)
{
    return updateMutationsCounters(num_data_mutations_to_apply, num_metadata_mutations_to_apply, commands, 1);
}

void decrementMutationsCounters(
    Int64 & num_data_mutations_to_apply,
    Int64 & num_metadata_mutations_to_apply,
    const MutationCommands & commands)
{
    return updateMutationsCounters(num_data_mutations_to_apply, num_metadata_mutations_to_apply, commands, -1);
}

}<|MERGE_RESOLUTION|>--- conflicted
+++ resolved
@@ -7151,17 +7151,13 @@
 
     MergeTreeDataSelectExecutor reader(*this);
     auto result_ptr = reader.estimateNumMarksToRead(
-<<<<<<< HEAD
         snapshot_data.parts,
         snapshot_data.mutations_snapshot,
-        storage_snapshot->getMetadataForQuery()->getColumns().getAll().getNames(),
+        storage_snapshot->metadata->getColumns().getAll().getNames(),
         storage_snapshot->metadata,
         query_info,
         query_context,
         query_context->getSettingsRef().max_threads);
-=======
-        parts, {}, storage_snapshot->metadata, query_info, query_context, query_context->getSettingsRef().max_threads);
->>>>>>> f00f18ae
 
     UInt64 total_rows = result_ptr->selected_rows;
     if (query_info.trivial_limit > 0 && query_info.trivial_limit < total_rows)
