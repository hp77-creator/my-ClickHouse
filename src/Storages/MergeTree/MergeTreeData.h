--- conflicted
+++ resolved
@@ -689,13 +689,6 @@
     /// Try to clear parts from filesystem. Throw exception in case of errors.
     void clearPartsFromFilesystem(const DataPartsVector & parts, bool throw_on_error = true, NameSet * parts_failed_to_delete = nullptr);
 
-<<<<<<< HEAD
-    size_t clearOldBrokenPartsFromDetachedDirectory();
-=======
-    /// Delete WAL files containing parts, that all already stored on disk.
-    size_t clearOldWriteAheadLogs();
->>>>>>> de8e068d
-
     /// Delete all directories which names begin with "tmp"
     /// Must be called with locked lockForShare() because it's using relative_data_path.
     size_t clearOldTemporaryDirectories(size_t custom_directories_lifetime_seconds, const NameSet & valid_prefixes = {"tmp_", "tmp-fetch_"});
