#include <Storages/MergeTree/KeyCondition.h>
#include <Storages/MergeTree/BoolMask.h>
#include <DataTypes/DataTypesNumber.h>
#include <DataTypes/FieldToDataType.h>
#include <DataTypes/getLeastSupertype.h>
#include <Interpreters/TreeRewriter.h>
#include <Interpreters/ExpressionAnalyzer.h>
#include <Interpreters/ExpressionActions.h>
#include <Interpreters/castColumn.h>
#include <Interpreters/misc.h>
#include <Functions/FunctionFactory.h>
#include <Functions/FunctionsConversion.h>
#include <Functions/CastOverloadResolver.h>
#include <Functions/IFunction.h>
#include <Common/FieldVisitorsAccurateComparison.h>
#include <Common/FieldVisitorToString.h>
#include <Common/typeid_cast.h>
#include <Interpreters/convertFieldToType.h>
#include <Interpreters/Set.h>
#include <Parsers/queryToString.h>
#include <Parsers/ASTLiteral.h>
#include <Parsers/ASTSubquery.h>
#include <Parsers/ASTIdentifier.h>
#include <IO/WriteBufferFromString.h>
#include <IO/Operators.h>
#include <Storages/KeyDescription.h>

#include <cassert>
#include <stack>
#include <limits>


namespace DB
{

namespace ErrorCodes
{
    extern const int LOGICAL_ERROR;
    extern const int BAD_TYPE_OF_FIELD;
}


String Range::toString() const
{
    WriteBufferFromOwnString str;

    str << (left_included ? '[' : '(') << applyVisitor(FieldVisitorToString(), left) << ", ";
    str << applyVisitor(FieldVisitorToString(), right) << (right_included ? ']' : ')');

    return str.str();
}


/// Example: for `Hello\_World% ...` string it returns `Hello_World`, and for `%test%` returns an empty string.
static String extractFixedPrefixFromLikePattern(const String & like_pattern)
{
    String fixed_prefix;

    const char * pos = like_pattern.data();
    const char * end = pos + like_pattern.size();
    while (pos < end)
    {
        switch (*pos)
        {
            case '%':
                [[fallthrough]];
            case '_':
                return fixed_prefix;

            case '\\':
                ++pos;
                if (pos == end)
                    break;
                [[fallthrough]];
            default:
                fixed_prefix += *pos;
                break;
        }

        ++pos;
    }

    return fixed_prefix;
}


/** For a given string, get a minimum string that is strictly greater than all strings with this prefix,
  *  or return an empty string if there are no such strings.
  */
static String firstStringThatIsGreaterThanAllStringsWithPrefix(const String & prefix)
{
    /** Increment the last byte of the prefix by one. But if it is max (255), then remove it and increase the previous one.
      * Example (for convenience, suppose that the maximum value of byte is `z`)
      * abcx -> abcy
      * abcz -> abd
      * zzz -> empty string
      * z -> empty string
      */

    String res = prefix;

    while (!res.empty() && static_cast<UInt8>(res.back()) == std::numeric_limits<UInt8>::max())
        res.pop_back();

    if (res.empty())
        return res;

    res.back() = static_cast<char>(1 + static_cast<UInt8>(res.back()));
    return res;
}


/// A dictionary containing actions to the corresponding functions to turn them into `RPNElement`
const KeyCondition::AtomMap KeyCondition::atom_map
{
    {
        "notEquals",
        [] (RPNElement & out, const Field & value)
        {
            out.function = RPNElement::FUNCTION_NOT_IN_RANGE;
            out.range = Range(value);
            return true;
        }
    },
    {
        "equals",
        [] (RPNElement & out, const Field & value)
        {
            out.function = RPNElement::FUNCTION_IN_RANGE;
            out.range = Range(value);
            return true;
        }
    },
    {
        "less",
        [] (RPNElement & out, const Field & value)
        {
            out.function = RPNElement::FUNCTION_IN_RANGE;
            out.range = Range::createRightBounded(value, false);
            return true;
        }
    },
    {
        "greater",
        [] (RPNElement & out, const Field & value)
        {
            out.function = RPNElement::FUNCTION_IN_RANGE;
            out.range = Range::createLeftBounded(value, false);
            return true;
        }
    },
    {
        "lessOrEquals",
        [] (RPNElement & out, const Field & value)
        {
            out.function = RPNElement::FUNCTION_IN_RANGE;
            out.range = Range::createRightBounded(value, true);
            return true;
        }
    },
    {
        "greaterOrEquals",
        [] (RPNElement & out, const Field & value)
        {
            out.function = RPNElement::FUNCTION_IN_RANGE;
            out.range = Range::createLeftBounded(value, true);
            return true;
        }
    },
    {
        "in",
        [] (RPNElement & out, const Field &)
        {
            out.function = RPNElement::FUNCTION_IN_SET;
            return true;
        }
    },
    {
        "notIn",
        [] (RPNElement & out, const Field &)
        {
            out.function = RPNElement::FUNCTION_NOT_IN_SET;
            return true;
        }
    },
    {
        "globalIn",
        [] (RPNElement & out, const Field &)
        {
            out.function = RPNElement::FUNCTION_IN_SET;
            return true;
        }
    },
    {
        "globalNotIn",
        [] (RPNElement & out, const Field &)
        {
            out.function = RPNElement::FUNCTION_NOT_IN_SET;
            return true;
        }
    },
    {
        "nullIn",
        [] (RPNElement & out, const Field &)
        {
            out.function = RPNElement::FUNCTION_IN_SET;
            return true;
        }
    },
    {
        "notNullIn",
        [] (RPNElement & out, const Field &)
        {
            out.function = RPNElement::FUNCTION_NOT_IN_SET;
            return true;
        }
    },
    {
        "globalNullIn",
        [] (RPNElement & out, const Field &)
        {
            out.function = RPNElement::FUNCTION_IN_SET;
            return true;
        }
    },
    {
        "globalNotNullIn",
        [] (RPNElement & out, const Field &)
        {
            out.function = RPNElement::FUNCTION_NOT_IN_SET;
            return true;
        }
    },
    {
        "empty",
        [] (RPNElement & out, const Field & value)
        {
            if (value.getType() != Field::Types::String)
                return false;

            out.function = RPNElement::FUNCTION_IN_RANGE;
            out.range = Range("");
            return true;
        }
    },
    {
        "notEmpty",
        [] (RPNElement & out, const Field & value)
        {
            if (value.getType() != Field::Types::String)
                return false;

            out.function = RPNElement::FUNCTION_NOT_IN_RANGE;
            out.range = Range("");
            return true;
        }
    },
    {
        "like",
        [] (RPNElement & out, const Field & value)
        {
            if (value.getType() != Field::Types::String)
                return false;

            String prefix = extractFixedPrefixFromLikePattern(value.get<const String &>());
            if (prefix.empty())
                return false;

            String right_bound = firstStringThatIsGreaterThanAllStringsWithPrefix(prefix);

            out.function = RPNElement::FUNCTION_IN_RANGE;
            out.range = !right_bound.empty()
                ? Range(prefix, true, right_bound, false)
                : Range::createLeftBounded(prefix, true);

            return true;
        }
    },
    {
        "notLike",
        [] (RPNElement & out, const Field & value)
        {
            if (value.getType() != Field::Types::String)
                return false;

            String prefix = extractFixedPrefixFromLikePattern(value.get<const String &>());
            if (prefix.empty())
                return false;

            String right_bound = firstStringThatIsGreaterThanAllStringsWithPrefix(prefix);

            out.function = RPNElement::FUNCTION_NOT_IN_RANGE;
            out.range = !right_bound.empty()
                        ? Range(prefix, true, right_bound, false)
                        : Range::createLeftBounded(prefix, true);

            return true;
        }
    },
    {
        "startsWith",
        [] (RPNElement & out, const Field & value)
        {
            if (value.getType() != Field::Types::String)
                return false;

            String prefix = value.get<const String &>();
            if (prefix.empty())
                return false;

            String right_bound = firstStringThatIsGreaterThanAllStringsWithPrefix(prefix);

            out.function = RPNElement::FUNCTION_IN_RANGE;
            out.range = !right_bound.empty()
                ? Range(prefix, true, right_bound, false)
                : Range::createLeftBounded(prefix, true);

            return true;
        }
    },
    {
        "isNotNull",
        [] (RPNElement & out, const Field &)
        {
            out.function = RPNElement::FUNCTION_IS_NOT_NULL;
            // isNotNull means (-Inf, +Inf), which is the default Range
            out.range = Range();
            return true;
        }
    },
    {
        "isNull",
        [] (RPNElement & out, const Field &)
        {
            out.function = RPNElement::FUNCTION_IS_NULL;
            // isNull means +Inf (NULLS_LAST) or -Inf (NULLS_FIRST),
            // which is equivalent to not in Range (-Inf, +Inf)
            out.range = Range();
            return true;
        }
    }
};


static const std::map<std::string, std::string> inverse_relations = {
        {"equals", "notEquals"},
        {"notEquals", "equals"},
        {"less", "greaterOrEquals"},
        {"greaterOrEquals", "less"},
        {"greater", "lessOrEquals"},
        {"lessOrEquals", "greater"},
        {"in", "notIn"},
        {"notIn", "in"},
        {"globalIn", "globalNotIn"},
        {"globalNotIn", "globalIn"},
        {"nullIn", "notNullIn"},
        {"notNullIn", "nullIn"},
        {"globalNullIn", "globalNotNullIn"},
        {"globalNullNotIn", "globalNullIn"},
        {"isNull", "isNotNull"},
        {"isNotNull", "isNull"},
        {"like", "notLike"},
        {"notLike", "like"},
        {"empty", "notEmpty"},
        {"notEmpty", "empty"},
};


bool isLogicalOperator(const String & func_name)
{
    return (func_name == "and" || func_name == "or" || func_name == "not" || func_name == "indexHint");
}

/// The node can be one of:
///   - Logical operator (AND, OR, NOT and indexHint() - logical NOOP)
///   - An "atom" (relational operator, constant, expression)
///   - A logical constant expression
///   - Any other function
ASTPtr cloneASTWithInversionPushDown(const ASTPtr node, const bool need_inversion = false)
{
    const ASTFunction * func = node->as<ASTFunction>();

    if (func && isLogicalOperator(func->name))
    {
        if (func->name == "not")
        {
            return cloneASTWithInversionPushDown(func->arguments->children.front(), !need_inversion);
        }

        const auto result_node = makeASTFunction(func->name);

        /// indexHint() is a special case - logical NOOP function
        if (result_node->name != "indexHint" && need_inversion)
        {
            result_node->name = (result_node->name == "and") ? "or" : "and";
        }

        if (func->arguments)
        {
            for (const auto & child : func->arguments->children)
            {
                result_node->arguments->children.push_back(cloneASTWithInversionPushDown(child, need_inversion));
            }
        }

        return result_node;
    }

    auto cloned_node = node->clone();

    if (func && inverse_relations.find(func->name) != inverse_relations.cend())
    {
        if (need_inversion)
        {
            cloned_node->as<ASTFunction>()->name = inverse_relations.at(func->name);
        }

        return cloned_node;
    }

    return need_inversion ? makeASTFunction("not", cloned_node) : cloned_node;
}


inline bool Range::equals(const Field & lhs, const Field & rhs) { return applyVisitor(FieldVisitorAccurateEquals(), lhs, rhs); }
inline bool Range::less(const Field & lhs, const Field & rhs) { return applyVisitor(FieldVisitorAccurateLess(), lhs, rhs); }


/** Calculate expressions, that depend only on constants.
  * For index to work when something like "WHERE Date = toDate(now())" is written.
  */
Block KeyCondition::getBlockWithConstants(
    const ASTPtr & query, const TreeRewriterResultPtr & syntax_analyzer_result, ContextPtr context)
{
    Block result
    {
        { DataTypeUInt8().createColumnConstWithDefaultValue(1), std::make_shared<DataTypeUInt8>(), "_dummy" }
    };

    const auto expr_for_constant_folding = ExpressionAnalyzer(query, syntax_analyzer_result, context).getConstActions();

    expr_for_constant_folding->execute(result);

    return result;
}

static NameSet getAllSubexpressionNames(const ExpressionActions & key_expr)
{
    NameSet names;
    for (const auto & action : key_expr.getActions())
        names.insert(action.node->result_name);

    return names;
}

KeyCondition::KeyCondition(
    const SelectQueryInfo & query_info,
    ContextPtr context,
    const Names & key_column_names,
    const ExpressionActionsPtr & key_expr_,
    bool single_point_,
    bool strict_)
    : key_expr(key_expr_)
    , key_subexpr_names(getAllSubexpressionNames(*key_expr))
    , prepared_sets(query_info.sets)
    , single_point(single_point_)
    , strict(strict_)
{
    for (size_t i = 0, size = key_column_names.size(); i < size; ++i)
    {
        std::string name = key_column_names[i];
        if (!key_columns.count(name))
            key_columns[name] = i;
    }

    /** Evaluation of expressions that depend only on constants.
      * For the index to be used, if it is written, for example `WHERE Date = toDate(now())`.
      */
    Block block_with_constants = getBlockWithConstants(query_info.query, query_info.syntax_analyzer_result, context);

    for (const auto & [name, _] : query_info.syntax_analyzer_result->array_join_result_to_source)
        array_joined_columns.insert(name);

    const ASTSelectQuery & select = query_info.query->as<ASTSelectQuery &>();
    if (select.where() || select.prewhere())
    {
        ASTPtr filter_query;
        if (select.where() && select.prewhere())
            filter_query = makeASTFunction("and", select.where(), select.prewhere());
        else
            filter_query = select.where() ? select.where() : select.prewhere();

        /** When non-strictly monotonic functions are employed in functional index (e.g. ORDER BY toStartOfHour(dateTime)),
          * the use of NOT operator in predicate will result in the indexing algorithm leave out some data.
          * This is caused by rewriting in KeyCondition::tryParseAtomFromAST of relational operators to less strict
          * when parsing the AST into internal RPN representation.
          * To overcome the problem, before parsing the AST we transform it to its semantically equivalent form where all NOT's
          * are pushed down and applied (when possible) to leaf nodes.
          */
        traverseAST(cloneASTWithInversionPushDown(filter_query), context, block_with_constants);
    }
    else
    {
        rpn.emplace_back(RPNElement::FUNCTION_UNKNOWN);
    }
}

bool KeyCondition::addCondition(const String & column, const Range & range)
{
    if (!key_columns.count(column))
        return false;
    rpn.emplace_back(RPNElement::FUNCTION_IN_RANGE, key_columns[column], range);
    rpn.emplace_back(RPNElement::FUNCTION_AND);
    return true;
}

/** Computes value of constant expression and its data type.
  * Returns false, if expression isn't constant.
  */
bool KeyCondition::getConstant(const ASTPtr & expr, Block & block_with_constants, Field & out_value, DataTypePtr & out_type)
{
    // Constant expr should use alias names if any
    String column_name = expr->getColumnName();

    if (const auto * lit = expr->as<ASTLiteral>())
    {
        /// By default block_with_constants has only one column named "_dummy".
        /// If block contains only constants it's may not be preprocessed by
        //  ExpressionAnalyzer, so try to look up in the default column.
        if (!block_with_constants.has(column_name))
            column_name = "_dummy";

        /// Simple literal
        out_value = lit->value;
        out_type = block_with_constants.getByName(column_name).type;

        /// If constant is not Null, we can assume it's type is not Nullable as well.
        if (!out_value.isNull())
            out_type = removeNullable(out_type);

        return true;
    }
    else if (block_with_constants.has(column_name) && isColumnConst(*block_with_constants.getByName(column_name).column))
    {
        /// An expression which is dependent on constants only
        const auto & expr_info = block_with_constants.getByName(column_name);
        out_value = (*expr_info.column)[0];
        out_type = expr_info.type;

        if (!out_value.isNull())
            out_type = removeNullable(out_type);

        return true;
    }
    else
        return false;
}


static Field applyFunctionForField(
    const FunctionBasePtr & func,
    const DataTypePtr & arg_type,
    const Field & arg_value)
{
    ColumnsWithTypeAndName columns
    {
        { arg_type->createColumnConst(1, arg_value), arg_type, "x" },
    };

    auto col = func->execute(columns, func->getResultType(), 1);
    return (*col)[0];
}

/// The case when arguments may have types different than in the primary key.
static std::pair<Field, DataTypePtr> applyFunctionForFieldOfUnknownType(
    const FunctionBasePtr & func,
    const DataTypePtr & arg_type,
    const Field & arg_value)
{
    ColumnsWithTypeAndName arguments{{ arg_type->createColumnConst(1, arg_value), arg_type, "x" }};
    DataTypePtr return_type = func->getResultType();

    auto col = func->execute(arguments, return_type, 1);

    Field result = (*col)[0];

    return {std::move(result), std::move(return_type)};
}


/// Same as above but for binary operators
static std::pair<Field, DataTypePtr> applyBinaryFunctionForFieldOfUnknownType(
    const FunctionOverloadResolverPtr & func,
    const DataTypePtr & arg_type,
    const Field & arg_value,
    const DataTypePtr & arg_type2,
    const Field & arg_value2)
{
    ColumnsWithTypeAndName arguments{
        {arg_type->createColumnConst(1, arg_value), arg_type, "x"}, {arg_type2->createColumnConst(1, arg_value2), arg_type2, "y"}};

    FunctionBasePtr func_base = func->build(arguments);

    DataTypePtr return_type = func_base->getResultType();

    auto col = func_base->execute(arguments, return_type, 1);

    Field result = (*col)[0];

    return {std::move(result), std::move(return_type)};
}


static FieldRef applyFunction(const FunctionBasePtr & func, const DataTypePtr & current_type, const FieldRef & field)
{
    /// Fallback for fields without block reference.
    if (field.isExplicit())
        return applyFunctionForField(func, current_type, field);

    String result_name = "_" + func->getName() + "_" + toString(field.column_idx);
    const auto & columns = field.columns;
    size_t result_idx = columns->size();

    for (size_t i = 0; i < result_idx; ++i)
    {
        if ((*columns)[i].name == result_name)
            result_idx = i;
    }

    ColumnsWithTypeAndName args{(*columns)[field.column_idx]};
    if (result_idx == columns->size())
    {
        field.columns->emplace_back(ColumnWithTypeAndName {nullptr, func->getResultType(), result_name});
        (*columns)[result_idx].column = func->execute(args, (*columns)[result_idx].type, columns->front().column->size());
    }

    return {field.columns, field.row_idx, result_idx};
}

void KeyCondition::traverseAST(const ASTPtr & node, ContextPtr context, Block & block_with_constants)
{
    RPNElement element;

    if (const auto * func = node->as<ASTFunction>())
    {
        if (tryParseLogicalOperatorFromAST(func, element))
        {
            auto & args = func->arguments->children;
            for (size_t i = 0, size = args.size(); i < size; ++i)
            {
                traverseAST(args[i], context, block_with_constants);

                /** The first part of the condition is for the correct support of `and` and `or` functions of arbitrary arity
                  * - in this case `n - 1` elements are added (where `n` is the number of arguments).
                  */
                if (i != 0 || element.function == RPNElement::FUNCTION_NOT)
                    rpn.emplace_back(element);
            }

            return;
        }
    }

    if (!tryParseAtomFromAST(node, context, block_with_constants, element))
    {
        element.function = RPNElement::FUNCTION_UNKNOWN;
    }

    rpn.emplace_back(std::move(element));
}


/** The key functional expression constraint may be inferred from a plain column in the expression.
  * For example, if the key contains `toStartOfHour(Timestamp)` and query contains `WHERE Timestamp >= now()`,
  * it can be assumed that if `toStartOfHour()` is monotonic on [now(), inf), the `toStartOfHour(Timestamp) >= toStartOfHour(now())`
  * condition also holds, so the index may be used to select only parts satisfying this condition.
  *
  * To check the assumption, we'd need to assert that the inverse function to this transformation is also monotonic, however the
  * inversion isn't exported (or even viable for not strictly monotonic functions such as `toStartOfHour()`).
  * Instead, we can qualify only functions that do not transform the range (for example rounding),
  * which while not strictly monotonic, are monotonic everywhere on the input range.
  */
bool KeyCondition::transformConstantWithValidFunctions(
    const String & expr_name,
    size_t & out_key_column_num,
    DataTypePtr & out_key_column_type,
    Field & out_value,
    DataTypePtr & out_type,
    std::function<bool(IFunctionBase &, const IDataType &)> always_monotonic) const
{
    const auto & sample_block = key_expr->getSampleBlock();
    for (const auto & node : key_expr->getNodes())
    {
        auto it = key_columns.find(node.result_name);
        if (it != key_columns.end())
        {
            std::stack<const ActionsDAG::Node *> chain;

            const auto * cur_node = &node;
            bool is_valid_chain = true;

            while (is_valid_chain)
            {
                if (cur_node->result_name == expr_name)
                    break;

                chain.push(cur_node);

                if (cur_node->type == ActionsDAG::ActionType::FUNCTION && cur_node->children.size() <= 2)
                {
                    is_valid_chain = always_monotonic(*cur_node->function_base, *cur_node->result_type);

                    const ActionsDAG::Node * next_node = nullptr;
                    for (const auto * arg : cur_node->children)
                    {
                        if (arg->column && isColumnConst(*arg->column))
                            continue;

                        if (next_node)
                            is_valid_chain = false;

                        next_node = arg;
                    }

                    if (!next_node)
                        is_valid_chain = false;

                    cur_node = next_node;
                }
                else if (cur_node->type == ActionsDAG::ActionType::ALIAS)
                    cur_node = cur_node->children.front();
                else
                    is_valid_chain = false;
            }

            if (is_valid_chain)
            {
                /// Here we cast constant to the input type.
                /// It is not clear, why this works in general.
                /// I can imagine the case when expression like `column < const` is legal,
                /// but `type(column)` and `type(const)` are of different types,
                /// and const cannot be casted to column type.
                /// (There could be `superType(type(column), type(const))` which is used for comparison).
                ///
                /// However, looks like this case newer happenes (I could not find such).
                /// Let's assume that any two comparable types are castable to each other.
                auto const_type = cur_node->result_type;
                auto const_column = out_type->createColumnConst(1, out_value);
                auto const_value = (*castColumn({const_column, out_type, ""}, const_type))[0];

                while (!chain.empty())
                {
                    const auto * func = chain.top();
                    chain.pop();

                    if (func->type != ActionsDAG::ActionType::FUNCTION)
                        continue;

                    if (func->children.size() == 1)
                    {
                        std::tie(const_value, const_type)
                            = applyFunctionForFieldOfUnknownType(func->function_base, const_type, const_value);
                    }
                    else if (func->children.size() == 2)
                    {
                        const auto * left = func->children[0];
                        const auto * right = func->children[1];
                        if (left->column && isColumnConst(*left->column))
                        {
                            auto left_arg_type = left->result_type;
                            auto left_arg_value = (*left->column)[0];
                            std::tie(const_value, const_type) = applyBinaryFunctionForFieldOfUnknownType(
                                func->function_builder, left_arg_type, left_arg_value, const_type, const_value);
                        }
                        else
                        {
                            auto right_arg_type = right->result_type;
                            auto right_arg_value = (*right->column)[0];
                            std::tie(const_value, const_type) = applyBinaryFunctionForFieldOfUnknownType(
                                func->function_builder, const_type, const_value, right_arg_type, right_arg_value);
                        }
                    }
                }

                out_key_column_num = it->second;
                out_key_column_type = sample_block.getByName(it->first).type;
                out_value = const_value;
                out_type = const_type;
                return true;
            }
        }
    }
    return false;
}

bool KeyCondition::canConstantBeWrappedByMonotonicFunctions(
    const ASTPtr & node,
    size_t & out_key_column_num,
    DataTypePtr & out_key_column_type,
    Field & out_value,
    DataTypePtr & out_type)
{
    String expr_name = node->getColumnNameWithoutAlias();

    if (array_joined_columns.count(expr_name))
        return false;

    if (key_subexpr_names.count(expr_name) == 0)
        return false;

    if (out_value.isNull())
        return false;

    return transformConstantWithValidFunctions(
        expr_name, out_key_column_num, out_key_column_type, out_value, out_type, [](IFunctionBase & func, const IDataType & type)
        {
            if (!func.hasInformationAboutMonotonicity())
                return false;
            else
            {
                /// Range is irrelevant in this case.
                auto monotonicity = func.getMonotonicityForRange(type, Field(), Field());
                if (!monotonicity.is_always_monotonic)
                    return false;
            }
            return true;
        });
}

/// Looking for possible transformation of `column = constant` into `partition_expr = function(constant)`
bool KeyCondition::canConstantBeWrappedByFunctions(
    const ASTPtr & ast, size_t & out_key_column_num, DataTypePtr & out_key_column_type, Field & out_value, DataTypePtr & out_type)
{
    String expr_name = ast->getColumnNameWithoutAlias();

    if (array_joined_columns.count(expr_name))
        return false;

    if (key_subexpr_names.count(expr_name) == 0)
    {
        /// Let's check another one case.
        /// If our storage was created with moduloLegacy in partition key,
        /// We can assume that `modulo(...) = const` is the same as `moduloLegacy(...) = const`.
        /// Replace modulo to moduloLegacy in AST and check if we also have such a column.
        ///
        /// We do not check this in canConstantBeWrappedByMonotonicFunctions.
        /// The case `f(modulo(...))` for totally monotonic `f ` is consedered to be rare.
        ///
        /// Note: for negative values, we can filter more partitions then needed.
        auto adjusted_ast = ast->clone();
        KeyDescription::moduloToModuloLegacyRecursive(adjusted_ast);
        expr_name = adjusted_ast->getColumnName();

        if (key_subexpr_names.count(expr_name) == 0)
            return false;
    }

    if (out_value.isNull())
        return false;

    return transformConstantWithValidFunctions(
        expr_name, out_key_column_num, out_key_column_type, out_value, out_type, [](IFunctionBase & func, const IDataType &)
        {
            return func.isDeterministic();
        });
}

bool KeyCondition::tryPrepareSetIndex(
    const ASTs & args,
    ContextPtr context,
    RPNElement & out,
    size_t & out_key_column_num)
{
    const ASTPtr & left_arg = args[0];

    out_key_column_num = 0;
    std::vector<MergeTreeSetIndex::KeyTuplePositionMapping> indexes_mapping;
    DataTypes data_types;

    auto get_key_tuple_position_mapping = [&](const ASTPtr & node, size_t tuple_index)
    {
        MergeTreeSetIndex::KeyTuplePositionMapping index_mapping;
        index_mapping.tuple_index = tuple_index;
        DataTypePtr data_type;
        if (isKeyPossiblyWrappedByMonotonicFunctions(
                node, context, index_mapping.key_index, data_type, index_mapping.functions))
        {
            indexes_mapping.push_back(index_mapping);
            data_types.push_back(data_type);
            if (out_key_column_num < index_mapping.key_index)
                out_key_column_num = index_mapping.key_index;
        }
    };

    size_t left_args_count = 1;
    const auto * left_arg_tuple = left_arg->as<ASTFunction>();
    if (left_arg_tuple && left_arg_tuple->name == "tuple")
    {
        const auto & tuple_elements = left_arg_tuple->arguments->children;
        left_args_count = tuple_elements.size();
        for (size_t i = 0; i < left_args_count; ++i)
            get_key_tuple_position_mapping(tuple_elements[i], i);
    }
    else
        get_key_tuple_position_mapping(left_arg, 0);

    if (indexes_mapping.empty())
        return false;

    const ASTPtr & right_arg = args[1];

    SetPtr prepared_set;
    if (right_arg->as<ASTSubquery>() || right_arg->as<ASTTableIdentifier>())
    {
        auto set_it = prepared_sets.find(PreparedSetKey::forSubquery(*right_arg));
        if (set_it == prepared_sets.end())
            return false;

        prepared_set = set_it->second;
    }
    else
    {
        /// We have `PreparedSetKey::forLiteral` but it is useless here as we don't have enough information
        /// about types in left argument of the IN operator. Instead, we manually iterate through all the sets
        /// and find the one for the right arg based on the AST structure (getTreeHash), after that we check
        /// that the types it was prepared with are compatible with the types of the primary key.
        auto set_ast_hash = right_arg->getTreeHash();
        auto set_it = std::find_if(
            prepared_sets.begin(), prepared_sets.end(),
            [&](const auto & candidate_entry)
            {
                if (candidate_entry.first.ast_hash != set_ast_hash)
                    return false;

                for (size_t i = 0; i < indexes_mapping.size(); ++i)
                    if (!candidate_entry.second->areTypesEqual(indexes_mapping[i].tuple_index, data_types[i]))
                        return false;

                return true;
        });
        if (set_it == prepared_sets.end())
            return false;

        prepared_set = set_it->second;
    }

    /// The index can be prepared if the elements of the set were saved in advance.
    if (!prepared_set->hasExplicitSetElements())
        return false;

    prepared_set->checkColumnsNumber(left_args_count);
    for (size_t i = 0; i < indexes_mapping.size(); ++i)
        prepared_set->checkTypesEqual(indexes_mapping[i].tuple_index, data_types[i]);

    out.set_index = std::make_shared<MergeTreeSetIndex>(prepared_set->getSetElements(), std::move(indexes_mapping));

    return true;
}


/** Allow to use two argument function with constant argument to be analyzed as a single argument function.
  * In other words, it performs "currying" (binding of arguments).
  * This is needed, for example, to support correct analysis of `toDate(time, 'UTC')`.
  */
class FunctionWithOptionalConstArg : public IFunctionBase
{
public:
    enum Kind
    {
        NO_CONST = 0,
        LEFT_CONST,
        RIGHT_CONST,
    };

    explicit FunctionWithOptionalConstArg(const FunctionBasePtr & func_) : func(func_) {}
    FunctionWithOptionalConstArg(const FunctionBasePtr & func_, const ColumnWithTypeAndName & const_arg_, Kind kind_)
        : func(func_), const_arg(const_arg_), kind(kind_)
    {
    }

    String getName() const override { return func->getName(); }

    const DataTypes & getArgumentTypes() const override { return func->getArgumentTypes(); }

    const DataTypePtr & getResultType() const override { return func->getResultType(); }

    ExecutableFunctionPtr prepare(const ColumnsWithTypeAndName & arguments) const override { return func->prepare(arguments); }

    ColumnPtr
    execute(const ColumnsWithTypeAndName & arguments, const DataTypePtr & result_type, size_t input_rows_count, bool dry_run) const override
    {
        if (kind == Kind::LEFT_CONST)
        {
            ColumnsWithTypeAndName new_arguments;
            new_arguments.reserve(arguments.size() + 1);
            new_arguments.push_back(const_arg);
            for (const auto & arg : arguments)
                new_arguments.push_back(arg);
            return func->prepare(new_arguments)->execute(new_arguments, result_type, input_rows_count, dry_run);
        }
        else if (kind == Kind::RIGHT_CONST)
        {
            auto new_arguments = arguments;
            new_arguments.push_back(const_arg);
            return func->prepare(new_arguments)->execute(new_arguments, result_type, input_rows_count, dry_run);
        }
        else
            return func->prepare(arguments)->execute(arguments, result_type, input_rows_count, dry_run);
    }

    bool isDeterministic() const override { return func->isDeterministic(); }

    bool isDeterministicInScopeOfQuery() const override { return func->isDeterministicInScopeOfQuery(); }

    bool hasInformationAboutMonotonicity() const override { return func->hasInformationAboutMonotonicity(); }

    bool isSuitableForShortCircuitArgumentsExecution(const DataTypesWithConstInfo & arguments) const override { return func->isSuitableForShortCircuitArgumentsExecution(arguments); }

    IFunctionBase::Monotonicity getMonotonicityForRange(const IDataType & type, const Field & left, const Field & right) const override
    {
        return func->getMonotonicityForRange(type, left, right);
    }

    Kind getKind() const { return kind; }
    const ColumnWithTypeAndName & getConstArg() const { return const_arg; }

private:
    FunctionBasePtr func;
    ColumnWithTypeAndName const_arg;
    Kind kind = Kind::NO_CONST;
};


bool KeyCondition::isKeyPossiblyWrappedByMonotonicFunctions(
    const ASTPtr & node,
    ContextPtr context,
    size_t & out_key_column_num,
    DataTypePtr & out_key_res_column_type,
    MonotonicFunctionsChain & out_functions_chain)
{
    std::vector<const ASTFunction *> chain_not_tested_for_monotonicity;
    DataTypePtr key_column_type;

    if (!isKeyPossiblyWrappedByMonotonicFunctionsImpl(node, out_key_column_num, key_column_type, chain_not_tested_for_monotonicity))
        return false;

    for (auto it = chain_not_tested_for_monotonicity.rbegin(); it != chain_not_tested_for_monotonicity.rend(); ++it)
    {
        const auto & args = (*it)->arguments->children;
        auto func_builder = FunctionFactory::instance().tryGet((*it)->name, context);
        if (!func_builder)
            return false;
        ColumnsWithTypeAndName arguments;
        ColumnWithTypeAndName const_arg;
        FunctionWithOptionalConstArg::Kind kind = FunctionWithOptionalConstArg::Kind::NO_CONST;
        if (args.size() == 2)
        {
            if (const auto * arg_left = args[0]->as<ASTLiteral>())
            {
                auto left_arg_type = applyVisitor(FieldToDataType(), arg_left->value);
                const_arg = { left_arg_type->createColumnConst(0, arg_left->value), left_arg_type, "" };
                arguments.push_back(const_arg);
                arguments.push_back({ nullptr, key_column_type, "" });
                kind = FunctionWithOptionalConstArg::Kind::LEFT_CONST;
            }
            else if (const auto * arg_right = args[1]->as<ASTLiteral>())
            {
                arguments.push_back({ nullptr, key_column_type, "" });
                auto right_arg_type = applyVisitor(FieldToDataType(), arg_right->value);
                const_arg = { right_arg_type->createColumnConst(0, arg_right->value), right_arg_type, "" };
                arguments.push_back(const_arg);
                kind = FunctionWithOptionalConstArg::Kind::RIGHT_CONST;
            }
        }
        else
            arguments.push_back({ nullptr, key_column_type, "" });
        auto func = func_builder->build(arguments);

        /// If we know the given range only contains one value, then we treat all functions as positive monotonic.
        if (!func || (!single_point && !func->hasInformationAboutMonotonicity()))
            return false;

        key_column_type = func->getResultType();
        if (kind == FunctionWithOptionalConstArg::Kind::NO_CONST)
            out_functions_chain.push_back(func);
        else
            out_functions_chain.push_back(std::make_shared<FunctionWithOptionalConstArg>(func, const_arg, kind));
    }

    out_key_res_column_type = key_column_type;

    return true;
}

bool KeyCondition::isKeyPossiblyWrappedByMonotonicFunctionsImpl(
    const ASTPtr & node,
    size_t & out_key_column_num,
    DataTypePtr & out_key_column_type,
    std::vector<const ASTFunction *> & out_functions_chain)
{
    /** By itself, the key column can be a functional expression. for example, `intHash32(UserID)`.
      * Therefore, use the full name of the expression for search.
      */
    const auto & sample_block = key_expr->getSampleBlock();

    // Key columns should use canonical names for index analysis
    String name = node->getColumnNameWithoutAlias();

    if (array_joined_columns.count(name))
        return false;

    auto it = key_columns.find(name);
    if (key_columns.end() != it)
    {
        out_key_column_num = it->second;
        out_key_column_type = sample_block.getByName(it->first).type;
        return true;
    }

    if (const auto * func = node->as<ASTFunction>())
    {
        if (!func->arguments)
            return false;

        const auto & args = func->arguments->children;
        if (args.size() > 2 || args.empty())
            return false;

        out_functions_chain.push_back(func);
        bool ret = false;
        if (args.size() == 2)
        {
            if (args[0]->as<ASTLiteral>())
            {
                ret = isKeyPossiblyWrappedByMonotonicFunctionsImpl(args[1], out_key_column_num, out_key_column_type, out_functions_chain);
            }
            else if (args[1]->as<ASTLiteral>())
            {
                ret = isKeyPossiblyWrappedByMonotonicFunctionsImpl(args[0], out_key_column_num, out_key_column_type, out_functions_chain);
            }
        }
        else
        {
            ret = isKeyPossiblyWrappedByMonotonicFunctionsImpl(args[0], out_key_column_num, out_key_column_type, out_functions_chain);
        }
        return ret;
    }

    return false;
}


static void castValueToType(const DataTypePtr & desired_type, Field & src_value, const DataTypePtr & src_type, const ASTPtr & node)
{
    try
    {
        src_value = convertFieldToType(src_value, *desired_type, src_type.get());
    }
    catch (...)
    {
        throw Exception("Key expression contains comparison between inconvertible types: " +
            desired_type->getName() + " and " + src_type->getName() +
            " inside " + queryToString(node),
            ErrorCodes::BAD_TYPE_OF_FIELD);
    }
}


bool KeyCondition::tryParseAtomFromAST(const ASTPtr & node, ContextPtr context, Block & block_with_constants, RPNElement & out)
{
    /** Functions < > = != <= >= in `notIn` isNull isNotNull, where one argument is a constant, and the other is one of columns of key,
      *  or itself, wrapped in a chain of possibly-monotonic functions,
      *  or constant expression - number.
      */
    Field const_value;
    DataTypePtr const_type;
    if (const auto * func = node->as<ASTFunction>())
    {
        const ASTs & args = func->arguments->children;

        DataTypePtr key_expr_type;    /// Type of expression containing key column
        size_t key_column_num = -1;   /// Number of a key column (inside key_column_names array)
        MonotonicFunctionsChain chain;
        std::string func_name = func->name;

        if (atom_map.find(func_name) == std::end(atom_map))
            return false;

        if (args.size() == 1)
        {
            if (!(isKeyPossiblyWrappedByMonotonicFunctions(args[0], context, key_column_num, key_expr_type, chain)))
                return false;

            if (key_column_num == static_cast<size_t>(-1))
                throw Exception("`key_column_num` wasn't initialized. It is a bug.", ErrorCodes::LOGICAL_ERROR);
        }
        else if (args.size() == 2)
        {
            size_t key_arg_pos;           /// Position of argument with key column (non-const argument)
            bool is_set_const = false;
            bool is_constant_transformed = false;

            /// We don't look for inversed key transformations when strict is true, which is required for trivial count().
            /// Consider the following test case:
            ///
            /// create table test1(p DateTime, k int) engine MergeTree partition by toDate(p) order by k;
            /// insert into test1 values ('2020-09-01 00:01:02', 1), ('2020-09-01 20:01:03', 2), ('2020-09-02 00:01:03', 3);
            /// select count() from test1 where p > toDateTime('2020-09-01 10:00:00');
            ///
            /// toDate(DateTime) is always monotonic, but we cannot relax the predicates to be
            /// >= toDate(toDateTime('2020-09-01 10:00:00')), which returns 3 instead of the right count: 2.
            bool strict_condition = strict;

            /// If we use this key condition to prune partitions by single value, we cannot relax conditions for NOT.
            if (single_point
                && (func_name == "notLike" || func_name == "notIn" || func_name == "globalNotIn" || func_name == "notNullIn"
                    || func_name == "globalNotNullIn" || func_name == "notEquals" || func_name == "notEmpty"))
                strict_condition = true;

            if (functionIsInOrGlobalInOperator(func_name))
            {
                if (tryPrepareSetIndex(args, context, out, key_column_num))
                {
                    key_arg_pos = 0;
                    is_set_const = true;
                }
                else
                    return false;
            }
            else if (getConstant(args[1], block_with_constants, const_value, const_type))
            {
                if (isKeyPossiblyWrappedByMonotonicFunctions(args[0], context, key_column_num, key_expr_type, chain))
                {
                    key_arg_pos = 0;
                }
                else if (
                    !strict_condition
                    && canConstantBeWrappedByMonotonicFunctions(args[0], key_column_num, key_expr_type, const_value, const_type))
                {
                    key_arg_pos = 0;
                    is_constant_transformed = true;
                }
                else if (
                    single_point && func_name == "equals" && !strict_condition
                    && canConstantBeWrappedByFunctions(args[0], key_column_num, key_expr_type, const_value, const_type))
                {
                    key_arg_pos = 0;
                    is_constant_transformed = true;
                }
                else
                    return false;
            }
            else if (getConstant(args[0], block_with_constants, const_value, const_type))
            {
                if (isKeyPossiblyWrappedByMonotonicFunctions(args[1], context, key_column_num, key_expr_type, chain))
                {
                    key_arg_pos = 1;
                }
                else if (
                    !strict_condition
                    && canConstantBeWrappedByMonotonicFunctions(args[1], key_column_num, key_expr_type, const_value, const_type))
                {
                    key_arg_pos = 1;
                    is_constant_transformed = true;
                }
                else if (
                    single_point && func_name == "equals" && !strict_condition
                    && canConstantBeWrappedByFunctions(args[1], key_column_num, key_expr_type, const_value, const_type))
                {
                    key_arg_pos = 0;
                    is_constant_transformed = true;
                }
                else
                    return false;
            }
            else
                return false;

            if (key_column_num == static_cast<size_t>(-1))
                throw Exception("`key_column_num` wasn't initialized. It is a bug.", ErrorCodes::LOGICAL_ERROR);

            /// Replace <const> <sign> <data> on to <data> <-sign> <const>
            if (key_arg_pos == 1)
            {
                if (func_name == "less")
                    func_name = "greater";
                else if (func_name == "greater")
                    func_name = "less";
                else if (func_name == "greaterOrEquals")
                    func_name = "lessOrEquals";
                else if (func_name == "lessOrEquals")
                    func_name = "greaterOrEquals";
                else if (func_name == "in" || func_name == "notIn" ||
                         func_name == "like" || func_name == "notLike" ||
                         func_name == "ilike" || func_name == "notIlike" ||
                         func_name == "startsWith")
                {
                    /// "const IN data_column" doesn't make sense (unlike "data_column IN const")
                    return false;
                }
            }

            key_expr_type = recursiveRemoveLowCardinality(key_expr_type);
            DataTypePtr key_expr_type_not_null;
            bool key_expr_type_is_nullable = false;
            if (const auto * nullable_type = typeid_cast<const DataTypeNullable *>(key_expr_type.get()))
            {
                key_expr_type_is_nullable = true;
                key_expr_type_not_null = nullable_type->getNestedType();
            }
            else
                key_expr_type_not_null = key_expr_type;

            bool cast_not_needed = is_set_const /// Set args are already casted inside Set::createFromAST
                || ((isNativeNumber(key_expr_type_not_null) || isDateTime(key_expr_type_not_null))
                    && (isNativeNumber(const_type) || isDateTime(const_type))); /// Numbers and DateTime are accurately compared without cast.

            if (!cast_not_needed && !key_expr_type_not_null->equals(*const_type))
            {
                if (const_value.getType() == Field::Types::String)
                {
                    const_value = convertFieldToType(const_value, *key_expr_type_not_null);
                    if (const_value.isNull())
                        return false;
                    // No need to set is_constant_transformed because we're doing exact conversion
                }
                else
                {
<<<<<<< HEAD
                    DataTypePtr common_type = getLeastSupertype(DataTypes{key_expr_type, const_type});
=======
                    DataTypePtr common_type = getLeastSupertype({key_expr_type_not_null, const_type});
>>>>>>> 13b35a68
                    if (!const_type->equals(*common_type))
                    {
                        castValueToType(common_type, const_value, const_type, node);

                        // Need to set is_constant_transformed unless we're doing exact conversion
                        if (!key_expr_type_not_null->equals(*common_type))
                            is_constant_transformed = true;
                    }
                    if (!key_expr_type_not_null->equals(*common_type))
                    {
                        auto common_type_maybe_nullable
                            = key_expr_type_is_nullable ? DataTypePtr(std::make_shared<DataTypeNullable>(common_type)) : common_type;
                        ColumnsWithTypeAndName arguments{
                            {nullptr, key_expr_type, ""},
                            {DataTypeString().createColumnConst(1, common_type_maybe_nullable->getName()), common_type_maybe_nullable, ""}};
                        FunctionOverloadResolverPtr func_builder_cast = CastInternalOverloadResolver<CastType::nonAccurate>::createImpl();
                        auto func_cast = func_builder_cast->build(arguments);

                        /// If we know the given range only contains one value, then we treat all functions as positive monotonic.
                        if (!func_cast || (!single_point && !func_cast->hasInformationAboutMonotonicity()))
                            return false;
                        chain.push_back(func_cast);
                    }
                }
            }

            /// Transformed constant must weaken the condition, for example "x > 5" must weaken to "round(x) >= 5"
            if (is_constant_transformed)
            {
                if (func_name == "less")
                    func_name = "lessOrEquals";
                else if (func_name == "greater")
                    func_name = "greaterOrEquals";
            }

        }
        else
            return false;

        const auto atom_it = atom_map.find(func_name);

        out.key_column = key_column_num;
        out.monotonic_functions_chain = std::move(chain);

        return atom_it->second(out, const_value);
    }
    else if (getConstant(node, block_with_constants, const_value, const_type))
    {
        /// For cases where it says, for example, `WHERE 0 AND something`

        if (const_value.getType() == Field::Types::UInt64)
        {
            out.function = const_value.safeGet<UInt64>() ? RPNElement::ALWAYS_TRUE : RPNElement::ALWAYS_FALSE;
            return true;
        }
        else if (const_value.getType() == Field::Types::Int64)
        {
            out.function = const_value.safeGet<Int64>() ? RPNElement::ALWAYS_TRUE : RPNElement::ALWAYS_FALSE;
            return true;
        }
        else if (const_value.getType() == Field::Types::Float64)
        {
            out.function = const_value.safeGet<Float64>() ? RPNElement::ALWAYS_TRUE : RPNElement::ALWAYS_FALSE;
            return true;
        }
    }
    return false;
}

bool KeyCondition::tryParseLogicalOperatorFromAST(const ASTFunction * func, RPNElement & out)
{
    /// Functions AND, OR, NOT.
    /// Also a special function `indexHint` - works as if instead of calling a function there are just parentheses
    /// (or, the same thing - calling the function `and` from one argument).
    const ASTs & args = func->arguments->children;

    if (func->name == "not")
    {
        if (args.size() != 1)
            return false;

        out.function = RPNElement::FUNCTION_NOT;
    }
    else
    {
        if (func->name == "and" || func->name == "indexHint")
            out.function = RPNElement::FUNCTION_AND;
        else if (func->name == "or")
            out.function = RPNElement::FUNCTION_OR;
        else
            return false;
    }

    return true;
}

String KeyCondition::toString() const
{
    String res;
    for (size_t i = 0; i < rpn.size(); ++i)
    {
        if (i)
            res += ", ";
        res += rpn[i].toString();
    }
    return res;
}

KeyCondition::Description KeyCondition::getDescription() const
{
    /// This code may seem to be too difficult.
    /// Here we want to convert RPN back to tree, and also simplify some logical expressions like `and(x, true) -> x`.
    Description description;

    /// That's a binary tree. Explicit.
    /// Build and optimize it simultaneously.
    struct Node
    {
        enum class Type
        {
            /// Leaf, which is RPNElement.
            Leaf,
            /// Leafs, which are logical constants.
            True,
            False,
            /// Binary operators.
            And,
            Or,
        };

        Type type{};

        /// Only for Leaf
        const RPNElement * element = nullptr;
        /// This means that logical NOT is applied to leaf.
        bool negate = false;

        std::unique_ptr<Node> left = nullptr;
        std::unique_ptr<Node> right = nullptr;
    };

    /// The algorithm is the same as in KeyCondition::checkInHyperrectangle
    /// We build a pair of trees on stack. For checking if key condition may be true, and if it may be false.
    /// We need only `can_be_true` in result.
    struct Frame
    {
        std::unique_ptr<Node> can_be_true;
        std::unique_ptr<Node> can_be_false;
    };

    /// Combine two subtrees using logical operator.
    auto combine = [](std::unique_ptr<Node> left, std::unique_ptr<Node> right, Node::Type type)
    {
        /// Simplify operators with for one constant condition.

        if (type == Node::Type::And)
        {
            /// false AND right
            if (left->type == Node::Type::False)
                return left;

            /// left AND false
            if (right->type == Node::Type::False)
                return right;

            /// true AND right
            if (left->type == Node::Type::True)
                return right;

            /// left AND true
            if (right->type == Node::Type::True)
                return left;
        }

        if (type == Node::Type::Or)
        {
            /// false OR right
            if (left->type == Node::Type::False)
                return right;

            /// left OR false
            if (right->type == Node::Type::False)
                return left;

            /// true OR right
            if (left->type == Node::Type::True)
                return left;

            /// left OR true
            if (right->type == Node::Type::True)
                return right;
        }

        return std::make_unique<Node>(Node{
                .type = type,
                .left = std::move(left),
                .right = std::move(right)
            });
    };

    std::vector<Frame> rpn_stack;
    for (const auto & element : rpn)
    {
        if (element.function == RPNElement::FUNCTION_UNKNOWN)
        {
            auto can_be_true = std::make_unique<Node>(Node{.type = Node::Type::True});
            auto can_be_false = std::make_unique<Node>(Node{.type = Node::Type::True});
            rpn_stack.emplace_back(Frame{.can_be_true = std::move(can_be_true), .can_be_false = std::move(can_be_false)});
        }
        else if (
               element.function == RPNElement::FUNCTION_IN_RANGE
            || element.function == RPNElement::FUNCTION_NOT_IN_RANGE
            || element.function == RPNElement::FUNCTION_IS_NULL
            || element.function == RPNElement::FUNCTION_IS_NOT_NULL
            || element.function == RPNElement::FUNCTION_IN_SET
            || element.function == RPNElement::FUNCTION_NOT_IN_SET)
        {
            auto can_be_true = std::make_unique<Node>(Node{.type = Node::Type::Leaf, .element = &element, .negate = false});
            auto can_be_false = std::make_unique<Node>(Node{.type = Node::Type::Leaf, .element = &element, .negate = true});
            rpn_stack.emplace_back(Frame{.can_be_true = std::move(can_be_true), .can_be_false = std::move(can_be_false)});
        }
        else if (element.function == RPNElement::FUNCTION_NOT)
        {
            assert(!rpn_stack.empty());

            std::swap(rpn_stack.back().can_be_true, rpn_stack.back().can_be_false);
        }
        else if (element.function == RPNElement::FUNCTION_AND)
        {
            assert(!rpn_stack.empty());
            auto arg1 = std::move(rpn_stack.back());

            rpn_stack.pop_back();

            assert(!rpn_stack.empty());
            auto arg2 = std::move(rpn_stack.back());

            Frame frame;
            frame.can_be_true = combine(std::move(arg1.can_be_true), std::move(arg2.can_be_true), Node::Type::And);
            frame.can_be_false = combine(std::move(arg1.can_be_false), std::move(arg2.can_be_false), Node::Type::Or);

            rpn_stack.back() = std::move(frame);
        }
        else if (element.function == RPNElement::FUNCTION_OR)
        {
            assert(!rpn_stack.empty());
            auto arg1 = std::move(rpn_stack.back());

            rpn_stack.pop_back();

            assert(!rpn_stack.empty());
            auto arg2 = std::move(rpn_stack.back());

            Frame frame;
            frame.can_be_true = combine(std::move(arg1.can_be_true), std::move(arg2.can_be_true), Node::Type::Or);
            frame.can_be_false = combine(std::move(arg1.can_be_false), std::move(arg2.can_be_false), Node::Type::And);

            rpn_stack.back() = std::move(frame);
        }
        else if (element.function == RPNElement::ALWAYS_FALSE)
        {
            auto can_be_true = std::make_unique<Node>(Node{.type = Node::Type::False});
            auto can_be_false = std::make_unique<Node>(Node{.type = Node::Type::True});

            rpn_stack.emplace_back(Frame{.can_be_true = std::move(can_be_true), .can_be_false = std::move(can_be_false)});
        }
        else if (element.function == RPNElement::ALWAYS_TRUE)
        {
            auto can_be_true = std::make_unique<Node>(Node{.type = Node::Type::True});
            auto can_be_false = std::make_unique<Node>(Node{.type = Node::Type::False});
            rpn_stack.emplace_back(Frame{.can_be_true = std::move(can_be_true), .can_be_false = std::move(can_be_false)});
        }
        else
            throw Exception("Unexpected function type in KeyCondition::RPNElement", ErrorCodes::LOGICAL_ERROR);
    }

    if (rpn_stack.size() != 1)
        throw Exception("Unexpected stack size in KeyCondition::checkInRange", ErrorCodes::LOGICAL_ERROR);

    std::vector<std::string_view> key_names(key_columns.size());
    std::vector<bool> is_key_used(key_columns.size(), false);

    for (const auto & key : key_columns)
        key_names[key.second] = key.first;

    WriteBufferFromOwnString buf;

    std::function<void(const Node *)> describe;
    describe = [&describe, &key_names, &is_key_used, &buf](const Node * node)
    {
        switch (node->type)
        {
            case Node::Type::Leaf:
            {
                is_key_used[node->element->key_column] = true;

                /// Note: for condition with double negation, like `not(x not in set)`,
                /// we can replace it to `x in set` here.
                /// But I won't do it, because `cloneASTWithInversionPushDown` already push down `not`.
                /// So, this seem to be impossible for `can_be_true` tree.
                if (node->negate)
                    buf << "not(";
                buf << node->element->toString(key_names[node->element->key_column], true);
                if (node->negate)
                    buf << ")";
                break;
            }
            case Node::Type::True:
                buf << "true";
                break;
            case Node::Type::False:
                buf << "false";
                break;
            case Node::Type::And:
                buf << "and(";
                describe(node->left.get());
                buf << ", ";
                describe(node->right.get());
                buf << ")";
                break;
            case Node::Type::Or:
                buf << "or(";
                describe(node->left.get());
                buf << ", ";
                describe(node->right.get());
                buf << ")";
                break;
        }
    };

    describe(rpn_stack.front().can_be_true.get());
    description.condition = std::move(buf.str());

    for (size_t i = 0; i < key_names.size(); ++i)
        if (is_key_used[i])
            description.used_keys.emplace_back(key_names[i]);

    return description;
}

/** Index is the value of key every `index_granularity` rows.
  * This value is called a "mark". That is, the index consists of marks.
  *
  * The key is the tuple.
  * The data is sorted by key in the sense of lexicographic order over tuples.
  *
  * A pair of marks specifies a segment with respect to the order over the tuples.
  * Denote it like this: [ x1 y1 z1 .. x2 y2 z2 ],
  *  where x1 y1 z1 - tuple - value of key in left border of segment;
  *        x2 y2 z2 - tuple - value of key in right boundary of segment.
  * In this section there are data between these marks.
  *
  * Or, the last mark specifies the range open on the right: [ a b c .. + inf )
  *
  * The set of all possible tuples can be considered as an n-dimensional space, where n is the size of the tuple.
  * A range of tuples specifies some subset of this space.
  *
  * Hyperrectangles will be the subrange of an n-dimensional space that is a direct product of one-dimensional ranges.
  * In this case, the one-dimensional range can be:
  * a point, a segment, an open interval, a half-open interval;
  * unlimited on the left, unlimited on the right ...
  *
  * The range of tuples can always be represented as a combination (union) of hyperrectangles.
  * For example, the range [ x1 y1 .. x2 y2 ] given x1 != x2 is equal to the union of the following three hyperrectangles:
  * [x1]       x [y1 .. +inf)
  * (x1 .. x2) x (-inf .. +inf)
  * [x2]       x (-inf .. y2]
  *
  * Or, for example, the range [ x1 y1 .. +inf ] is equal to the union of the following two hyperrectangles:
  * [x1]         x [y1 .. +inf)
  * (x1 .. +inf) x (-inf .. +inf)
  * It's easy to see that this is a special case of the variant above.
  *
  * This is important because it is easy for us to check the feasibility of the condition over the hyperrectangle,
  *  and therefore, feasibility of condition on the range of tuples will be checked by feasibility of condition
  *  over at least one hyperrectangle from which this range consists.
  */

template <typename F>
static BoolMask forAnyHyperrectangle(
    size_t key_size,
    const FieldRef * left_keys,
    const FieldRef * right_keys,
    bool left_bounded,
    bool right_bounded,
    std::vector<Range> & hyperrectangle,
    size_t prefix_size,
    BoolMask initial_mask,
    F && callback)
{
    if (!left_bounded && !right_bounded)
        return callback(hyperrectangle);

    if (left_bounded && right_bounded)
    {
        /// Let's go through the matching elements of the key.
        while (prefix_size < key_size)
        {
            if (left_keys[prefix_size] == right_keys[prefix_size])
            {
                /// Point ranges.
                hyperrectangle[prefix_size] = Range(left_keys[prefix_size]);
                ++prefix_size;
            }
            else
                break;
        }
    }

    if (prefix_size == key_size)
        return callback(hyperrectangle);

    if (prefix_size + 1 == key_size)
    {
        if (left_bounded && right_bounded)
            hyperrectangle[prefix_size] = Range(left_keys[prefix_size], true, right_keys[prefix_size], true);
        else if (left_bounded)
            hyperrectangle[prefix_size] = Range::createLeftBounded(left_keys[prefix_size], true);
        else if (right_bounded)
            hyperrectangle[prefix_size] = Range::createRightBounded(right_keys[prefix_size], true);

        return callback(hyperrectangle);
    }

    /// (x1 .. x2) x (-inf .. +inf)

    if (left_bounded && right_bounded)
        hyperrectangle[prefix_size] = Range(left_keys[prefix_size], false, right_keys[prefix_size], false);
    else if (left_bounded)
        hyperrectangle[prefix_size] = Range::createLeftBounded(left_keys[prefix_size], false);
    else if (right_bounded)
        hyperrectangle[prefix_size] = Range::createRightBounded(right_keys[prefix_size], false);

    for (size_t i = prefix_size + 1; i < key_size; ++i)
        hyperrectangle[i] = Range();


    BoolMask result = initial_mask;
    result = result | callback(hyperrectangle);

    /// There are several early-exit conditions (like the one below) hereinafter.
    /// They are important; in particular, if initial_mask == BoolMask::consider_only_can_be_true
    /// (which happens when this routine is called from KeyCondition::mayBeTrueXXX),
    /// they provide significant speedup, which may be observed on merge_tree_huge_pk performance test.
    if (result.isComplete())
        return result;

    /// [x1]       x [y1 .. +inf)

    if (left_bounded)
    {
        hyperrectangle[prefix_size] = Range(left_keys[prefix_size]);
        result = result | forAnyHyperrectangle(key_size, left_keys, right_keys, true, false, hyperrectangle, prefix_size + 1, initial_mask, callback);
        if (result.isComplete())
            return result;
    }

    /// [x2]       x (-inf .. y2]

    if (right_bounded)
    {
        hyperrectangle[prefix_size] = Range(right_keys[prefix_size]);
        result = result | forAnyHyperrectangle(key_size, left_keys, right_keys, false, true, hyperrectangle, prefix_size + 1, initial_mask, callback);
        if (result.isComplete())
            return result;
    }

    return result;
}


BoolMask KeyCondition::checkInRange(
    size_t used_key_size,
    const FieldRef * left_keys,
    const FieldRef * right_keys,
    const DataTypes & data_types,
    BoolMask initial_mask) const
{
    std::vector<Range> key_ranges(used_key_size, Range());

    // std::cerr << "Checking for: [";
    // for (size_t i = 0; i != used_key_size; ++i)
    //     std::cerr << (i != 0 ? ", " : "") << applyVisitor(FieldVisitorToString(), left_keys[i]);
    // std::cerr << " ... ";

    // for (size_t i = 0; i != used_key_size; ++i)
    //     std::cerr << (i != 0 ? ", " : "") << applyVisitor(FieldVisitorToString(), right_keys[i]);
    // std::cerr << "]\n";

    return forAnyHyperrectangle(used_key_size, left_keys, right_keys, true, true, key_ranges, 0, initial_mask,
        [&] (const std::vector<Range> & key_ranges_hyperrectangle)
    {
        auto res = checkInHyperrectangle(key_ranges_hyperrectangle, data_types);

        // std::cerr << "Hyperrectangle: ";
        // for (size_t i = 0, size = key_ranges.size(); i != size; ++i)
        //     std::cerr << (i != 0 ? " x " : "") << key_ranges[i].toString();
        // std::cerr << ": " << res.can_be_true << "\n";

        return res;
    });
}

std::optional<Range> KeyCondition::applyMonotonicFunctionsChainToRange(
    Range key_range,
    const MonotonicFunctionsChain & functions,
    DataTypePtr current_type,
    bool single_point)
{
    for (const auto & func : functions)
    {
        /// We check the monotonicity of each function on a specific range.
        /// If we know the given range only contains one value, then we treat all functions as positive monotonic.
        IFunction::Monotonicity monotonicity = single_point
            ? IFunction::Monotonicity{true}
            : func->getMonotonicityForRange(*current_type.get(), key_range.left, key_range.right);

        if (!monotonicity.is_monotonic)
        {
            return {};
        }

        /// If we apply function to open interval, we can get empty intervals in result.
        /// E.g. for ('2020-01-03', '2020-01-20') after applying 'toYYYYMM' we will get ('202001', '202001').
        /// To avoid this we make range left and right included.
        /// Any function that treats NULL specially is not monotonic.
        /// Thus we can safely use isNull() as an -Inf/+Inf indicator here.
        if (!key_range.left.isNull())
        {
            key_range.left = applyFunction(func, current_type, key_range.left);
            key_range.left_included = true;
        }

        if (!key_range.right.isNull())
        {
            key_range.right = applyFunction(func, current_type, key_range.right);
            key_range.right_included = true;
        }

        current_type = func->getResultType();

        if (!monotonicity.is_positive)
            key_range.invert();
    }
    return key_range;
}

// Returns whether the condition is one continuous range of the primary key,
// where every field is matched by range or a single element set.
// This allows to use a more efficient lookup with no extra reads.
bool KeyCondition::matchesExactContinuousRange() const
{
    // Not implemented yet.
    if (hasMonotonicFunctionsChain())
        return false;

    enum Constraint
    {
        POINT,
        RANGE,
        UNKNOWN,
    };

    std::vector<Constraint> column_constraints(key_columns.size(), Constraint::UNKNOWN);

    for (const auto & element : rpn)
    {
        if (element.function == RPNElement::Function::FUNCTION_AND)
        {
            continue;
        }

        if (element.function == RPNElement::Function::FUNCTION_IN_SET && element.set_index && element.set_index->size() == 1)
        {
            column_constraints[element.key_column] = Constraint::POINT;
            continue;
        }

        if (element.function == RPNElement::Function::FUNCTION_IN_RANGE)
        {
            if (element.range.left == element.range.right)
            {
                column_constraints[element.key_column] = Constraint::POINT;
            }
            if (column_constraints[element.key_column] != Constraint::POINT)
            {
                column_constraints[element.key_column] = Constraint::RANGE;
            }
            continue;
        }

        if (element.function == RPNElement::Function::FUNCTION_UNKNOWN)
        {
            continue;
        }

        return false;
    }

    auto min_constraint = column_constraints[0];

    if (min_constraint > Constraint::RANGE)
    {
        return false;
    }

    for (size_t i = 1; i < key_columns.size(); ++i)
    {
        if (column_constraints[i] < min_constraint)
        {
            return false;
        }

        if (column_constraints[i] == Constraint::RANGE && min_constraint == Constraint::RANGE)
        {
            return false;
        }

        min_constraint = column_constraints[i];
    }

    return true;
}

BoolMask KeyCondition::checkInHyperrectangle(
    const std::vector<Range> & hyperrectangle,
    const DataTypes & data_types) const
{
    std::vector<BoolMask> rpn_stack;
    for (const auto & element : rpn)
    {
        if (element.function == RPNElement::FUNCTION_UNKNOWN)
        {
            rpn_stack.emplace_back(true, true);
        }
        else if (element.function == RPNElement::FUNCTION_IN_RANGE
            || element.function == RPNElement::FUNCTION_NOT_IN_RANGE)
        {
            const Range * key_range = &hyperrectangle[element.key_column];

            /// The case when the column is wrapped in a chain of possibly monotonic functions.
            Range transformed_range;
            if (!element.monotonic_functions_chain.empty())
            {
                std::optional<Range> new_range = applyMonotonicFunctionsChainToRange(
                    *key_range,
                    element.monotonic_functions_chain,
                    data_types[element.key_column],
                    single_point
                );

                if (!new_range)
                {
                    rpn_stack.emplace_back(true, true);
                    continue;
                }
                transformed_range = *new_range;
                key_range = &transformed_range;
            }

            bool intersects = element.range.intersectsRange(*key_range);
            bool contains = element.range.containsRange(*key_range);

            rpn_stack.emplace_back(intersects, !contains);
            if (element.function == RPNElement::FUNCTION_NOT_IN_RANGE)
                rpn_stack.back() = !rpn_stack.back();
        }
        else if (
            element.function == RPNElement::FUNCTION_IS_NULL
            || element.function == RPNElement::FUNCTION_IS_NOT_NULL)
        {
            const Range * key_range = &hyperrectangle[element.key_column];

            /// No need to apply monotonic functions as nulls are kept.
            bool intersects = element.range.intersectsRange(*key_range);
            bool contains = element.range.containsRange(*key_range);

            rpn_stack.emplace_back(intersects, !contains);
            if (element.function == RPNElement::FUNCTION_IS_NULL)
                rpn_stack.back() = !rpn_stack.back();
        }
        else if (
            element.function == RPNElement::FUNCTION_IN_SET
            || element.function == RPNElement::FUNCTION_NOT_IN_SET)
        {
            if (!element.set_index)
                throw Exception("Set for IN is not created yet", ErrorCodes::LOGICAL_ERROR);

            rpn_stack.emplace_back(element.set_index->checkInRange(hyperrectangle, data_types));
            if (element.function == RPNElement::FUNCTION_NOT_IN_SET)
                rpn_stack.back() = !rpn_stack.back();
        }
        else if (element.function == RPNElement::FUNCTION_NOT)
        {
            assert(!rpn_stack.empty());

            rpn_stack.back() = !rpn_stack.back();
        }
        else if (element.function == RPNElement::FUNCTION_AND)
        {
            assert(!rpn_stack.empty());

            auto arg1 = rpn_stack.back();
            rpn_stack.pop_back();
            auto arg2 = rpn_stack.back();
            rpn_stack.back() = arg1 & arg2;
        }
        else if (element.function == RPNElement::FUNCTION_OR)
        {
            assert(!rpn_stack.empty());

            auto arg1 = rpn_stack.back();
            rpn_stack.pop_back();
            auto arg2 = rpn_stack.back();
            rpn_stack.back() = arg1 | arg2;
        }
        else if (element.function == RPNElement::ALWAYS_FALSE)
        {
            rpn_stack.emplace_back(false, true);
        }
        else if (element.function == RPNElement::ALWAYS_TRUE)
        {
            rpn_stack.emplace_back(true, false);
        }
        else
            throw Exception("Unexpected function type in KeyCondition::RPNElement", ErrorCodes::LOGICAL_ERROR);
    }

    if (rpn_stack.size() != 1)
        throw Exception("Unexpected stack size in KeyCondition::checkInRange", ErrorCodes::LOGICAL_ERROR);

    return rpn_stack[0];
}


bool KeyCondition::mayBeTrueInRange(
    size_t used_key_size,
    const FieldRef * left_keys,
    const FieldRef * right_keys,
    const DataTypes & data_types) const
{
    return checkInRange(used_key_size, left_keys, right_keys, data_types, BoolMask::consider_only_can_be_true).can_be_true;
}

String KeyCondition::RPNElement::toString() const { return toString("column " + std::to_string(key_column), false); }
String KeyCondition::RPNElement::toString(const std::string_view & column_name, bool print_constants) const
{
    auto print_wrapped_column = [this, &column_name, print_constants](WriteBuffer & buf)
    {
        for (auto it = monotonic_functions_chain.rbegin(); it != monotonic_functions_chain.rend(); ++it)
        {
            buf << (*it)->getName() << "(";
            if (print_constants)
            {
                if (const auto * func = typeid_cast<const FunctionWithOptionalConstArg *>(it->get()))
                {
                    if (func->getKind() == FunctionWithOptionalConstArg::Kind::LEFT_CONST)
                        buf << applyVisitor(FieldVisitorToString(), (*func->getConstArg().column)[0]) << ", ";
                }
            }
        }

        buf << column_name;

        for (auto it = monotonic_functions_chain.rbegin(); it != monotonic_functions_chain.rend(); ++it)
        {
            if (print_constants)
            {
                if (const auto * func = typeid_cast<const FunctionWithOptionalConstArg *>(it->get()))
                {
                    if (func->getKind() == FunctionWithOptionalConstArg::Kind::RIGHT_CONST)
                        buf << ", " << applyVisitor(FieldVisitorToString(), (*func->getConstArg().column)[0]);
                }
            }
            buf << ")";
        }
    };

    WriteBufferFromOwnString buf;
    switch (function)
    {
        case FUNCTION_AND:
            return "and";
        case FUNCTION_OR:
            return "or";
        case FUNCTION_NOT:
            return "not";
        case FUNCTION_UNKNOWN:
            return "unknown";
        case FUNCTION_NOT_IN_SET:
        case FUNCTION_IN_SET:
        {
            buf << "(";
            print_wrapped_column(buf);
            buf << (function == FUNCTION_IN_SET ? " in " : " notIn ");
            if (!set_index)
                buf << "unknown size set";
            else
                buf << set_index->size() << "-element set";
            buf << ")";
            return buf.str();
        }
        case FUNCTION_IN_RANGE:
        case FUNCTION_NOT_IN_RANGE:
        {
            buf << "(";
            print_wrapped_column(buf);
            buf << (function == FUNCTION_NOT_IN_RANGE ? " not" : "") << " in " << range.toString();
            buf << ")";
            return buf.str();
        }
        case FUNCTION_IS_NULL:
        case FUNCTION_IS_NOT_NULL:
        {
            buf << "(";
            print_wrapped_column(buf);
            buf << (function == FUNCTION_IS_NULL ? " isNull" : " isNotNull");
            buf << ")";
            return buf.str();
        }
        case ALWAYS_FALSE:
            return "false";
        case ALWAYS_TRUE:
            return "true";
    }

    __builtin_unreachable();
}


bool KeyCondition::alwaysUnknownOrTrue() const
{
    return unknownOrAlwaysTrue(false);
}
bool KeyCondition::anyUnknownOrAlwaysTrue() const
{
    return unknownOrAlwaysTrue(true);
}
bool KeyCondition::unknownOrAlwaysTrue(bool unknown_any) const
{
    std::vector<UInt8> rpn_stack;

    for (const auto & element : rpn)
    {
        if (element.function == RPNElement::FUNCTION_UNKNOWN)
        {
            /// If unknown_any is true, return instantly,
            /// to avoid processing it with FUNCTION_AND, and change the outcome.
            if (unknown_any)
                return true;
            /// Otherwise, it may be AND'ed via FUNCTION_AND
            rpn_stack.push_back(true);
        }
        else if (element.function == RPNElement::ALWAYS_TRUE)
        {
            rpn_stack.push_back(true);
        }
        else if (element.function == RPNElement::FUNCTION_NOT_IN_RANGE
            || element.function == RPNElement::FUNCTION_IN_RANGE
            || element.function == RPNElement::FUNCTION_IN_SET
            || element.function == RPNElement::FUNCTION_NOT_IN_SET
            || element.function == RPNElement::FUNCTION_IS_NULL
            || element.function == RPNElement::FUNCTION_IS_NOT_NULL
            || element.function == RPNElement::ALWAYS_FALSE)
        {
            rpn_stack.push_back(false);
        }
        else if (element.function == RPNElement::FUNCTION_NOT)
        {
        }
        else if (element.function == RPNElement::FUNCTION_AND)
        {
            assert(!rpn_stack.empty());

            auto arg1 = rpn_stack.back();
            rpn_stack.pop_back();
            auto arg2 = rpn_stack.back();
            rpn_stack.back() = arg1 & arg2;
        }
        else if (element.function == RPNElement::FUNCTION_OR)
        {
            assert(!rpn_stack.empty());

            auto arg1 = rpn_stack.back();
            rpn_stack.pop_back();
            auto arg2 = rpn_stack.back();
            rpn_stack.back() = arg1 | arg2;
        }
        else
            throw Exception("Unexpected function type in KeyCondition::RPNElement", ErrorCodes::LOGICAL_ERROR);
    }

    if (rpn_stack.size() != 1)
        throw Exception("Unexpected stack size in KeyCondition::unknownOrAlwaysTrue", ErrorCodes::LOGICAL_ERROR);

    return rpn_stack[0];
}


size_t KeyCondition::getMaxKeyColumn() const
{
    size_t res = 0;
    for (const auto & element : rpn)
    {
        if (element.function == RPNElement::FUNCTION_NOT_IN_RANGE
            || element.function == RPNElement::FUNCTION_IN_RANGE
            || element.function == RPNElement::FUNCTION_IS_NULL
            || element.function == RPNElement::FUNCTION_IS_NOT_NULL
            || element.function == RPNElement::FUNCTION_IN_SET
            || element.function == RPNElement::FUNCTION_NOT_IN_SET)
        {
            if (element.key_column > res)
                res = element.key_column;
        }
    }
    return res;
}

bool KeyCondition::hasMonotonicFunctionsChain() const
{
    for (const auto & element : rpn)
        if (!element.monotonic_functions_chain.empty()
            || (element.set_index && element.set_index->hasMonotonicFunctionsChain()))
            return true;
    return false;
}

}<|MERGE_RESOLUTION|>--- conflicted
+++ resolved
@@ -1326,11 +1326,7 @@
                 }
                 else
                 {
-<<<<<<< HEAD
-                    DataTypePtr common_type = getLeastSupertype(DataTypes{key_expr_type, const_type});
-=======
-                    DataTypePtr common_type = getLeastSupertype({key_expr_type_not_null, const_type});
->>>>>>> 13b35a68
+                    DataTypePtr common_type = getLeastSupertype(DataTypes{key_expr_type_not_null, const_type});
                     if (!const_type->equals(*common_type))
                     {
                         castValueToType(common_type, const_value, const_type, node);
