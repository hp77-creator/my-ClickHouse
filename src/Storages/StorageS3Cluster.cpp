--- conflicted
+++ resolved
@@ -117,10 +117,6 @@
         addColumnsStructureToQueryWithClusterEngine(
             query_to_send, StorageDictionary::generateNamesAndTypesDescription(storage_snapshot->metadata->getColumns().getAll()), 5, getName());
 
-<<<<<<< HEAD
-    RemoteQueryExecutor::Extension extension;
-    extension.task_iterator = std::make_shared<std::function<String()>>([iterator]() mutable -> String { return iterator->next(); });
-=======
     RestoreQualifiedNamesVisitor::Data data;
     data.distributed_table = DatabaseAndTableWithAlias(*getTableExpression(query_info.query->as<ASTSelectQuery &>(), 0));
     data.remote_table.database = context->getCurrentDatabase();
@@ -130,10 +126,10 @@
         /* only_replace_current_database_function_= */false,
         /* only_replace_in_join_= */true);
     visitor.visit(query_to_send);
->>>>>>> f2cad33f
 
     const auto & current_settings = context->getSettingsRef();
     auto timeouts = ConnectionTimeouts::getTCPTimeoutsWithFailover(current_settings);
+    RemoteQueryExecutor::Extension extension;
     for (const auto & shard_info : cluster->getShardsInfo())
     {
         auto try_results = shard_info.pool->getMany(timeouts, &current_settings, PoolMode::GET_MANY);
