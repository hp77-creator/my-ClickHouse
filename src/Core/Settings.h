--- conflicted
+++ resolved
@@ -886,6 +886,7 @@
     M(Int64, ignore_cold_parts_seconds, 0, "Only available in ClickHouse Cloud. Exclude new data parts from SELECT queries until they're either pre-warmed (see cache_populated_by_fetch) or this many seconds old. Only for Replicated-/SharedMergeTree.", 0) \
     M(Int64, prefer_warmed_unmerged_parts_seconds, 0, "Only available in ClickHouse Cloud. If a merged part is less than this many seconds old and is not pre-warmed (see cache_populated_by_fetch), but all its source parts are available and pre-warmed, SELECT queries will read from those parts instead. Only for ReplicatedMergeTree. Note that this only checks whether CacheWarmer processed the part; if the part was fetched into cache by something else, it'll still be considered cold until CacheWarmer gets to it; if it was warmed, then evicted from cache, it'll still be considered warm.", 0) \
     M(Bool, iceberg_engine_ignore_schema_evolution, false, "Ignore schema evolution in Iceberg table engine and read all data using latest schema saved on table creation. Note that it can lead to incorrect result", 0) \
+    M(Bool, allow_short_circuit_default_implementation_for_nulls, true, "Setting for short-circuit default implementations for null in function with useDefaultImplementationForNulls() = true. If true, function will not actually evaluate for rows in which there are at least one argument with null value.", 0) \
     M(Bool, allow_deprecated_error_prone_window_functions, false, "Allow usage of deprecated error prone window functions (neighbor, runningAccumulate, runningDifferenceStartingWithFirstValue, runningDifference)", 0) \
     M(Bool, allow_deprecated_snowflake_conversion_functions, false, "Enables deprecated functions snowflakeToDateTime[64] and dateTime[64]ToSnowflake.", 0) \
     M(Bool, optimize_distinct_in_order, true, "Enable DISTINCT optimization if some columns in DISTINCT form a prefix of sorting. For example, prefix of sorting key in merge tree or ORDER BY statement", 0) \
@@ -915,23 +916,6 @@
     M(UInt64, grace_hash_join_initial_buckets, 1, "Initial number of grace hash join buckets", 0) \
     M(UInt64, grace_hash_join_max_buckets, 1024, "Limit on the number of grace hash join buckets", 0) \
     M(Timezone, session_timezone, "", "This setting can be removed in the future due to potential caveats. It is experimental and is not suitable for production usage. The default timezone for current session or query. The server default timezone if empty.", 0) \
-<<<<<<< HEAD
-    M(Bool, allow_create_index_without_type, false, "Allow CREATE INDEX query without TYPE. Query will be ignored. Made for SQL compatibility tests.", 0) \
-    M(Bool, create_index_ignore_unique, false, "Ignore UNIQUE keyword in CREATE UNIQUE INDEX. Made for SQL compatibility tests.", 0) \
-    M(Bool, print_pretty_type_names, true, "Print pretty type names in DESCRIBE query and toTypeName() function", 0) \
-    M(Bool, create_table_empty_primary_key_by_default, false, "Allow to create *MergeTree tables with empty primary key when ORDER BY and PRIMARY KEY not specified", 0) \
-    M(Bool, allow_named_collection_override_by_default, true, "Allow named collections' fields override by default.", 0)\
-    M(SQLSecurityType, default_normal_view_sql_security, SQLSecurityType::INVOKER, "Allows to set a default value for SQL SECURITY option when creating a normal view.", 0) \
-    M(SQLSecurityType, default_materialized_view_sql_security, SQLSecurityType::DEFINER, "Allows to set a default value for SQL SECURITY option when creating a materialized view.", 0) \
-    M(String, default_view_definer, "CURRENT_USER", "Allows to set a default value for DEFINER option when creating view.", 0) \
-    M(UInt64, cache_warmer_threads, 4, "Only available in ClickHouse Cloud. Number of background threads for speculatively downloading new data parts into file cache, when cache_populated_by_fetch is enabled. Zero to disable.", 0) \
-    M(Int64, ignore_cold_parts_seconds, 0, "Only available in ClickHouse Cloud. Exclude new data parts from SELECT queries until they're either pre-warmed (see cache_populated_by_fetch) or this many seconds old. Only for Replicated-/SharedMergeTree.", 0) \
-    M(Int64, prefer_warmed_unmerged_parts_seconds, 0, "Only available in ClickHouse Cloud. If a merged part is less than this many seconds old and is not pre-warmed (see cache_populated_by_fetch), but all its source parts are available and pre-warmed, SELECT queries will read from those parts instead. Only for ReplicatedMergeTree. Note that this only checks whether CacheWarmer processed the part; if the part was fetched into cache by something else, it'll still be considered cold until CacheWarmer gets to it; if it was warmed, then evicted from cache, it'll still be considered warm.", 0) \
-    M(Bool, iceberg_engine_ignore_schema_evolution, false, "Ignore schema evolution in Iceberg table engine and read all data using latest schema saved on table creation. Note that it can lead to incorrect result", 0) \
-    M(Bool, allow_short_circuit_default_implementation_for_nulls, true, "Setting for short-circuit default implementations for null in function with useDefaultImplementationForNulls() = true. If true, function will not actually evaluate for rows in which there are at least one argument with null value.", 0) \
-    M(Bool, allow_deprecated_error_prone_window_functions, false, "Allow usage of deprecated error prone window functions (neighbor, runningAccumulate, runningDifferenceStartingWithFirstValue, runningDifference)", 0) \
-    M(Bool, allow_deprecated_snowflake_conversion_functions, false, "Enables deprecated functions snowflakeToDateTime[64] and dateTime[64]ToSnowflake.", 0) \
-=======
     \
     M(Bool, allow_statistics_optimize, false, "Allows using statistics to optimize queries", 0) ALIAS(allow_statistic_optimize) \
     M(Bool, allow_experimental_statistics, false, "Allows using statistics", 0) ALIAS(allow_experimental_statistic) \
@@ -980,7 +964,6 @@
     M(Bool, allow_experimental_query_deduplication, false, "Experimental data deduplication for SELECT queries based on part UUIDs", 0) \
 
     /** End of experimental features */
->>>>>>> 7276ad28
 
 // End of COMMON_SETTINGS
 // Please add settings related to formats into the FORMAT_FACTORY_SETTINGS, move obsolete settings to OBSOLETE_SETTINGS and obsolete format settings to OBSOLETE_FORMAT_SETTINGS.
