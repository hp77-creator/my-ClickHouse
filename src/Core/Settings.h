--- conflicted
+++ resolved
@@ -589,11 +589,8 @@
     M(Bool, count_distinct_optimization, false, "Rewrite count distinct to subquery of group by", 0) \
     M(Bool, throw_on_unsupported_query_inside_transaction, true, "Throw exception if unsupported query is used inside transaction", 0) \
     M(Bool, throw_if_no_data_to_insert, true, "Enables or disables empty INSERTs, enabled by default", 0) \
-<<<<<<< HEAD
     M(UInt64, hive_max_query_partitions, 120, "Limit the max partitions could be queried for each hive table for safty.", 0) \
-=======
     M(Bool, compatibility_ignore_auto_increment_in_create_table, false, "Ignore AUTO_INCREMENT keyword in column declaration if true, otherwise return error. It simplifies migration from MySQL", 0) \
->>>>>>> 8500cdd0
     // End of COMMON_SETTINGS
     // Please add settings related to formats into the FORMAT_FACTORY_SETTINGS and move obsolete settings to OBSOLETE_SETTINGS.
 
