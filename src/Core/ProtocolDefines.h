#pragma once

namespace DB
{

static constexpr auto DBMS_MIN_REVISION_WITH_CLIENT_INFO = 54032;
static constexpr auto DBMS_MIN_REVISION_WITH_SERVER_TIMEZONE = 54058;
static constexpr auto DBMS_MIN_REVISION_WITH_QUOTA_KEY_IN_CLIENT_INFO = 54060;
static constexpr auto DBMS_MIN_REVISION_WITH_TABLES_STATUS = 54226;
static constexpr auto DBMS_MIN_REVISION_WITH_TIME_ZONE_PARAMETER_IN_DATETIME_DATA_TYPE = 54337;
static constexpr auto DBMS_MIN_REVISION_WITH_SERVER_DISPLAY_NAME = 54372;
static constexpr auto DBMS_MIN_REVISION_WITH_VERSION_PATCH = 54401;
static constexpr auto DBMS_MIN_REVISION_WITH_SERVER_LOGS = 54406;
/// Minimum revision with exactly the same set of aggregation methods and rules to select them.
/// Two-level (bucketed) aggregation is incompatible if servers are inconsistent in these rules
/// (keys will be placed in different buckets and result will not be fully aggregated).
static constexpr auto DBMS_MIN_REVISION_WITH_CURRENT_AGGREGATION_VARIANT_SELECTION_METHOD = 54448;
static constexpr auto DBMS_MIN_MAJOR_VERSION_WITH_CURRENT_AGGREGATION_VARIANT_SELECTION_METHOD = 21;
static constexpr auto DBMS_MIN_MINOR_VERSION_WITH_CURRENT_AGGREGATION_VARIANT_SELECTION_METHOD = 4;
static constexpr auto DBMS_MIN_REVISION_WITH_COLUMN_DEFAULTS_METADATA = 54410;

static constexpr auto DBMS_MIN_REVISION_WITH_LOW_CARDINALITY_TYPE = 54405;
static constexpr auto DBMS_MIN_REVISION_WITH_CLIENT_WRITE_INFO = 54420;

/// Minimum revision supporting SettingsBinaryFormat::STRINGS.
static constexpr auto DBMS_MIN_REVISION_WITH_SETTINGS_SERIALIZED_AS_STRINGS = 54429;
static constexpr auto DBMS_MIN_REVISION_WITH_SCALARS = 54429;

/// Minimum revision supporting OpenTelemetry
static constexpr auto DBMS_MIN_REVISION_WITH_OPENTELEMETRY = 54442;

static constexpr auto DBMS_MIN_REVISION_WITH_AGGREGATE_FUNCTIONS_VERSIONING = 54452;

static constexpr auto DBMS_CLUSTER_PROCESSING_PROTOCOL_VERSION = 1;

static constexpr auto DBMS_PARALLEL_REPLICAS_PROTOCOL_VERSION = 3;
static constexpr auto DBMS_MIN_REVISION_WITH_PARALLEL_REPLICAS = 54453;

static constexpr auto DBMS_MERGE_TREE_PART_INFO_VERSION = 1;

static constexpr auto DBMS_MIN_REVISION_WITH_INTERSERVER_SECRET = 54441;

static constexpr auto DBMS_MIN_REVISION_WITH_X_FORWARDED_FOR_IN_CLIENT_INFO = 54443;
static constexpr auto DBMS_MIN_REVISION_WITH_REFERER_IN_CLIENT_INFO = 54447;

static constexpr auto DBMS_MIN_PROTOCOL_VERSION_WITH_DISTRIBUTED_DEPTH = 54448;

static constexpr auto DBMS_MIN_PROTOCOL_VERSION_WITH_INCREMENTAL_PROFILE_EVENTS = 54451;

static constexpr auto DBMS_MIN_REVISION_WITH_CUSTOM_SERIALIZATION = 54454;

static constexpr auto DBMS_MIN_PROTOCOL_VERSION_WITH_INITIAL_QUERY_START_TIME = 54449;

static constexpr auto DBMS_MIN_PROTOCOL_VERSION_WITH_PROFILE_EVENTS_IN_INSERT = 54456;

static constexpr auto DBMS_MIN_PROTOCOL_VERSION_WITH_VIEW_IF_PERMITTED = 54457;

static constexpr auto DBMS_MIN_PROTOCOL_VERSION_WITH_ADDENDUM = 54458;

static constexpr auto DBMS_MIN_PROTOCOL_VERSION_WITH_QUOTA_KEY = 54458;

static constexpr auto DBMS_MIN_PROTOCOL_VERSION_WITH_PARAMETERS = 54459;

/// The server will send query elapsed run time in the Progress packet.
static constexpr auto DBMS_MIN_PROTOCOL_VERSION_WITH_SERVER_QUERY_TIME_IN_PROGRESS = 54460;

static constexpr auto DBMS_MIN_PROTOCOL_VERSION_WITH_PASSWORD_COMPLEXITY_RULES = 54461;

static constexpr auto DBMS_MIN_REVISION_WITH_INTERSERVER_SECRET_V2 = 54462;

static constexpr auto DBMS_MIN_PROTOCOL_VERSION_WITH_TOTAL_BYTES_IN_PROGRESS = 54463;

static constexpr auto DBMS_MIN_PROTOCOL_VERSION_WITH_TIMEZONE_UPDATES = 54464;

static constexpr auto DBMS_MIN_REVISION_WITH_SPARSE_SERIALIZATION = 54465;

static constexpr auto DBMS_MIN_REVISION_WITH_SSH_AUTHENTICATION = 54466;

/// Send read-only flag for Replicated tables as well
static constexpr auto DBMS_MIN_REVISION_WITH_TABLE_READ_ONLY_CHECK = 54467;

static constexpr auto DBMS_MIN_REVISION_WITH_SYSTEM_KEYWORDS_TABLE = 54468;

<<<<<<< HEAD
/// Packets size header
static constexpr auto DBMS_MIN_PROTOCOL_VERSION_WITH_CHUNKED_PACKETS = 54469;
=======
static constexpr auto DBMS_MIN_REVISION_WITH_ROWS_BEFORE_AGGREGATION = 54469;
>>>>>>> 20385702

/// Version of ClickHouse TCP protocol.
///
/// Should be incremented manually on protocol changes.
///
/// NOTE: DBMS_TCP_PROTOCOL_VERSION has nothing common with VERSION_REVISION,
/// later is just a number for server version (one number instead of commit SHA)
/// for simplicity (sometimes it may be more convenient in some use cases).
static constexpr auto DBMS_TCP_PROTOCOL_VERSION = 54469;

}<|MERGE_RESOLUTION|>--- conflicted
+++ resolved
@@ -81,12 +81,10 @@
 
 static constexpr auto DBMS_MIN_REVISION_WITH_SYSTEM_KEYWORDS_TABLE = 54468;
 
-<<<<<<< HEAD
+static constexpr auto DBMS_MIN_REVISION_WITH_ROWS_BEFORE_AGGREGATION = 54469;
+
 /// Packets size header
-static constexpr auto DBMS_MIN_PROTOCOL_VERSION_WITH_CHUNKED_PACKETS = 54469;
-=======
-static constexpr auto DBMS_MIN_REVISION_WITH_ROWS_BEFORE_AGGREGATION = 54469;
->>>>>>> 20385702
+static constexpr auto DBMS_MIN_PROTOCOL_VERSION_WITH_CHUNKED_PACKETS = 54470;
 
 /// Version of ClickHouse TCP protocol.
 ///
@@ -95,6 +93,6 @@
 /// NOTE: DBMS_TCP_PROTOCOL_VERSION has nothing common with VERSION_REVISION,
 /// later is just a number for server version (one number instead of commit SHA)
 /// for simplicity (sometimes it may be more convenient in some use cases).
-static constexpr auto DBMS_TCP_PROTOCOL_VERSION = 54469;
+static constexpr auto DBMS_TCP_PROTOCOL_VERSION = 54470;
 
 }