--- conflicted
+++ resolved
@@ -104,11 +104,9 @@
 
 static constexpr auto DBMS_MIN_REVISON_WITH_JWT_IN_INTERSERVER = 54476;
 
-<<<<<<< HEAD
-static constexpr auto DBMS_MIN_REVISON_WITH_PARALLEL_BLOCK_MARSHALLING = 54477;
-=======
 static constexpr auto DBMS_MIN_REVISION_WITH_QUERY_PLAN_SERIALIZATION = 54477;
->>>>>>> 80e8f168
+
+static constexpr auto DBMS_MIN_REVISON_WITH_PARALLEL_BLOCK_MARSHALLING = 54478;
 
 /// Version of ClickHouse TCP protocol.
 ///
@@ -117,9 +115,5 @@
 /// NOTE: DBMS_TCP_PROTOCOL_VERSION has nothing common with VERSION_REVISION,
 /// later is just a number for server version (one number instead of commit SHA)
 /// for simplicity (sometimes it may be more convenient in some use cases).
-static constexpr auto DBMS_TCP_PROTOCOL_VERSION = 54477;
-<<<<<<< HEAD
-=======
-
->>>>>>> 80e8f168
+static constexpr auto DBMS_TCP_PROTOCOL_VERSION = 54478;
 }