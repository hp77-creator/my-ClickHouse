#include <Core/Defines.h>
#include <Core/SettingsChangesHistory.h>
#include <IO/ReadBufferFromString.h>
#include <IO/ReadHelpers.h>
#include <boost/algorithm/string.hpp>

#include <fmt/ranges.h>


namespace DB
{

namespace ErrorCodes
{
    extern const int BAD_ARGUMENTS;
    extern const int LOGICAL_ERROR;
}

ClickHouseVersion::ClickHouseVersion(std::string_view version)
{
    Strings split;
    boost::split(split, version, [](char c){ return c == '.'; });
    components.reserve(split.size());
    if (split.empty())
        throw Exception{ErrorCodes::BAD_ARGUMENTS, "Cannot parse ClickHouse version here: {}", version};

    for (const auto & split_element : split)
    {
        size_t component;
        ReadBufferFromString buf(split_element);
        if (!tryReadIntText(component, buf) || !buf.eof())
            throw Exception{ErrorCodes::BAD_ARGUMENTS, "Cannot parse ClickHouse version here: {}", version};
        components.push_back(component);
    }
}

String ClickHouseVersion::toString() const
{
    return fmt::format("{}", fmt::join(components, "."));
}

static void addSettingsChanges(
    VersionToSettingsChangesMap & settings_changes_history,
    std::string_view version,
    SettingsChangesHistory::SettingsChanges && changes)
{
    /// Forbid duplicate versions
    auto [_, inserted] = settings_changes_history.emplace(ClickHouseVersion(version), std::move(changes));
    if (!inserted)
        throw Exception{ErrorCodes::LOGICAL_ERROR, "Detected duplicate version '{}'", ClickHouseVersion(version).toString()};
}

const VersionToSettingsChangesMap & getSettingsChangesHistory()
{
    static VersionToSettingsChangesMap settings_changes_history;
    static std::once_flag initialized_flag;
    std::call_once(initialized_flag, [&]
    {
        // clang-format off
        /// History of settings changes that controls some backward incompatible changes
        /// across all ClickHouse versions. It maps ClickHouse version to settings changes that were done
        /// in this version. This history contains both changes to existing settings and newly added settings.
        /// Settings changes is a vector of structs
        ///     {setting_name, previous_value, new_value, reason}.
        /// For newly added setting choose the most appropriate previous_value (for example, if new setting
        /// controls new feature and it's 'true' by default, use 'false' as previous_value).
        /// It's used to implement `compatibility` setting (see https://github.com/ClickHouse/ClickHouse/issues/35972)
        /// Note: please check if the key already exists to prevent duplicate entries.
        addSettingsChanges(settings_changes_history, "25.5",
        {
            {"geotoh3_lon_lat_input_order", true, false, "A new setting for legacy behaviour to set lon and lat order"},
            {"secondary_indices_enable_bulk_filtering", false, true, "A new algorithm for filtering by data skipping indices"},
            {"implicit_table_at_top_level", "", "", "A new setting, used in clickhouse-local"},
            {"use_skip_indexes_if_final_exact_mode", 0, 0, "This setting was introduced to help FINAL query return correct results with skip indexes"},
            {"input_format_max_block_size_bytes", 0, 0, "New setting to limit bytes size if blocks created by input format"},
            {"parallel_replicas_insert_select_local_pipeline", false, true, "Use local pipeline during distributed INSERT SELECT with parallel replicas. Currently disabled due to performance issues"},
            {"page_cache_block_size", 1048576, 1048576, "Made this setting adjustable on a per-query level."},
            {"page_cache_lookahead_blocks", 16, 16, "Made this setting adjustable on a per-query level."},
            {"output_format_pretty_glue_chunks", "0", "auto", "A new setting to make Pretty formats prettier."},
            {"parallel_hash_join_threshold", 0, 100'000, "New setting"},
            {"make_distributed_plan", 0, 0, "New experimental setting."},
            {"execute_distributed_plan_locally", 0, 0, "New experimental setting."},
            {"default_shuffle_join_bucket_count", 8, 8, "New experimental setting."},
            {"default_reader_bucket_count", 8, 8, "New experimental setting."},
            {"optimize_exchanges", 0, 0, "New experimental setting."},
            {"force_exchange_kind", "", "", "New experimental setting."},
            {"allow_experimental_delta_kernel_rs", true, true, "New setting"},
            {"allow_experimental_database_hms_catalog", false, false, "Allow experimental database engine DataLakeCatalog with catalog_type = 'hive'"},
<<<<<<< HEAD
            {"compile_expressions", false, true, "We believe that the LLVM infrastructure behind the JIT compiler is stable enough to enable this setting by default."},
=======
            {"use_legacy_to_time", false, false, "New setting. Allows for user to use the old function logic for toTime, which works as toTimeWithFixedDate."},
>>>>>>> 27b618f9
        });
        addSettingsChanges(settings_changes_history, "25.4",
        {
            /// Release closed. Please use 25.5
            {"use_query_condition_cache", false, true, "A new optimization"},
            {"allow_materialized_view_with_bad_select", true, false, "Don't allow creating MVs referencing nonexistent columns or tables"},
            {"query_plan_optimize_lazy_materialization", false, true, "Added new setting to use query plan for lazy materialization optimisation"},
            {"query_plan_max_limit_for_lazy_materialization", 10, 10, "Added new setting to control maximum limit value that allows to use query plan for lazy materialization optimisation. If zero, there is no limit"},
            {"query_plan_convert_join_to_in", false, false, "New setting"},
            {"enable_hdfs_pread", true, true, "New setting."},
            {"low_priority_query_wait_time_ms", 1000, 1000, "New setting."},
            {"allow_experimental_correlated_subqueries", false, false, "Added new setting to allow correlated subqueries execution."},
            {"serialize_query_plan", false, false, "NewSetting"},
            {"allow_experimental_shared_set_join", 0, 1, "A setting for ClickHouse Cloud to enable SharedSet and SharedJoin"},
            {"allow_special_bool_values_inside_variant", true, false, "Don't allow special bool values during Variant type parsing"},
            {"cast_string_to_variant_use_inference", true, true, "New setting to enable/disable types inference during CAST from String to Variant"},
            {"distributed_cache_read_request_max_tries", 20, 20, "New setting"},
            {"query_condition_cache_store_conditions_as_plaintext", false, false, "New setting"},
            {"min_os_cpu_wait_time_ratio_to_throw", 0, 2, "New setting"},
            {"max_os_cpu_wait_time_ratio_to_throw", 0, 6, "New setting"},
            {"query_plan_merge_filter_into_join_condition", false, true, "Added new setting to merge filter into join condition"},
            {"use_local_cache_for_remote_storage", true, false, "Obsolete setting."},
            {"iceberg_timestamp_ms", 0, 0, "New setting."},
            {"iceberg_snapshot_id", 0, 0, "New setting."},
            {"use_iceberg_metadata_files_cache", true, true, "New setting"},
            {"query_plan_join_shard_by_pk_ranges", false, false, "New setting"},
            {"parallel_replicas_insert_select_local_pipeline", false, false, "Use local pipeline during distributed INSERT SELECT with parallel replicas. Currently disabled due to performance issues"},
            {"parallel_hash_join_threshold", 0, 0, "New setting"},
            /// Release closed. Please use 25.5
        });
        addSettingsChanges(settings_changes_history, "25.3",
        {
            /// Release closed. Please use 25.4
            {"enable_json_type", false, true, "JSON data type is production-ready"},
            {"enable_dynamic_type", false, true, "Dynamic data type is production-ready"},
            {"enable_variant_type", false, true, "Variant data type is production-ready"},
            {"allow_experimental_json_type", false, true, "JSON data type is production-ready"},
            {"allow_experimental_dynamic_type", false, true, "Dynamic data type is production-ready"},
            {"allow_experimental_variant_type", false, true, "Variant data type is production-ready"},
            {"allow_experimental_database_unity_catalog", false, false, "Allow experimental database engine DataLakeCatalog with catalog_type = 'unity'"},
            {"allow_experimental_database_glue_catalog", false, false, "Allow experimental database engine DataLakeCatalog with catalog_type = 'glue'"},
            {"use_page_cache_with_distributed_cache", false, false, "New setting"},
            {"use_query_condition_cache", false, false, "New setting."},
            {"parallel_replicas_for_cluster_engines", false, true, "New setting."},
            {"parallel_hash_join_threshold", 0, 0, "New setting"},
            /// Release closed. Please use 25.4
        });
        addSettingsChanges(settings_changes_history, "25.2",
        {
            /// Release closed. Please use 25.3
            {"schema_inference_make_json_columns_nullable", false, false, "Allow to infer Nullable(JSON) during schema inference"},
            {"query_plan_use_new_logical_join_step", false, true, "Enable new step"},
            {"postgresql_fault_injection_probability", 0., 0., "New setting"},
            {"apply_settings_from_server", false, true, "Client-side code (e.g. INSERT input parsing and query output formatting) will use the same settings as the server, including settings from server config."},
            {"merge_tree_use_deserialization_prefixes_cache", true, true, "A new setting to control the usage of deserialization prefixes cache in MergeTree"},
            {"merge_tree_use_prefixes_deserialization_thread_pool", true, true, "A new setting controlling the usage of the thread pool for parallel prefixes deserialization in MergeTree"},
            {"optimize_and_compare_chain", false, true, "A new setting"},
            {"enable_adaptive_memory_spill_scheduler", false, false, "New setting. Enable spill memory data into external storage adaptively."},
            {"output_format_parquet_write_bloom_filter", false, true, "Added support for writing Parquet bloom filters."},
            {"output_format_parquet_bloom_filter_bits_per_value", 10.5, 10.5, "New setting."},
            {"output_format_parquet_bloom_filter_flush_threshold_bytes", 128 * 1024 * 1024, 128 * 1024 * 1024, "New setting."},
            {"output_format_pretty_max_rows", 10000, 1000, "It is better for usability - less amount to scroll."},
            {"restore_replicated_merge_tree_to_shared_merge_tree", false, false, "New setting."},
            {"parallel_replicas_only_with_analyzer", true, true, "Parallel replicas is supported only with analyzer enabled"},
            {"s3_allow_multipart_copy", true, true, "New setting."},
        });
        addSettingsChanges(settings_changes_history, "25.1",
        {
            /// Release closed. Please use 25.2
            {"allow_not_comparable_types_in_order_by", true, false, "Don't allow not comparable types in order by by default"},
            {"allow_not_comparable_types_in_comparison_functions", true, false, "Don't allow not comparable types in comparison functions by default"},
            {"output_format_json_pretty_print", false, true, "Print values in a pretty format in JSON output format by default"},
            {"allow_experimental_ts_to_grid_aggregate_function", false, false, "Cloud only"},
            {"formatdatetime_f_prints_scale_number_of_digits", true, false, "New setting."},
            {"distributed_cache_connect_max_tries", 20, 20, "Cloud only"},
            {"query_plan_use_new_logical_join_step", false, false, "New join step, internal change"},
            {"distributed_cache_min_bytes_for_seek", 0, 0, "New private setting."},
            {"use_iceberg_partition_pruning", false, false, "New setting"},
            {"max_bytes_ratio_before_external_group_by", 0.0, 0.5, "Enable automatic spilling to disk by default."},
            {"max_bytes_ratio_before_external_sort", 0.0, 0.5, "Enable automatic spilling to disk by default."},
            {"min_external_sort_block_bytes", 0., 100_MiB, "New setting."},
            {"s3queue_migrate_old_metadata_to_buckets", false, false, "New setting."},
            {"distributed_cache_pool_behaviour_on_limit", "allocate_bypassing_pool", "wait", "Cloud only"},
            {"use_hive_partitioning", false, true, "Enabled the setting by default."},
            {"query_plan_try_use_vector_search", false, true, "New setting."},
            {"short_circuit_function_evaluation_for_nulls", false, true, "Allow to execute functions with Nullable arguments only on rows with non-NULL values in all arguments"},
            {"short_circuit_function_evaluation_for_nulls_threshold", 1.0, 1.0, "Ratio threshold of NULL values to execute functions with Nullable arguments only on rows with non-NULL values in all arguments. Applies when setting short_circuit_function_evaluation_for_nulls is enabled."},
            {"output_format_orc_writer_time_zone_name", "GMT", "GMT", "The time zone name for ORC writer, the default ORC writer's time zone is GMT."},
            {"output_format_pretty_highlight_trailing_spaces", false, true, "A new setting."},
            {"allow_experimental_bfloat16_type", false, true, "Add new BFloat16 type"},
            {"allow_push_predicate_ast_for_distributed_subqueries", false, true, "A new setting"},
            {"output_format_pretty_squash_consecutive_ms", 0, 50, "Add new setting"},
            {"output_format_pretty_squash_max_wait_ms", 0, 1000, "Add new setting"},
            {"output_format_pretty_max_column_name_width_cut_to", 0, 24, "A new setting"},
            {"output_format_pretty_max_column_name_width_min_chars_to_cut", 0, 4, "A new setting"},
            {"output_format_pretty_multiline_fields", false, true, "A new setting"},
            {"output_format_pretty_fallback_to_vertical", false, true, "A new setting"},
            {"output_format_pretty_fallback_to_vertical_max_rows_per_chunk", 0, 100, "A new setting"},
            {"output_format_pretty_fallback_to_vertical_min_columns", 0, 5, "A new setting"},
            {"output_format_pretty_fallback_to_vertical_min_table_width", 0, 250, "A new setting"},
            {"merge_table_max_tables_to_look_for_schema_inference", 1, 1000, "A new setting"},
            {"max_autoincrement_series", 1000, 1000, "A new setting"},
            {"validate_enum_literals_in_operators", false, false, "A new setting"},
            {"allow_experimental_kusto_dialect", true, false, "A new setting"},
            {"allow_experimental_prql_dialect", true, false, "A new setting"},
            {"h3togeo_lon_lat_result_order", true, false, "A new setting"},
            {"max_parallel_replicas", 1, 1000, "Use up to 1000 parallel replicas by default."},
            {"allow_general_join_planning", false, true, "Allow more general join planning algorithm when hash join algorithm is enabled."},
            {"optimize_extract_common_expressions", false, true, "Optimize WHERE, PREWHERE, ON, HAVING and QUALIFY expressions by extracting common expressions out from disjunction of conjunctions."},
            /// Release closed. Please use 25.2
        });
        addSettingsChanges(settings_changes_history, "24.12",
        {
            /// Release closed. Please use 25.1
            {"allow_experimental_database_iceberg", false, false, "New setting."},
            {"shared_merge_tree_sync_parts_on_partition_operations", 1, 1, "New setting. By default parts are always synchronized"},
            {"query_plan_join_swap_table", "false", "auto", "New setting. Right table was always chosen before."},
            {"max_size_to_preallocate_for_aggregation", 100'000'000, 1'000'000'000'000, "Enable optimisation for bigger tables."},
            {"max_size_to_preallocate_for_joins", 100'000'000, 1'000'000'000'000, "Enable optimisation for bigger tables."},
            {"max_bytes_ratio_before_external_group_by", 0., 0., "New setting."},
            {"optimize_extract_common_expressions", false, false, "Introduce setting to optimize WHERE, PREWHERE, ON, HAVING and QUALIFY expressions by extracting common expressions out from disjunction of conjunctions."},
            {"max_bytes_ratio_before_external_sort", 0., 0., "New setting."},
            {"use_async_executor_for_materialized_views", false, false, "New setting."},
            {"http_response_headers", "", "", "New setting."},
            {"output_format_parquet_datetime_as_uint32", true, false, "Write DateTime as DateTime64(3) instead of UInt32 (these are the two Parquet types closest to DateTime)."},
            {"skip_redundant_aliases_in_udf", false, false, "When enabled, this allows you to use the same user defined function several times for several materialized columns in the same table."},
            {"parallel_replicas_index_analysis_only_on_coordinator", true, true, "Index analysis done only on replica-coordinator and skipped on other replicas. Effective only with enabled parallel_replicas_local_plan"}, // enabling it was moved to 24.10
            {"least_greatest_legacy_null_behavior", true, false, "New setting"},
            {"use_concurrency_control", false, true, "Enable concurrency control by default"},
            {"join_algorithm", "default", "direct,parallel_hash,hash", "'default' was deprecated in favor of explicitly specified join algorithms, also parallel_hash is now preferred over hash"},
            /// Release closed. Please use 25.1
        });
        addSettingsChanges(settings_changes_history, "24.11",
        {
            {"validate_mutation_query", false, true, "New setting to validate mutation queries by default."},
            {"enable_job_stack_trace", false, true, "Enable by default collecting stack traces from job's scheduling."},
            {"allow_suspicious_types_in_group_by", true, false, "Don't allow Variant/Dynamic types in GROUP BY by default"},
            {"allow_suspicious_types_in_order_by", true, false, "Don't allow Variant/Dynamic types in ORDER BY by default"},
            {"distributed_cache_discard_connection_if_unread_data", true, true, "New setting"},
            {"filesystem_cache_enable_background_download_for_metadata_files_in_packed_storage", true, true, "New setting"},
            {"filesystem_cache_enable_background_download_during_fetch", true, true, "New setting"},
            {"azure_check_objects_after_upload", false, false, "Check each uploaded object in azure blob storage to be sure that upload was successful"},
            {"backup_restore_keeper_max_retries", 20, 1000, "Should be big enough so the whole operation BACKUP or RESTORE operation won't fail because of a temporary [Zoo]Keeper failure in the middle of it."},
            {"backup_restore_failure_after_host_disconnected_for_seconds", 0, 3600, "New setting."},
            {"backup_restore_keeper_max_retries_while_initializing", 0, 20, "New setting."},
            {"backup_restore_keeper_max_retries_while_handling_error", 0, 20, "New setting."},
            {"backup_restore_finish_timeout_after_error_sec", 0, 180, "New setting."},
            {"query_plan_merge_filters", false, true, "Allow to merge filters in the query plan. This is required to properly support filter-push-down with a new analyzer."},
            {"parallel_replicas_local_plan", false, true, "Use local plan for local replica in a query with parallel replicas"},
            {"merge_tree_use_v1_object_and_dynamic_serialization", true, false, "Add new serialization V2 version for JSON and Dynamic types"},
            {"min_joined_block_size_bytes", 524288, 524288, "New setting."},
            {"allow_experimental_bfloat16_type", false, false, "Add new experimental BFloat16 type"},
            {"filesystem_cache_skip_download_if_exceeds_per_query_cache_write_limit", 1, 1, "Rename of setting skip_download_if_exceeds_query_cache_limit"},
            {"filesystem_cache_prefer_bigger_buffer_size", true, true, "New setting"},
            {"read_in_order_use_virtual_row", false, false, "Use virtual row while reading in order of primary key or its monotonic function fashion. It is useful when searching over multiple parts as only relevant ones are touched."},
            {"s3_skip_empty_files", false, true, "We hope it will provide better UX"},
            {"filesystem_cache_boundary_alignment", 0, 0, "New setting"},
            {"push_external_roles_in_interserver_queries", false, true, "New setting."},
            {"enable_variant_type", false, false, "Add alias to allow_experimental_variant_type"},
            {"enable_dynamic_type", false, false, "Add alias to allow_experimental_dynamic_type"},
            {"enable_json_type", false, false, "Add alias to allow_experimental_json_type"},
        });
        addSettingsChanges(settings_changes_history, "24.10",
        {
            {"query_metric_log_interval", 0, -1, "New setting."},
            {"enforce_strict_identifier_format", false, false, "New setting."},
            {"enable_parsing_to_custom_serialization", false, true, "New setting"},
            {"mongodb_throw_on_unsupported_query", false, true, "New setting."},
            {"enable_parallel_replicas", false, false, "Parallel replicas with read tasks became the Beta tier feature."},
            {"parallel_replicas_mode", "read_tasks", "read_tasks", "This setting was introduced as a part of making parallel replicas feature Beta"},
            {"filesystem_cache_name", "", "", "Filesystem cache name to use for stateless table engines or data lakes"},
            {"restore_replace_external_dictionary_source_to_null", false, false, "New setting."},
            {"show_create_query_identifier_quoting_rule", "when_necessary", "when_necessary", "New setting."},
            {"show_create_query_identifier_quoting_style", "Backticks", "Backticks", "New setting."},
            {"merge_tree_min_read_task_size", 8, 8, "New setting"},
            {"merge_tree_min_rows_for_concurrent_read_for_remote_filesystem", (20 * 8192), 0, "Setting is deprecated"},
            {"merge_tree_min_bytes_for_concurrent_read_for_remote_filesystem", (24 * 10 * 1024 * 1024), 0, "Setting is deprecated"},
            {"implicit_select", false, false, "A new setting."},
            {"output_format_native_write_json_as_string", false, false, "Add new setting to allow write JSON column as single String column in Native format"},
            {"output_format_binary_write_json_as_string", false, false, "Add new setting to write values of JSON type as JSON string in RowBinary output format"},
            {"input_format_binary_read_json_as_string", false, false, "Add new setting to read values of JSON type as JSON string in RowBinary input format"},
            {"min_free_disk_bytes_to_perform_insert", 0, 0, "New setting."},
            {"min_free_disk_ratio_to_perform_insert", 0.0, 0.0, "New setting."},
            {"parallel_replicas_local_plan", false, true, "Use local plan for local replica in a query with parallel replicas"},
            {"enable_named_columns_in_function_tuple", false, false, "Disabled pending usability improvements"},
            {"cloud_mode_database_engine", 1, 1, "A setting for ClickHouse Cloud"},
            {"allow_experimental_shared_set_join", 0, 0, "A setting for ClickHouse Cloud"},
            {"read_through_distributed_cache", 0, 0, "A setting for ClickHouse Cloud"},
            {"write_through_distributed_cache", 0, 0, "A setting for ClickHouse Cloud"},
            {"distributed_cache_throw_on_error", 0, 0, "A setting for ClickHouse Cloud"},
            {"distributed_cache_log_mode", "on_error", "on_error", "A setting for ClickHouse Cloud"},
            {"distributed_cache_fetch_metrics_only_from_current_az", 1, 1, "A setting for ClickHouse Cloud"},
            {"distributed_cache_connect_max_tries", 20, 20, "A setting for ClickHouse Cloud"},
            {"distributed_cache_receive_response_wait_milliseconds", 60000, 60000, "A setting for ClickHouse Cloud"},
            {"distributed_cache_receive_timeout_milliseconds", 10000, 10000, "A setting for ClickHouse Cloud"},
            {"distributed_cache_wait_connection_from_pool_milliseconds", 100, 100, "A setting for ClickHouse Cloud"},
            {"distributed_cache_bypass_connection_pool", 0, 0, "A setting for ClickHouse Cloud"},
            {"distributed_cache_pool_behaviour_on_limit", "allocate_bypassing_pool", "allocate_bypassing_pool", "A setting for ClickHouse Cloud"},
            {"distributed_cache_read_alignment", 0, 0, "A setting for ClickHouse Cloud"},
            {"distributed_cache_max_unacked_inflight_packets", 10, 10, "A setting for ClickHouse Cloud"},
            {"distributed_cache_data_packet_ack_window", 5, 5, "A setting for ClickHouse Cloud"},
            {"input_format_parquet_enable_row_group_prefetch", false, true, "Enable row group prefetching during parquet parsing. Currently, only single-threaded parsing can prefetch."},
            {"input_format_orc_dictionary_as_low_cardinality", false, true, "Treat ORC dictionary encoded columns as LowCardinality columns while reading ORC files"},
            {"allow_experimental_refreshable_materialized_view", false, true, "Not experimental anymore"},
            {"max_parts_to_move", 0, 1000, "New setting"},
            {"hnsw_candidate_list_size_for_search", 64, 256, "New setting. Previously, the value was optionally specified in CREATE INDEX and 64 by default."},
            {"allow_reorder_prewhere_conditions", true, true, "New setting"},
            {"input_format_parquet_bloom_filter_push_down", false, true, "When reading Parquet files, skip whole row groups based on the WHERE/PREWHERE expressions and bloom filter in the Parquet metadata."},
            {"date_time_64_output_format_cut_trailing_zeros_align_to_groups_of_thousands", false, false, "Dynamically trim the trailing zeros of datetime64 values to adjust the output scale to (0, 3, 6), corresponding to 'seconds', 'milliseconds', and 'microseconds'."},
            {"parallel_replicas_index_analysis_only_on_coordinator", false, true, "Index analysis done only on replica-coordinator and skipped on other replicas. Effective only with enabled parallel_replicas_local_plan"},
            {"distributed_cache_discard_connection_if_unread_data", true, true, "New setting"},
            {"azure_check_objects_after_upload", false, false, "Check each uploaded object in azure blob storage to be sure that upload was successful"},
            {"backup_restore_keeper_max_retries", 20, 1000, "Should be big enough so the whole operation BACKUP or RESTORE operation won't fail because of a temporary [Zoo]Keeper failure in the middle of it."},
            {"backup_restore_failure_after_host_disconnected_for_seconds", 0, 3600, "New setting."},
            {"backup_restore_keeper_max_retries_while_initializing", 0, 20, "New setting."},
            {"backup_restore_keeper_max_retries_while_handling_error", 0, 20, "New setting."},
            {"backup_restore_finish_timeout_after_error_sec", 0, 180, "New setting."},
        });
        addSettingsChanges(settings_changes_history, "24.9",
        {
            {"output_format_orc_dictionary_key_size_threshold", 0.0, 0.0, "For a string column in ORC output format, if the number of distinct values is greater than this fraction of the total number of non-null rows, turn off dictionary encoding. Otherwise dictionary encoding is enabled"},
            {"input_format_json_empty_as_default", false, false, "Added new setting to allow to treat empty fields in JSON input as default values."},
            {"input_format_try_infer_variants", false, false, "Try to infer Variant type in text formats when there is more than one possible type for column/array elements"},
            {"join_output_by_rowlist_perkey_rows_threshold", 0, 5, "The lower limit of per-key average rows in the right table to determine whether to output by row list in hash join."},
            {"create_if_not_exists", false, false, "New setting."},
            {"allow_materialized_view_with_bad_select", true, true, "Support (but not enable yet) stricter validation in CREATE MATERIALIZED VIEW"},
            {"parallel_replicas_mark_segment_size", 128, 0, "Value for this setting now determined automatically"},
            {"database_replicated_allow_replicated_engine_arguments", 1, 0, "Don't allow explicit arguments by default"},
            {"database_replicated_allow_explicit_uuid", 1, 0, "Added a new setting to disallow explicitly specifying table UUID"},
            {"parallel_replicas_local_plan", false, false, "Use local plan for local replica in a query with parallel replicas"},
            {"join_to_sort_minimum_perkey_rows", 0, 40, "The lower limit of per-key average rows in the right table to determine whether to rerange the right table by key in left or inner join. This setting ensures that the optimization is not applied for sparse table keys"},
            {"join_to_sort_maximum_table_rows", 0, 10000, "The maximum number of rows in the right table to determine whether to rerange the right table by key in left or inner join"},
            {"allow_experimental_join_right_table_sorting", false, false, "If it is set to true, and the conditions of `join_to_sort_minimum_perkey_rows` and `join_to_sort_maximum_table_rows` are met, rerange the right table by key to improve the performance in left or inner hash join"},
            {"mongodb_throw_on_unsupported_query", false, true, "New setting."},
            {"min_free_disk_bytes_to_perform_insert", 0, 0, "Maintain some free disk space bytes from inserts while still allowing for temporary writing."},
            {"min_free_disk_ratio_to_perform_insert", 0.0, 0.0, "Maintain some free disk space bytes expressed as ratio to total disk space from inserts while still allowing for temporary writing."},
        });
        addSettingsChanges(settings_changes_history, "24.8",
        {
            {"rows_before_aggregation", false, false, "Provide exact value for rows_before_aggregation statistic, represents the number of rows read before aggregation"},
            {"restore_replace_external_table_functions_to_null", false, false, "New setting."},
            {"restore_replace_external_engines_to_null", false, false, "New setting."},
            {"input_format_json_max_depth", 1000000, 1000, "It was unlimited in previous versions, but that was unsafe."},
            {"merge_tree_min_bytes_per_task_for_remote_reading", 4194304, 2097152, "Value is unified with `filesystem_prefetch_min_bytes_for_single_read_task`"},
            {"use_hive_partitioning", false, false, "Allows to use hive partitioning for File, URL, S3, AzureBlobStorage and HDFS engines."},
            {"allow_experimental_kafka_offsets_storage_in_keeper", false, false, "Allow the usage of experimental Kafka storage engine that stores the committed offsets in ClickHouse Keeper"},
            {"allow_archive_path_syntax", true, true, "Added new setting to allow disabling archive path syntax."},
            {"query_cache_tag", "", "", "New setting for labeling query cache settings."},
            {"allow_experimental_time_series_table", false, false, "Added new setting to allow the TimeSeries table engine"},
            {"enable_analyzer", 1, 1, "Added an alias to a setting `allow_experimental_analyzer`."},
            {"optimize_functions_to_subcolumns", false, true, "Enabled settings by default"},
            {"allow_experimental_json_type", false, false, "Add new experimental JSON type"},
            {"use_json_alias_for_old_object_type", true, false, "Use JSON type alias to create new JSON type"},
            {"type_json_skip_duplicated_paths", false, false, "Allow to skip duplicated paths during JSON parsing"},
            {"allow_experimental_vector_similarity_index", false, false, "Added new setting to allow experimental vector similarity indexes"},
            {"input_format_try_infer_datetimes_only_datetime64", true, false, "Allow to infer DateTime instead of DateTime64 in data formats"},
        });
        addSettingsChanges(settings_changes_history, "24.7",
        {
            {"output_format_parquet_write_page_index", false, true, "Add a possibility to write page index into parquet files."},
            {"output_format_binary_encode_types_in_binary_format", false, false, "Added new setting to allow to write type names in binary format in RowBinaryWithNamesAndTypes output format"},
            {"input_format_binary_decode_types_in_binary_format", false, false, "Added new setting to allow to read type names in binary format in RowBinaryWithNamesAndTypes input format"},
            {"output_format_native_encode_types_in_binary_format", false, false, "Added new setting to allow to write type names in binary format in Native output format"},
            {"input_format_native_decode_types_in_binary_format", false, false, "Added new setting to allow to read type names in binary format in Native output format"},
            {"read_in_order_use_buffering", false, true, "Use buffering before merging while reading in order of primary key"},
            {"enable_named_columns_in_function_tuple", false, false, "Generate named tuples in function tuple() when all names are unique and can be treated as unquoted identifiers."},
            {"optimize_trivial_insert_select", true, false, "The optimization does not make sense in many cases."},
            {"dictionary_validate_primary_key_type", false, false, "Validate primary key type for dictionaries. By default id type for simple layouts will be implicitly converted to UInt64."},
            {"collect_hash_table_stats_during_joins", false, true, "New setting."},
            {"max_size_to_preallocate_for_joins", 0, 100'000'000, "New setting."},
            {"input_format_orc_reader_time_zone_name", "GMT", "GMT", "The time zone name for ORC row reader, the default ORC row reader's time zone is GMT."},
            {"database_replicated_allow_heavy_create", true, false, "Long-running DDL queries (CREATE AS SELECT and POPULATE) for Replicated database engine was forbidden"},
            {"query_plan_merge_filters", false, false, "Allow to merge filters in the query plan"},
            {"azure_sdk_max_retries", 10, 10, "Maximum number of retries in azure sdk"},
            {"azure_sdk_retry_initial_backoff_ms", 10, 10, "Minimal backoff between retries in azure sdk"},
            {"azure_sdk_retry_max_backoff_ms", 1000, 1000, "Maximal backoff between retries in azure sdk"},
            {"ignore_on_cluster_for_replicated_named_collections_queries", false, false, "Ignore ON CLUSTER clause for replicated named collections management queries."},
            {"backup_restore_s3_retry_attempts", 1000,1000, "Setting for Aws::Client::RetryStrategy, Aws::Client does retries itself, 0 means no retries. It takes place only for backup/restore."},
            {"postgresql_connection_attempt_timeout", 2, 2, "Allow to control 'connect_timeout' parameter of PostgreSQL connection."},
            {"postgresql_connection_pool_retries", 2, 2, "Allow to control the number of retries in PostgreSQL connection pool."}
        });
        addSettingsChanges(settings_changes_history, "24.6",
        {
            {"materialize_skip_indexes_on_insert", true, true, "Added new setting to allow to disable materialization of skip indexes on insert"},
            {"materialize_statistics_on_insert", true, true, "Added new setting to allow to disable materialization of statistics on insert"},
            {"input_format_parquet_use_native_reader", false, false, "When reading Parquet files, to use native reader instead of arrow reader."},
            {"hdfs_throw_on_zero_files_match", false, false, "Allow to throw an error when ListObjects request cannot match any files in HDFS engine instead of empty query result"},
            {"azure_throw_on_zero_files_match", false, false, "Allow to throw an error when ListObjects request cannot match any files in AzureBlobStorage engine instead of empty query result"},
            {"s3_validate_request_settings", true, true, "Allow to disable S3 request settings validation"},
            {"allow_experimental_full_text_index", false, false, "Enable experimental full-text index"},
            {"azure_skip_empty_files", false, false, "Allow to skip empty files in azure table engine"},
            {"hdfs_ignore_file_doesnt_exist", false, false, "Allow to return 0 rows when the requested files don't exist instead of throwing an exception in HDFS table engine"},
            {"azure_ignore_file_doesnt_exist", false, false, "Allow to return 0 rows when the requested files don't exist instead of throwing an exception in AzureBlobStorage table engine"},
            {"s3_ignore_file_doesnt_exist", false, false, "Allow to return 0 rows when the requested files don't exist instead of throwing an exception in S3 table engine"},
            {"s3_max_part_number", 10000, 10000, "Maximum part number number for s3 upload part"},
            {"s3_max_single_operation_copy_size", 32 * 1024 * 1024, 32 * 1024 * 1024, "Maximum size for a single copy operation in s3"},
            {"input_format_parquet_max_block_size", 8192, DEFAULT_BLOCK_SIZE, "Increase block size for parquet reader."},
            {"input_format_parquet_prefer_block_bytes", 0, DEFAULT_BLOCK_SIZE * 256, "Average block bytes output by parquet reader."},
            {"enable_blob_storage_log", true, true, "Write information about blob storage operations to system.blob_storage_log table"},
            {"allow_deprecated_snowflake_conversion_functions", true, false, "Disabled deprecated functions snowflakeToDateTime[64] and dateTime[64]ToSnowflake."},
            {"allow_statistic_optimize", false, false, "Old setting which popped up here being renamed."},
            {"allow_experimental_statistic", false, false, "Old setting which popped up here being renamed."},
            {"allow_statistics_optimize", false, false, "The setting was renamed. The previous name is `allow_statistic_optimize`."},
            {"allow_experimental_statistics", false, false, "The setting was renamed. The previous name is `allow_experimental_statistic`."},
            {"enable_vertical_final", false, true, "Enable vertical final by default again after fixing bug"},
            {"parallel_replicas_custom_key_range_lower", 0, 0, "Add settings to control the range filter when using parallel replicas with dynamic shards"},
            {"parallel_replicas_custom_key_range_upper", 0, 0, "Add settings to control the range filter when using parallel replicas with dynamic shards. A value of 0 disables the upper limit"},
            {"output_format_pretty_display_footer_column_names", 0, 1, "Add a setting to display column names in the footer if there are many rows. Threshold value is controlled by output_format_pretty_display_footer_column_names_min_rows."},
            {"output_format_pretty_display_footer_column_names_min_rows", 0, 50, "Add a setting to control the threshold value for setting output_format_pretty_display_footer_column_names_min_rows. Default 50."},
            {"output_format_csv_serialize_tuple_into_separate_columns", true, true, "A new way of how interpret tuples in CSV format was added."},
            {"input_format_csv_deserialize_separate_columns_into_tuple", true, true, "A new way of how interpret tuples in CSV format was added."},
            {"input_format_csv_try_infer_strings_from_quoted_tuples", true, true, "A new way of how interpret tuples in CSV format was added."},
        });
        addSettingsChanges(settings_changes_history, "24.5",
        {
            {"allow_deprecated_error_prone_window_functions", true, false, "Allow usage of deprecated error prone window functions (neighbor, runningAccumulate, runningDifferenceStartingWithFirstValue, runningDifference)"},
            {"allow_experimental_join_condition", false, false, "Support join with inequal conditions which involve columns from both left and right table. e.g. t1.y < t2.y."},
            {"input_format_tsv_crlf_end_of_line", false, false, "Enables reading of CRLF line endings with TSV formats"},
            {"output_format_parquet_use_custom_encoder", false, true, "Enable custom Parquet encoder."},
            {"cross_join_min_rows_to_compress", 0, 10000000, "Minimal count of rows to compress block in CROSS JOIN. Zero value means - disable this threshold. This block is compressed when any of the two thresholds (by rows or by bytes) are reached."},
            {"cross_join_min_bytes_to_compress", 0, 1_GiB, "Minimal size of block to compress in CROSS JOIN. Zero value means - disable this threshold. This block is compressed when any of the two thresholds (by rows or by bytes) are reached."},
            {"http_max_chunk_size", 0, 0, "Internal limitation"},
            {"prefer_external_sort_block_bytes", 0, DEFAULT_BLOCK_SIZE * 256, "Prefer maximum block bytes for external sort, reduce the memory usage during merging."},
            {"input_format_force_null_for_omitted_fields", false, false, "Disable type-defaults for omitted fields when needed"},
            {"cast_string_to_dynamic_use_inference", false, false, "Add setting to allow converting String to Dynamic through parsing"},
            {"allow_experimental_dynamic_type", false, false, "Add new experimental Dynamic type"},
            {"azure_max_blocks_in_multipart_upload", 50000, 50000, "Maximum number of blocks in multipart upload for Azure."},
            {"allow_archive_path_syntax", false, true, "Added new setting to allow disabling archive path syntax."},
        });
        addSettingsChanges(settings_changes_history, "24.4",
        {
            {"input_format_json_throw_on_bad_escape_sequence", true, true, "Allow to save JSON strings with bad escape sequences"},
            {"max_parsing_threads", 0, 0, "Add a separate setting to control number of threads in parallel parsing from files"},
            {"ignore_drop_queries_probability", 0, 0, "Allow to ignore drop queries in server with specified probability for testing purposes"},
            {"lightweight_deletes_sync", 2, 2, "The same as 'mutation_sync', but controls only execution of lightweight deletes"},
            {"query_cache_system_table_handling", "save", "throw", "The query cache no longer caches results of queries against system tables"},
            {"input_format_json_ignore_unnecessary_fields", false, true, "Ignore unnecessary fields and not parse them. Enabling this may not throw exceptions on json strings of invalid format or with duplicated fields"},
            {"input_format_hive_text_allow_variable_number_of_columns", false, true, "Ignore extra columns in Hive Text input (if file has more columns than expected) and treat missing fields in Hive Text input as default values."},
            {"allow_experimental_database_replicated", false, true, "Database engine Replicated is now in Beta stage"},
            {"temporary_data_in_cache_reserve_space_wait_lock_timeout_milliseconds", (10 * 60 * 1000), (10 * 60 * 1000), "Wait time to lock cache for sapce reservation in temporary data in filesystem cache"},
            {"optimize_rewrite_sum_if_to_count_if", false, true, "Only available for the analyzer, where it works correctly"},
            {"azure_allow_parallel_part_upload", "true", "true", "Use multiple threads for azure multipart upload."},
            {"max_recursive_cte_evaluation_depth", DBMS_RECURSIVE_CTE_MAX_EVALUATION_DEPTH, DBMS_RECURSIVE_CTE_MAX_EVALUATION_DEPTH, "Maximum limit on recursive CTE evaluation depth"},
            {"query_plan_convert_outer_join_to_inner_join", false, true, "Allow to convert OUTER JOIN to INNER JOIN if filter after JOIN always filters default values"},
        });
        addSettingsChanges(settings_changes_history, "24.3",
        {
            {"s3_connect_timeout_ms", 1000, 1000, "Introduce new dedicated setting for s3 connection timeout"},
            {"allow_experimental_shared_merge_tree", false, true, "The setting is obsolete"},
            {"use_page_cache_for_disks_without_file_cache", false, false, "Added userspace page cache"},
            {"read_from_page_cache_if_exists_otherwise_bypass_cache", false, false, "Added userspace page cache"},
            {"page_cache_inject_eviction", false, false, "Added userspace page cache"},
            {"default_table_engine", "None", "MergeTree", "Set default table engine to MergeTree for better usability"},
            {"input_format_json_use_string_type_for_ambiguous_paths_in_named_tuples_inference_from_objects", false, false, "Allow to use String type for ambiguous paths during named tuple inference from JSON objects"},
            {"traverse_shadow_remote_data_paths", false, false, "Traverse shadow directory when query system.remote_data_paths."},
            {"throw_if_deduplication_in_dependent_materialized_views_enabled_with_async_insert", false, true, "Deduplication in dependent materialized view cannot work together with async inserts."},
            {"parallel_replicas_allow_in_with_subquery", false, true, "If true, subquery for IN will be executed on every follower replica"},
            {"log_processors_profiles", false, true, "Enable by default"},
            {"function_locate_has_mysql_compatible_argument_order", false, true, "Increase compatibility with MySQL's locate function."},
            {"allow_suspicious_primary_key", true, false, "Forbid suspicious PRIMARY KEY/ORDER BY for MergeTree (i.e. SimpleAggregateFunction)"},
            {"filesystem_cache_reserve_space_wait_lock_timeout_milliseconds", 1000, 1000, "Wait time to lock cache for sapce reservation in filesystem cache"},
            {"max_parser_backtracks", 0, 1000000, "Limiting the complexity of parsing"},
            {"analyzer_compatibility_join_using_top_level_identifier", false, false, "Force to resolve identifier in JOIN USING from projection"},
            {"distributed_insert_skip_read_only_replicas", false, false, "If true, INSERT into Distributed will skip read-only replicas"},
            {"keeper_max_retries", 10, 10, "Max retries for general keeper operations"},
            {"keeper_retry_initial_backoff_ms", 100, 100, "Initial backoff timeout for general keeper operations"},
            {"keeper_retry_max_backoff_ms", 5000, 5000, "Max backoff timeout for general keeper operations"},
            {"s3queue_allow_experimental_sharded_mode", false, false, "Enable experimental sharded mode of S3Queue table engine. It is experimental because it will be rewritten"},
            {"allow_experimental_analyzer", false, true, "Enable analyzer and planner by default."},
            {"merge_tree_read_split_ranges_into_intersecting_and_non_intersecting_injection_probability", 0.0, 0.0, "For testing of `PartsSplitter` - split read ranges into intersecting and non intersecting every time you read from MergeTree with the specified probability."},
            {"allow_get_client_http_header", false, false, "Introduced a new function."},
            {"output_format_pretty_row_numbers", false, true, "It is better for usability."},
            {"output_format_pretty_max_value_width_apply_for_single_value", true, false, "Single values in Pretty formats won't be cut."},
            {"output_format_parquet_string_as_string", false, true, "ClickHouse allows arbitrary binary data in the String data type, which is typically UTF-8. Parquet/ORC/Arrow Strings only support UTF-8. That's why you can choose which Arrow's data type to use for the ClickHouse String data type - String or Binary. While Binary would be more correct and compatible, using String by default will correspond to user expectations in most cases."},
            {"output_format_orc_string_as_string", false, true, "ClickHouse allows arbitrary binary data in the String data type, which is typically UTF-8. Parquet/ORC/Arrow Strings only support UTF-8. That's why you can choose which Arrow's data type to use for the ClickHouse String data type - String or Binary. While Binary would be more correct and compatible, using String by default will correspond to user expectations in most cases."},
            {"output_format_arrow_string_as_string", false, true, "ClickHouse allows arbitrary binary data in the String data type, which is typically UTF-8. Parquet/ORC/Arrow Strings only support UTF-8. That's why you can choose which Arrow's data type to use for the ClickHouse String data type - String or Binary. While Binary would be more correct and compatible, using String by default will correspond to user expectations in most cases."},
            {"output_format_parquet_compression_method", "lz4", "zstd", "Parquet/ORC/Arrow support many compression methods, including lz4 and zstd. ClickHouse supports each and every compression method. Some inferior tools, such as 'duckdb', lack support for the faster `lz4` compression method, that's why we set zstd by default."},
            {"output_format_orc_compression_method", "lz4", "zstd", "Parquet/ORC/Arrow support many compression methods, including lz4 and zstd. ClickHouse supports each and every compression method. Some inferior tools, such as 'duckdb', lack support for the faster `lz4` compression method, that's why we set zstd by default."},
            {"output_format_pretty_highlight_digit_groups", false, true, "If enabled and if output is a terminal, highlight every digit corresponding to the number of thousands, millions, etc. with underline."},
            {"geo_distance_returns_float64_on_float64_arguments", false, true, "Increase the default precision."},
            {"azure_max_inflight_parts_for_one_file", 20, 20, "The maximum number of a concurrent loaded parts in multipart upload request. 0 means unlimited."},
            {"azure_strict_upload_part_size", 0, 0, "The exact size of part to upload during multipart upload to Azure blob storage."},
            {"azure_min_upload_part_size", 16*1024*1024, 16*1024*1024, "The minimum size of part to upload during multipart upload to Azure blob storage."},
            {"azure_max_upload_part_size", 5ull*1024*1024*1024, 5ull*1024*1024*1024, "The maximum size of part to upload during multipart upload to Azure blob storage."},
            {"azure_upload_part_size_multiply_factor", 2, 2, "Multiply azure_min_upload_part_size by this factor each time azure_multiply_parts_count_threshold parts were uploaded from a single write to Azure blob storage."},
            {"azure_upload_part_size_multiply_parts_count_threshold", 500, 500, "Each time this number of parts was uploaded to Azure blob storage, azure_min_upload_part_size is multiplied by azure_upload_part_size_multiply_factor."},
            {"output_format_csv_serialize_tuple_into_separate_columns", true, true, "A new way of how interpret tuples in CSV format was added."},
            {"input_format_csv_deserialize_separate_columns_into_tuple", true, true, "A new way of how interpret tuples in CSV format was added."},
            {"input_format_csv_try_infer_strings_from_quoted_tuples", true, true, "A new way of how interpret tuples in CSV format was added."},
        });
        addSettingsChanges(settings_changes_history, "24.2",
        {
            {"allow_suspicious_variant_types", true, false, "Don't allow creating Variant type with suspicious variants by default"},
            {"validate_experimental_and_suspicious_types_inside_nested_types", false, true, "Validate usage of experimental and suspicious types inside nested types"},
            {"output_format_values_escape_quote_with_quote", false, false, "If true escape ' with '', otherwise quoted with \\'"},
            {"output_format_pretty_single_large_number_tip_threshold", 0, 1'000'000, "Print a readable number tip on the right side of the table if the block consists of a single number which exceeds this value (except 0)"},
            {"input_format_try_infer_exponent_floats", true, false, "Don't infer floats in exponential notation by default"},
            {"query_plan_optimize_prewhere", true, true, "Allow to push down filter to PREWHERE expression for supported storages"},
            {"async_insert_max_data_size", 1000000, 10485760, "The previous value appeared to be too small."},
            {"async_insert_poll_timeout_ms", 10, 10, "Timeout in milliseconds for polling data from asynchronous insert queue"},
            {"async_insert_use_adaptive_busy_timeout", false, true, "Use adaptive asynchronous insert timeout"},
            {"async_insert_busy_timeout_min_ms", 50, 50, "The minimum value of the asynchronous insert timeout in milliseconds; it also serves as the initial value, which may be increased later by the adaptive algorithm"},
            {"async_insert_busy_timeout_max_ms", 200, 200, "The minimum value of the asynchronous insert timeout in milliseconds; async_insert_busy_timeout_ms is aliased to async_insert_busy_timeout_max_ms"},
            {"async_insert_busy_timeout_increase_rate", 0.2, 0.2, "The exponential growth rate at which the adaptive asynchronous insert timeout increases"},
            {"async_insert_busy_timeout_decrease_rate", 0.2, 0.2, "The exponential growth rate at which the adaptive asynchronous insert timeout decreases"},
            {"format_template_row_format", "", "", "Template row format string can be set directly in query"},
            {"format_template_resultset_format", "", "", "Template result set format string can be set in query"},
            {"split_parts_ranges_into_intersecting_and_non_intersecting_final", true, true, "Allow to split parts ranges into intersecting and non intersecting during FINAL optimization"},
            {"split_intersecting_parts_ranges_into_layers_final", true, true, "Allow to split intersecting parts ranges into layers during FINAL optimization"},
            {"azure_max_single_part_copy_size", 256*1024*1024, 256*1024*1024, "The maximum size of object to copy using single part copy to Azure blob storage."},
            {"min_external_table_block_size_rows", DEFAULT_INSERT_BLOCK_SIZE, DEFAULT_INSERT_BLOCK_SIZE, "Squash blocks passed to external table to specified size in rows, if blocks are not big enough"},
            {"min_external_table_block_size_bytes", DEFAULT_INSERT_BLOCK_SIZE * 256, DEFAULT_INSERT_BLOCK_SIZE * 256, "Squash blocks passed to external table to specified size in bytes, if blocks are not big enough."},
            {"parallel_replicas_prefer_local_join", true, true, "If true, and JOIN can be executed with parallel replicas algorithm, and all storages of right JOIN part are *MergeTree, local JOIN will be used instead of GLOBAL JOIN."},
            {"optimize_time_filter_with_preimage", true, true, "Optimize Date and DateTime predicates by converting functions into equivalent comparisons without conversions (e.g. toYear(col) = 2023 -> col >= '2023-01-01' AND col <= '2023-12-31')"},
            {"extract_key_value_pairs_max_pairs_per_row", 0, 0, "Max number of pairs that can be produced by the `extractKeyValuePairs` function. Used as a safeguard against consuming too much memory."},
            {"default_view_definer", "CURRENT_USER", "CURRENT_USER", "Allows to set default `DEFINER` option while creating a view"},
            {"default_materialized_view_sql_security", "DEFINER", "DEFINER", "Allows to set a default value for SQL SECURITY option when creating a materialized view"},
            {"default_normal_view_sql_security", "INVOKER", "INVOKER", "Allows to set default `SQL SECURITY` option while creating a normal view"},
            {"mysql_map_string_to_text_in_show_columns", false, true, "Reduce the configuration effort to connect ClickHouse with BI tools."},
            {"mysql_map_fixed_string_to_text_in_show_columns", false, true, "Reduce the configuration effort to connect ClickHouse with BI tools."},
        });
        addSettingsChanges(settings_changes_history, "24.1",
        {
            {"print_pretty_type_names", false, true, "Better user experience."},
            {"input_format_json_read_bools_as_strings", false, true, "Allow to read bools as strings in JSON formats by default"},
            {"output_format_arrow_use_signed_indexes_for_dictionary", false, true, "Use signed indexes type for Arrow dictionaries by default as it's recommended"},
            {"allow_experimental_variant_type", false, false, "Add new experimental Variant type"},
            {"use_variant_as_common_type", false, false, "Allow to use Variant in if/multiIf if there is no common type"},
            {"output_format_arrow_use_64_bit_indexes_for_dictionary", false, false, "Allow to use 64 bit indexes type in Arrow dictionaries"},
            {"parallel_replicas_mark_segment_size", 128, 128, "Add new setting to control segment size in new parallel replicas coordinator implementation"},
            {"ignore_materialized_views_with_dropped_target_table", false, false, "Add new setting to allow to ignore materialized views with dropped target table"},
            {"output_format_compression_level", 3, 3, "Allow to change compression level in the query output"},
            {"output_format_compression_zstd_window_log", 0, 0, "Allow to change zstd window log in the query output when zstd compression is used"},
            {"enable_zstd_qat_codec", false, false, "Add new ZSTD_QAT codec"},
            {"enable_vertical_final", false, true, "Use vertical final by default"},
            {"output_format_arrow_use_64_bit_indexes_for_dictionary", false, false, "Allow to use 64 bit indexes type in Arrow dictionaries"},
            {"max_rows_in_set_to_optimize_join", 100000, 0, "Disable join optimization as it prevents from read in order optimization"},
            {"output_format_pretty_color", true, "auto", "Setting is changed to allow also for auto value, disabling ANSI escapes if output is not a tty"},
            {"function_visible_width_behavior", 0, 1, "We changed the default behavior of `visibleWidth` to be more precise"},
            {"max_estimated_execution_time", 0, 0, "Separate max_execution_time and max_estimated_execution_time"},
            {"iceberg_engine_ignore_schema_evolution", false, false, "Allow to ignore schema evolution in Iceberg table engine"},
            {"optimize_injective_functions_in_group_by", false, true, "Replace injective functions by it's arguments in GROUP BY section in analyzer"},
            {"update_insert_deduplication_token_in_dependent_materialized_views", false, false, "Allow to update insert deduplication token with table identifier during insert in dependent materialized views"},
            {"azure_max_unexpected_write_error_retries", 4, 4, "The maximum number of retries in case of unexpected errors during Azure blob storage write"},
            {"split_parts_ranges_into_intersecting_and_non_intersecting_final", false, true, "Allow to split parts ranges into intersecting and non intersecting during FINAL optimization"},
            {"split_intersecting_parts_ranges_into_layers_final", true, true, "Allow to split intersecting parts ranges into layers during FINAL optimization"}
        });
        addSettingsChanges(settings_changes_history, "23.12",
        {
            {"allow_suspicious_ttl_expressions", true, false, "It is a new setting, and in previous versions the behavior was equivalent to allowing."},
            {"input_format_parquet_allow_missing_columns", false, true, "Allow missing columns in Parquet files by default"},
            {"input_format_orc_allow_missing_columns", false, true, "Allow missing columns in ORC files by default"},
            {"input_format_arrow_allow_missing_columns", false, true, "Allow missing columns in Arrow files by default"}
        });
        addSettingsChanges(settings_changes_history, "23.11",
        {
            {"parsedatetime_parse_without_leading_zeros", false, true, "Improved compatibility with MySQL DATE_FORMAT/STR_TO_DATE"}
        });
        addSettingsChanges(settings_changes_history, "23.9",
        {
            {"optimize_group_by_constant_keys", false, true, "Optimize group by constant keys by default"},
            {"input_format_json_try_infer_named_tuples_from_objects", false, true, "Try to infer named Tuples from JSON objects by default"},
            {"input_format_json_read_numbers_as_strings", false, true, "Allow to read numbers as strings in JSON formats by default"},
            {"input_format_json_read_arrays_as_strings", false, true, "Allow to read arrays as strings in JSON formats by default"},
            {"input_format_json_infer_incomplete_types_as_strings", false, true, "Allow to infer incomplete types as Strings in JSON formats by default"},
            {"input_format_json_try_infer_numbers_from_strings", true, false, "Don't infer numbers from strings in JSON formats by default to prevent possible parsing errors"},
            {"http_write_exception_in_output_format", false, true, "Output valid JSON/XML on exception in HTTP streaming."}
        });
        addSettingsChanges(settings_changes_history, "23.8",
        {
            {"rewrite_count_distinct_if_with_count_distinct_implementation", false, true, "Rewrite countDistinctIf with count_distinct_implementation configuration"}
        });
        addSettingsChanges(settings_changes_history, "23.7",
        {
            {"function_sleep_max_microseconds_per_block", 0, 3000000, "In previous versions, the maximum sleep time of 3 seconds was applied only for `sleep`, but not for `sleepEachRow` function. In the new version, we introduce this setting. If you set compatibility with the previous versions, we will disable the limit altogether."}
        });
        addSettingsChanges(settings_changes_history, "23.6",
        {
            {"http_send_timeout", 180, 30, "3 minutes seems crazy long. Note that this is timeout for a single network write call, not for the whole upload operation."},
            {"http_receive_timeout", 180, 30, "See http_send_timeout."}
        });
        addSettingsChanges(settings_changes_history, "23.5",
        {
            {"input_format_parquet_preserve_order", true, false, "Allow Parquet reader to reorder rows for better parallelism."},
            {"parallelize_output_from_storages", false, true, "Allow parallelism when executing queries that read from file/url/s3/etc. This may reorder rows."},
            {"use_with_fill_by_sorting_prefix", false, true, "Columns preceding WITH FILL columns in ORDER BY clause form sorting prefix. Rows with different values in sorting prefix are filled independently"},
            {"output_format_parquet_compliant_nested_types", false, true, "Change an internal field name in output Parquet file schema."}
        });
        addSettingsChanges(settings_changes_history, "23.4",
        {
            {"allow_suspicious_indices", true, false, "If true, index can defined with identical expressions"},
            {"allow_nonconst_timezone_arguments", true, false, "Allow non-const timezone arguments in certain time-related functions like toTimeZone(), fromUnixTimestamp*(), snowflakeToDateTime*()."},
            {"connect_timeout_with_failover_ms", 50, 1000, "Increase default connect timeout because of async connect"},
            {"connect_timeout_with_failover_secure_ms", 100, 1000, "Increase default secure connect timeout because of async connect"},
            {"hedged_connection_timeout_ms", 100, 50, "Start new connection in hedged requests after 50 ms instead of 100 to correspond with previous connect timeout"},
            {"formatdatetime_f_prints_single_zero", true, false, "Improved compatibility with MySQL DATE_FORMAT()/STR_TO_DATE()"},
            {"formatdatetime_parsedatetime_m_is_month_name", false, true, "Improved compatibility with MySQL DATE_FORMAT/STR_TO_DATE"}
        });
        addSettingsChanges(settings_changes_history, "23.3",
        {
            {"output_format_parquet_version", "1.0", "2.latest", "Use latest Parquet format version for output format"},
            {"input_format_json_ignore_unknown_keys_in_named_tuple", false, true, "Improve parsing JSON objects as named tuples"},
            {"input_format_native_allow_types_conversion", false, true, "Allow types conversion in Native input forma"},
            {"output_format_arrow_compression_method", "none", "lz4_frame", "Use lz4 compression in Arrow output format by default"},
            {"output_format_parquet_compression_method", "snappy", "lz4", "Use lz4 compression in Parquet output format by default"},
            {"output_format_orc_compression_method", "none", "lz4_frame", "Use lz4 compression in ORC output format by default"},
            {"async_query_sending_for_remote", false, true, "Create connections and send query async across shards"}
        });
        addSettingsChanges(settings_changes_history, "23.2",
        {
            {"output_format_parquet_fixed_string_as_fixed_byte_array", false, true, "Use Parquet FIXED_LENGTH_BYTE_ARRAY type for FixedString by default"},
            {"output_format_arrow_fixed_string_as_fixed_byte_array", false, true, "Use Arrow FIXED_SIZE_BINARY type for FixedString by default"},
            {"query_plan_remove_redundant_distinct", false, true, "Remove redundant Distinct step in query plan"},
            {"optimize_duplicate_order_by_and_distinct", true, false, "Remove duplicate ORDER BY and DISTINCT if it's possible"},
            {"insert_keeper_max_retries", 0, 20, "Enable reconnections to Keeper on INSERT, improve reliability"}
        });
        addSettingsChanges(settings_changes_history, "23.1",
        {
            {"input_format_json_read_objects_as_strings", 0, 1, "Enable reading nested json objects as strings while object type is experimental"},
            {"input_format_json_defaults_for_missing_elements_in_named_tuple", false, true, "Allow missing elements in JSON objects while reading named tuples by default"},
            {"input_format_csv_detect_header", false, true, "Detect header in CSV format by default"},
            {"input_format_tsv_detect_header", false, true, "Detect header in TSV format by default"},
            {"input_format_custom_detect_header", false, true, "Detect header in CustomSeparated format by default"},
            {"query_plan_remove_redundant_sorting", false, true, "Remove redundant sorting in query plan. For example, sorting steps related to ORDER BY clauses in subqueries"}
        });
        addSettingsChanges(settings_changes_history, "22.12",
        {
            {"max_size_to_preallocate_for_aggregation", 10'000'000, 100'000'000, "This optimizes performance"},
            {"query_plan_aggregation_in_order", 0, 1, "Enable some refactoring around query plan"},
            {"format_binary_max_string_size", 0, 1_GiB, "Prevent allocating large amount of memory"}
        });
        addSettingsChanges(settings_changes_history, "22.11",
        {
            {"use_structure_from_insertion_table_in_table_functions", 0, 2, "Improve using structure from insertion table in table functions"}
        });
        addSettingsChanges(settings_changes_history, "22.9",
        {
            {"force_grouping_standard_compatibility", false, true, "Make GROUPING function output the same as in SQL standard and other DBMS"}
        });
        addSettingsChanges(settings_changes_history, "22.7",
        {
            {"cross_to_inner_join_rewrite", 1, 2, "Force rewrite comma join to inner"},
            {"enable_positional_arguments", false, true, "Enable positional arguments feature by default"},
            {"format_csv_allow_single_quotes", true, false, "Most tools don't treat single quote in CSV specially, don't do it by default too"}
        });
        addSettingsChanges(settings_changes_history, "22.6",
        {
            {"output_format_json_named_tuples_as_objects", false, true, "Allow to serialize named tuples as JSON objects in JSON formats by default"},
            {"input_format_skip_unknown_fields", false, true, "Optimize reading subset of columns for some input formats"}
        });
        addSettingsChanges(settings_changes_history, "22.5",
        {
            {"memory_overcommit_ratio_denominator", 0, 1073741824, "Enable memory overcommit feature by default"},
            {"memory_overcommit_ratio_denominator_for_user", 0, 1073741824, "Enable memory overcommit feature by default"}
        });
        addSettingsChanges(settings_changes_history, "22.4",
        {
            {"allow_settings_after_format_in_insert", true, false, "Do not allow SETTINGS after FORMAT for INSERT queries because ClickHouse interpret SETTINGS as some values, which is misleading"}
        });
        addSettingsChanges(settings_changes_history, "22.3",
        {
            {"cast_ipv4_ipv6_default_on_conversion_error", true, false, "Make functions cast(value, 'IPv4') and cast(value, 'IPv6') behave same as toIPv4 and toIPv6 functions"}
        });
        addSettingsChanges(settings_changes_history, "21.12",
        {
            {"stream_like_engine_allow_direct_select", true, false, "Do not allow direct select for Kafka/RabbitMQ/FileLog by default"}
        });
        addSettingsChanges(settings_changes_history, "21.9",
        {
            {"output_format_decimal_trailing_zeros", true, false, "Do not output trailing zeros in text representation of Decimal types by default for better looking output"},
            {"use_hedged_requests", false, true, "Enable Hedged Requests feature by default"}
        });
        addSettingsChanges(settings_changes_history, "21.7",
        {
            {"legacy_column_name_of_tuple_literal", true, false, "Add this setting only for compatibility reasons. It makes sense to set to 'true', while doing rolling update of cluster from version lower than 21.7 to higher"}
        });
        addSettingsChanges(settings_changes_history, "21.5",
        {
            {"async_socket_for_remote", false, true, "Fix all problems and turn on asynchronous reads from socket for remote queries by default again"}
        });
        addSettingsChanges(settings_changes_history, "21.3",
        {
            {"async_socket_for_remote", true, false, "Turn off asynchronous reads from socket for remote queries because of some problems"},
            {"optimize_normalize_count_variants", false, true, "Rewrite aggregate functions that semantically equals to count() as count() by default"},
            {"normalize_function_names", false, true, "Normalize function names to their canonical names, this was needed for projection query routing"}
        });
        addSettingsChanges(settings_changes_history, "21.2",
        {
            {"enable_global_with_statement", false, true, "Propagate WITH statements to UNION queries and all subqueries by default"}
        });
        addSettingsChanges(settings_changes_history, "21.1",
        {
            {"insert_quorum_parallel", false, true, "Use parallel quorum inserts by default. It is significantly more convenient to use than sequential quorum inserts"},
            {"input_format_null_as_default", false, true, "Allow to insert NULL as default for input formats by default"},
            {"optimize_on_insert", false, true, "Enable data optimization on INSERT by default for better user experience"},
            {"use_compact_format_in_distributed_parts_names", false, true, "Use compact format for async INSERT into Distributed tables by default"}
        });
        addSettingsChanges(settings_changes_history, "20.10",
        {
            {"format_regexp_escaping_rule", "Escaped", "Raw", "Use Raw as default escaping rule for Regexp format to male the behaviour more like to what users expect"}
        });
        addSettingsChanges(settings_changes_history, "20.7",
        {
            {"show_table_uuid_in_table_create_query_if_not_nil", true, false, "Stop showing  UID of the table in its CREATE query for Engine=Atomic"}
        });
        addSettingsChanges(settings_changes_history, "20.5",
        {
            {"input_format_with_names_use_header", false, true, "Enable using header with names for formats with WithNames/WithNamesAndTypes suffixes"},
            {"allow_suspicious_codecs", true, false, "Don't allow to specify meaningless compression codecs"}
        });
        addSettingsChanges(settings_changes_history, "20.4",
        {
            {"validate_polygons", false, true, "Throw exception if polygon is invalid in function pointInPolygon by default instead of returning possibly wrong results"}
        });
        addSettingsChanges(settings_changes_history, "19.18",
        {
            {"enable_scalar_subquery_optimization", false, true, "Prevent scalar subqueries from (de)serializing large scalar values and possibly avoid running the same subquery more than once"}
        });
        addSettingsChanges(settings_changes_history, "19.14",
        {
            {"any_join_distinct_right_table_keys", true, false, "Disable ANY RIGHT and ANY FULL JOINs by default to avoid inconsistency"}
        });
        addSettingsChanges(settings_changes_history, "19.12",
        {
            {"input_format_defaults_for_omitted_fields", false, true, "Enable calculation of complex default expressions for omitted fields for some input formats, because it should be the expected behaviour"}
        });
        addSettingsChanges(settings_changes_history, "19.5",
        {
            {"max_partitions_per_insert_block", 0, 100, "Add a limit for the number of partitions in one block"}
        });
        addSettingsChanges(settings_changes_history, "18.12.17",
        {
            {"enable_optimize_predicate_expression", 0, 1, "Optimize predicates to subqueries by default"}
        });
    });
    return settings_changes_history;
}

const VersionToSettingsChangesMap & getMergeTreeSettingsChangesHistory()
{
    static VersionToSettingsChangesMap merge_tree_settings_changes_history;
    static std::once_flag initialized_flag;
    std::call_once(initialized_flag, [&]
    {
        addSettingsChanges(merge_tree_settings_changes_history, "25.5",
        {
            {"write_marks_for_substreams_in_compact_parts", false, true, "New setting"},
        });
        addSettingsChanges(merge_tree_settings_changes_history, "25.4",
        {
            /// Release closed. Please use 25.5
            {"max_postpone_time_for_failed_replicated_fetches_ms", 0, 1ULL * 60 * 1000, "Added new setting to enable postponing fetch tasks in the replication queue."},
            {"max_postpone_time_for_failed_replicated_merges_ms", 0, 1ULL * 60 * 1000, "Added new setting to enable postponing merge tasks in the replication queue."},
            {"max_postpone_time_for_failed_replicated_tasks_ms", 0, 5ULL * 60 * 1000, "Added new setting to enable postponing tasks in the replication queue."},
            {"default_compression_codec", "", "", "New setting"},
            {"refresh_parts_interval", 0, 0, "A new setting"},
            {"max_merge_delayed_streams_for_parallel_write", 1000, 40, "New setting"},
            {"allow_summing_columns_in_partition_or_order_key", true, false, "New setting to allow summing of partition or sorting key columns"},
            /// Release closed. Please use 25.5
        });
        addSettingsChanges(merge_tree_settings_changes_history, "25.3",
        {
            /// Release closed. Please use 25.4
            {"shared_merge_tree_enable_keeper_parts_extra_data", false, false, "New setting"},
            {"zero_copy_merge_mutation_min_parts_size_sleep_no_scale_before_lock", 0, 0, "New setting"},
            {"enable_replacing_merge_with_cleanup_for_min_age_to_force_merge", false, false, "New setting to allow automatic cleanup merges for ReplacingMergeTree"},
            /// Release closed. Please use 25.4
        });
        addSettingsChanges(merge_tree_settings_changes_history, "25.2",
        {
            /// Release closed. Please use 25.3
            {"shared_merge_tree_initial_parts_update_backoff_ms", 50, 50, "New setting"},
            {"shared_merge_tree_max_parts_update_backoff_ms", 5000, 5000, "New setting"},
            {"shared_merge_tree_interserver_http_connection_timeout_ms", 100, 100, "New setting"},
            {"columns_and_secondary_indices_sizes_lazy_calculation", true, true, "New setting to calculate columns and indices sizes lazily"},
            {"table_disk", false, false, "New setting"},
            {"allow_reduce_blocking_parts_task", false, true, "Now SMT will remove stale blocking parts from ZooKeeper by default"},
            {"shared_merge_tree_max_suspicious_broken_parts", 0, 0, "Max broken parts for SMT, if more - deny automatic detach"},
            {"shared_merge_tree_max_suspicious_broken_parts_bytes", 0, 0, "Max size of all broken parts for SMT, if more - deny automatic detach"},
            /// Release closed. Please use 25.3
        });
        addSettingsChanges(merge_tree_settings_changes_history, "25.1",
        {
            /// Release closed. Please use 25.2
            {"shared_merge_tree_try_fetch_part_in_memory_data_from_replicas", false, false, "New setting to fetch parts data from other replicas"},
            {"enable_max_bytes_limit_for_min_age_to_force_merge", false, false, "Added new setting to limit max bytes for min_age_to_force_merge."},
            {"enable_max_bytes_limit_for_min_age_to_force_merge", false, false, "New setting"},
            {"add_minmax_index_for_numeric_columns", false, false, "New setting"},
            {"add_minmax_index_for_string_columns", false, false, "New setting"},
            {"materialize_skip_indexes_on_merge", true, true, "New setting"},
            {"merge_max_bytes_to_prewarm_cache", 1ULL * 1024 * 1024 * 1024, 1ULL * 1024 * 1024 * 1024, "Cloud sync"},
            {"merge_total_max_bytes_to_prewarm_cache", 15ULL * 1024 * 1024 * 1024, 15ULL * 1024 * 1024 * 1024, "Cloud sync"},
            {"reduce_blocking_parts_sleep_ms", 5000, 5000, "Cloud sync"},
            {"number_of_partitions_to_consider_for_merge", 10, 10, "Cloud sync"},
            {"shared_merge_tree_enable_outdated_parts_check", true, true, "Cloud sync"},
            {"shared_merge_tree_max_parts_update_leaders_in_total", 6, 6, "Cloud sync"},
            {"shared_merge_tree_max_parts_update_leaders_per_az", 2, 2, "Cloud sync"},
            {"shared_merge_tree_leader_update_period_seconds", 30, 30, "Cloud sync"},
            {"shared_merge_tree_leader_update_period_random_add_seconds", 10, 10, "Cloud sync"},
            {"shared_merge_tree_read_virtual_parts_from_leader", true, true, "Cloud sync"},
            {"shared_merge_tree_interserver_http_timeout_ms", 10000, 10000, "Cloud sync"},
            {"shared_merge_tree_max_replicas_for_parts_deletion", 10, 10, "Cloud sync"},
            {"shared_merge_tree_max_replicas_to_merge_parts_for_each_parts_range", 5, 5, "Cloud sync"},
            {"shared_merge_tree_use_outdated_parts_compact_format", false, false, "Cloud sync"},
            {"shared_merge_tree_memo_ids_remove_timeout_seconds", 1800, 1800, "Cloud sync"},
            {"shared_merge_tree_idle_parts_update_seconds", 3600, 3600, "Cloud sync"},
            {"shared_merge_tree_max_outdated_parts_to_process_at_once", 1000, 1000, "Cloud sync"},
            {"shared_merge_tree_postpone_next_merge_for_locally_merged_parts_rows_threshold", 1000000, 1000000, "Cloud sync"},
            {"shared_merge_tree_postpone_next_merge_for_locally_merged_parts_ms", 0, 0, "Cloud sync"},
            {"shared_merge_tree_range_for_merge_window_size", 10, 10, "Cloud sync"},
            {"shared_merge_tree_use_too_many_parts_count_from_virtual_parts", 0, 0, "Cloud sync"},
            {"shared_merge_tree_create_per_replica_metadata_nodes", true, true, "Cloud sync"},
            {"shared_merge_tree_use_metadata_hints_cache", true, true, "Cloud sync"},
            {"notify_newest_block_number", false, false, "Cloud sync"},
            {"allow_reduce_blocking_parts_task", false, false, "Cloud sync"},
            /// Release closed. Please use 25.2
        });
        addSettingsChanges(merge_tree_settings_changes_history, "24.12",
        {
            /// Release closed. Please use 25.1
            {"enforce_index_structure_match_on_partition_manipulation", true, false, "New setting"},
            {"use_primary_key_cache", false, false, "New setting"},
            {"prewarm_primary_key_cache", false, false, "New setting"},
            {"min_bytes_to_prewarm_caches", 0, 0, "New setting"},
            {"allow_experimental_reverse_key", false, false, "New setting"},
            /// Release closed. Please use 25.1
        });
        addSettingsChanges(merge_tree_settings_changes_history, "24.11",
        {
        });
        addSettingsChanges(merge_tree_settings_changes_history, "24.10",
        {
        });
        addSettingsChanges(merge_tree_settings_changes_history, "24.9",
        {
        });
        addSettingsChanges(merge_tree_settings_changes_history, "24.8",
        {
            {"deduplicate_merge_projection_mode", "ignore", "throw", "Do not allow to create inconsistent projection"}
        });
    });

    return merge_tree_settings_changes_history;
}

}<|MERGE_RESOLUTION|>--- conflicted
+++ resolved
@@ -86,11 +86,8 @@
             {"force_exchange_kind", "", "", "New experimental setting."},
             {"allow_experimental_delta_kernel_rs", true, true, "New setting"},
             {"allow_experimental_database_hms_catalog", false, false, "Allow experimental database engine DataLakeCatalog with catalog_type = 'hive'"},
-<<<<<<< HEAD
             {"compile_expressions", false, true, "We believe that the LLVM infrastructure behind the JIT compiler is stable enough to enable this setting by default."},
-=======
             {"use_legacy_to_time", false, false, "New setting. Allows for user to use the old function logic for toTime, which works as toTimeWithFixedDate."},
->>>>>>> 27b618f9
         });
         addSettingsChanges(settings_changes_history, "25.4",
         {
