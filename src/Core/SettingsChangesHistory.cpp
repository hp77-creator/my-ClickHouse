--- conflicted
+++ resolved
@@ -68,11 +68,8 @@
         /// Note: please check if the key already exists to prevent duplicate entries.
         addSettingsChanges(settings_changes_history, "25.4",
         {
-<<<<<<< HEAD
             {"query_plan_optimize_lazy_materialization", false, true, "Added new setting to use query plan for lazy materialization optimisation"},
             {"query_plan_max_limit_for_lazy_materialization", 10, 10, "Added new setting to control maximum limit value that allows to use query plan for lazy materialization optimisation. If zero, there is no limit"},
-=======
->>>>>>> 8ceea377
         });
         addSettingsChanges(settings_changes_history, "25.3",
         {
