--- conflicted
+++ resolved
@@ -91,14 +91,11 @@
             {"allow_experimental_time_series_table", false, false, "Added new setting to allow the TimeSeries table engine"},
             {"enable_analyzer", 1, 1, "Added an alias to a setting `allow_experimental_analyzer`."},
             {"optimize_functions_to_subcolumns", false, true, "Enabled settings by default"},
-<<<<<<< HEAD
             {"local_create_new_file_on_insert", false, false, "Enabled creating a new file on each insert in local object storage engine tables"}
             {"join_output_by_rowlist_perkey_rows_threshold", 0, 5, "The lower limit of per-key average rows in the right table to determine whether to output by row list in hash join."},
-=======
             {"allow_experimental_json_type", false, false, "Add new experimental JSON type"},
             {"use_json_alias_for_old_object_type", true, false, "Use JSON type alias to create new JSON type"},
             {"type_json_skip_duplicated_paths", false, false, "Allow to skip duplicated paths during JSON parsing"},
->>>>>>> 674cddc9
             {"allow_experimental_vector_similarity_index", false, false, "Added new setting to allow experimental vector similarity indexes"},
             {"input_format_try_infer_datetimes_only_datetime64", true, false, "Allow to infer DateTime instead of DateTime64 in data formats"}
         }
