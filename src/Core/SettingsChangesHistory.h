--- conflicted
+++ resolved
@@ -96,12 +96,9 @@
               {"hdfs_ignore_file_doesnt_exist", false, false, "Allow to return 0 rows when the requested files don't exist instead of throwing an exception in HDFS table engine"},
               {"azure_ignore_file_doesnt_exist", false, false, "Allow to return 0 rows when the requested files don't exist instead of throwing an exception in AzureBlobStorage table engine"},
               {"s3_ignore_file_doesnt_exist", false, false, "Allow to return 0 rows when the requested files don't exist instead of throwing an exception in S3 table engine"},
-<<<<<<< HEAD
               {"input_format_try_infer_variants", 0, 0, "Try to infer Variant type in text formats when there is more than one possible type for column/array elements"},
-=======
               {"s3_max_part_number", 10000, 10000, "Maximum part number number for s3 upload part"},
               {"s3_max_single_operation_copy_size", 32 * 1024 * 1024, 32 * 1024 * 1024, "Maximum size for a single copy operation in s3"},
->>>>>>> 905495e5
               {"input_format_parquet_max_block_size", 8192, DEFAULT_BLOCK_SIZE, "Increase block size for parquet reader."},
               {"input_format_parquet_prefer_block_bytes", 0, DEFAULT_BLOCK_SIZE * 256, "Average block bytes output by parquet reader."},
               {"enable_blob_storage_log", true, true, "Write information about blob storage operations to system.blob_storage_log table"},
