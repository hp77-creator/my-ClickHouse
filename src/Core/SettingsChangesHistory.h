#pragma once

#include <Core/Field.h>
#include <Core/Settings.h>
#include <IO/ReadHelpers.h>
#include <IO/ReadBufferFromString.h>
#include <boost/algorithm/string.hpp>
#include <map>


namespace DB
{

namespace ErrorCodes
{
    extern const int BAD_ARGUMENTS;
}

class ClickHouseVersion
{
public:
    ClickHouseVersion(const String & version) /// NOLINT(google-explicit-constructor)
    {
        Strings split;
        boost::split(split, version, [](char c){ return c == '.'; });
        components.reserve(split.size());
        if (split.empty())
            throw Exception{ErrorCodes::BAD_ARGUMENTS, "Cannot parse ClickHouse version here: {}", version};

        for (const auto & split_element : split)
        {
            size_t component;
            ReadBufferFromString buf(split_element);
            if (!tryReadIntText(component, buf) || !buf.eof())
                throw Exception{ErrorCodes::BAD_ARGUMENTS, "Cannot parse ClickHouse version here: {}", version};
            components.push_back(component);
        }
    }

    ClickHouseVersion(const char * version) : ClickHouseVersion(String(version)) {} /// NOLINT(google-explicit-constructor)

    String toString() const
    {
        String version = std::to_string(components[0]);
        for (size_t i = 1; i < components.size(); ++i)
            version += "." + std::to_string(components[i]);

        return version;
    }

    bool operator<(const ClickHouseVersion & other) const
    {
        return components < other.components;
    }

    bool operator>=(const ClickHouseVersion & other) const
    {
        return components >= other.components;
    }

private:
    std::vector<size_t> components;
};

namespace SettingsChangesHistory
{
    struct SettingChange
    {
        String name;
        Field previous_value;
        Field new_value;
        String reason;
    };

    using SettingsChanges = std::vector<SettingChange>;
}

/// History of settings changes that controls some backward incompatible changes
/// across all ClickHouse versions. It maps ClickHouse version to settings changes that were done
/// in this version. This history contains both changes to existing settings and newly added settings.
/// Settings changes is a vector of structs
///     {setting_name, previous_value, new_value, reason}.
/// For newly added setting choose the most appropriate previous_value (for example, if new setting
/// controls new feature and it's 'true' by default, use 'false' as previous_value).
/// It's used to implement `compatibility` setting (see https://github.com/ClickHouse/ClickHouse/issues/35972)
static std::map<ClickHouseVersion, SettingsChangesHistory::SettingsChanges> settings_changes_history =
{
    {"24.3", {{"s3_connect_timeout_ms", 1000, 1000, "Introduce new dedicated setting for s3 connection timeout"},
              {"allow_experimental_shared_merge_tree", false, true, "The setting is obsolete"},
              {"use_page_cache_for_disks_without_file_cache", false, false, "Added userspace page cache"},
              {"read_from_page_cache_if_exists_otherwise_bypass_cache", false, false, "Added userspace page cache"},
              {"page_cache_inject_eviction", false, false, "Added userspace page cache"},
              {"default_table_engine", "None", "MergeTree", "Set default table engine to MergeTree for better usability"},
              {"input_format_json_use_string_type_for_ambiguous_paths_in_named_tuples_inference_from_objects", false, false, "Allow to use String type for ambiguous paths during named tuple inference from JSON objects"},
<<<<<<< HEAD
              {"optimize_functions_to_subcolumns", false, true, "Enable optimization by default"},
=======
              {"traverse_shadow_remote_data_paths", false, false, "Traverse shadow directory when query system.remote_data_paths."},
>>>>>>> 24261476
              {"throw_if_deduplication_in_dependent_materialized_views_enabled_with_async_insert", false, true, "Deduplication is dependent materialized view cannot work together with async inserts."},
              {"parallel_replicas_allow_in_with_subquery", false, true, "If true, subquery for IN will be executed on every follower replica"},
              {"log_processors_profiles", false, true, "Enable by default"},
              {"function_locate_has_mysql_compatible_argument_order", false, true, "Increase compatibility with MySQL's locate function."},
              {"allow_suspicious_primary_key", true, false, "Forbid suspicious PRIMARY KEY/ORDER BY for MergeTree (i.e. SimpleAggregateFunction)"},
              {"filesystem_cache_reserve_space_wait_lock_timeout_milliseconds", 1000, 1000, "Wait time to lock cache for sapce reservation in filesystem cache"},
              {"max_parser_backtracks", 0, 1000000, "Limiting the complexity of parsing"},
              {"analyzer_compatibility_join_using_top_level_identifier", false, false, "Force to resolve identifier in JOIN USING from projection"},
              {"keeper_max_retries", 10, 10, "Max retries for general keeper operations"},
              {"keeper_retry_initial_backoff_ms", 100, 100, "Initial backoff timeout for general keeper operations"},
              {"keeper_retry_max_backoff_ms", 5000, 5000, "Max backoff timeout for general keeper operations"},
              {"s3queue_allow_experimental_sharded_mode", false, false, "Enable experimental sharded mode of S3Queue table engine. It is experimental because it will be rewritten"},
              {"merge_tree_read_split_ranges_into_intersecting_and_non_intersecting_injection_probability", 0.0, 0.0, "For testing of `PartsSplitter` - split read ranges into intersecting and non intersecting every time you read from MergeTree with the specified probability."},
              {"allow_get_client_http_header", false, false, "Introduced a new function."},
              {"output_format_pretty_row_numbers", false, true, "It is better for usability."},
              {"output_format_pretty_max_value_width_apply_for_single_value", true, false, "Single values in Pretty formats won't be cut."},
              {"output_format_parquet_string_as_string", false, true, "ClickHouse allows arbitrary binary data in the String data type, which is typically UTF-8. Parquet/ORC/Arrow Strings only support UTF-8. That's why you can choose which Arrow's data type to use for the ClickHouse String data type - String or Binary. While Binary would be more correct and compatible, using String by default will correspond to user expectations in most cases."},
              {"output_format_orc_string_as_string", false, true, "ClickHouse allows arbitrary binary data in the String data type, which is typically UTF-8. Parquet/ORC/Arrow Strings only support UTF-8. That's why you can choose which Arrow's data type to use for the ClickHouse String data type - String or Binary. While Binary would be more correct and compatible, using String by default will correspond to user expectations in most cases."},
              {"output_format_arrow_string_as_string", false, true, "ClickHouse allows arbitrary binary data in the String data type, which is typically UTF-8. Parquet/ORC/Arrow Strings only support UTF-8. That's why you can choose which Arrow's data type to use for the ClickHouse String data type - String or Binary. While Binary would be more correct and compatible, using String by default will correspond to user expectations in most cases."},
              {"output_format_parquet_compression_method", "lz4", "zstd", "Parquet/ORC/Arrow support many compression methods, including lz4 and zstd. ClickHouse supports each and every compression method. Some inferior tools, such as 'duckdb', lack support for the faster `lz4` compression method, that's why we set zstd by default."},
              {"output_format_orc_compression_method", "lz4", "zstd", "Parquet/ORC/Arrow support many compression methods, including lz4 and zstd. ClickHouse supports each and every compression method. Some inferior tools, such as 'duckdb', lack support for the faster `lz4` compression method, that's why we set zstd by default."},
              {"output_format_pretty_highlight_digit_groups", false, true, "If enabled and if output is a terminal, highlight every digit corresponding to the number of thousands, millions, etc. with underline."},
              {"azure_max_inflight_parts_for_one_file", 20, 20, "The maximum number of a concurrent loaded parts in multipart upload request. 0 means unlimited."},
              {"azure_strict_upload_part_size", 0, 0, "The exact size of part to upload during multipart upload to Azure blob storage."},
              {"azure_min_upload_part_size", 16*1024*1024, 16*1024*1024, "The minimum size of part to upload during multipart upload to Azure blob storage."},
              {"azure_max_upload_part_size", 5ull*1024*1024*1024, 5ull*1024*1024*1024, "The maximum size of part to upload during multipart upload to Azure blob storage."},
              {"azure_upload_part_size_multiply_factor", 2, 2, "Multiply azure_min_upload_part_size by this factor each time azure_multiply_parts_count_threshold parts were uploaded from a single write to Azure blob storage."},
              {"azure_upload_part_size_multiply_parts_count_threshold", 500, 500, "Each time this number of parts was uploaded to Azure blob storage, azure_min_upload_part_size is multiplied by azure_upload_part_size_multiply_factor."},
              }},
    {"24.2", {{"allow_suspicious_variant_types", true, false, "Don't allow creating Variant type with suspicious variants by default"},
              {"validate_experimental_and_suspicious_types_inside_nested_types", false, true, "Validate usage of experimental and suspicious types inside nested types"},
              {"output_format_values_escape_quote_with_quote", false, false, "If true escape ' with '', otherwise quoted with \\'"},
              {"output_format_pretty_single_large_number_tip_threshold", 0, 1'000'000, "Print a readable number tip on the right side of the table if the block consists of a single number which exceeds this value (except 0)"},
              {"input_format_try_infer_exponent_floats", true, false, "Don't infer floats in exponential notation by default"},
              {"query_plan_optimize_prewhere", true, true, "Allow to push down filter to PREWHERE expression for supported storages"},
              {"async_insert_max_data_size", 1000000, 10485760, "The previous value appeared to be too small."},
              {"async_insert_poll_timeout_ms", 10, 10, "Timeout in milliseconds for polling data from asynchronous insert queue"},
              {"async_insert_use_adaptive_busy_timeout", false, true, "Use adaptive asynchronous insert timeout"},
              {"async_insert_busy_timeout_min_ms", 50, 50, "The minimum value of the asynchronous insert timeout in milliseconds; it also serves as the initial value, which may be increased later by the adaptive algorithm"},
              {"async_insert_busy_timeout_max_ms", 200, 200, "The minimum value of the asynchronous insert timeout in milliseconds; async_insert_busy_timeout_ms is aliased to async_insert_busy_timeout_max_ms"},
              {"async_insert_busy_timeout_increase_rate", 0.2, 0.2, "The exponential growth rate at which the adaptive asynchronous insert timeout increases"},
              {"async_insert_busy_timeout_decrease_rate", 0.2, 0.2, "The exponential growth rate at which the adaptive asynchronous insert timeout decreases"},
              {"format_template_row_format", "", "", "Template row format string can be set directly in query"},
              {"format_template_resultset_format", "", "", "Template result set format string can be set in query"},
              {"split_parts_ranges_into_intersecting_and_non_intersecting_final", true, true, "Allow to split parts ranges into intersecting and non intersecting during FINAL optimization"},
              {"split_intersecting_parts_ranges_into_layers_final", true, true, "Allow to split intersecting parts ranges into layers during FINAL optimization"},
              {"azure_max_single_part_copy_size", 256*1024*1024, 256*1024*1024, "The maximum size of object to copy using single part copy to Azure blob storage."},
              {"min_external_table_block_size_rows", DEFAULT_INSERT_BLOCK_SIZE, DEFAULT_INSERT_BLOCK_SIZE, "Squash blocks passed to external table to specified size in rows, if blocks are not big enough"},
              {"min_external_table_block_size_bytes", DEFAULT_INSERT_BLOCK_SIZE * 256, DEFAULT_INSERT_BLOCK_SIZE * 256, "Squash blocks passed to external table to specified size in bytes, if blocks are not big enough."},
              {"parallel_replicas_prefer_local_join", true, true, "If true, and JOIN can be executed with parallel replicas algorithm, and all storages of right JOIN part are *MergeTree, local JOIN will be used instead of GLOBAL JOIN."},
              {"optimize_time_filter_with_preimage", true, true, "Optimize Date and DateTime predicates by converting functions into equivalent comparisons without conversions (e.g. toYear(col) = 2023 -> col >= '2023-01-01' AND col <= '2023-12-31')"},
              {"extract_key_value_pairs_max_pairs_per_row", 0, 0, "Max number of pairs that can be produced by the `extractKeyValuePairs` function. Used as a safeguard against consuming too much memory."},
              {"default_view_definer", "CURRENT_USER", "CURRENT_USER", "Allows to set default `DEFINER` option while creating a view"},
              {"default_materialized_view_sql_security", "DEFINER", "DEFINER", "Allows to set a default value for SQL SECURITY option when creating a materialized view"},
              {"default_normal_view_sql_security", "INVOKER", "INVOKER", "Allows to set default `SQL SECURITY` option while creating a normal view"},
              {"mysql_map_string_to_text_in_show_columns", false, true, "Reduce the configuration effort to connect ClickHouse with BI tools."},
              {"mysql_map_fixed_string_to_text_in_show_columns", false, true, "Reduce the configuration effort to connect ClickHouse with BI tools."},
              }},
    {"24.1", {{"print_pretty_type_names", false, true, "Better user experience."},
              {"input_format_json_read_bools_as_strings", false, true, "Allow to read bools as strings in JSON formats by default"},
              {"output_format_arrow_use_signed_indexes_for_dictionary", false, true, "Use signed indexes type for Arrow dictionaries by default as it's recommended"},
              {"allow_experimental_variant_type", false, false, "Add new experimental Variant type"},
              {"use_variant_as_common_type", false, false, "Allow to use Variant in if/multiIf if there is no common type"},
              {"output_format_arrow_use_64_bit_indexes_for_dictionary", false, false, "Allow to use 64 bit indexes type in Arrow dictionaries"},
              {"parallel_replicas_mark_segment_size", 128, 128, "Add new setting to control segment size in new parallel replicas coordinator implementation"},
              {"ignore_materialized_views_with_dropped_target_table", false, false, "Add new setting to allow to ignore materialized views with dropped target table"},
              {"output_format_compression_level", 3, 3, "Allow to change compression level in the query output"},
              {"output_format_compression_zstd_window_log", 0, 0, "Allow to change zstd window log in the query output when zstd compression is used"},
              {"enable_zstd_qat_codec", false, false, "Add new ZSTD_QAT codec"},
              {"enable_vertical_final", false, true, "Use vertical final by default"},
              {"output_format_arrow_use_64_bit_indexes_for_dictionary", false, false, "Allow to use 64 bit indexes type in Arrow dictionaries"},
              {"max_rows_in_set_to_optimize_join", 100000, 0, "Disable join optimization as it prevents from read in order optimization"},
              {"output_format_pretty_color", true, "auto", "Setting is changed to allow also for auto value, disabling ANSI escapes if output is not a tty"},
              {"function_visible_width_behavior", 0, 1, "We changed the default behavior of `visibleWidth` to be more precise"},
              {"max_estimated_execution_time", 0, 0, "Separate max_execution_time and max_estimated_execution_time"},
              {"iceberg_engine_ignore_schema_evolution", false, false, "Allow to ignore schema evolution in Iceberg table engine"},
              {"optimize_injective_functions_in_group_by", false, true, "Replace injective functions by it's arguments in GROUP BY section in analyzer"},
              {"update_insert_deduplication_token_in_dependent_materialized_views", false, false, "Allow to update insert deduplication token with table identifier during insert in dependent materialized views"},
              {"azure_max_unexpected_write_error_retries", 4, 4, "The maximum number of retries in case of unexpected errors during Azure blob storage write"},
              {"split_parts_ranges_into_intersecting_and_non_intersecting_final", false, true, "Allow to split parts ranges into intersecting and non intersecting during FINAL optimization"},
              {"split_intersecting_parts_ranges_into_layers_final", true, true, "Allow to split intersecting parts ranges into layers during FINAL optimization"}}},
    {"23.12", {{"allow_suspicious_ttl_expressions", true, false, "It is a new setting, and in previous versions the behavior was equivalent to allowing."},
              {"input_format_parquet_allow_missing_columns", false, true, "Allow missing columns in Parquet files by default"},
              {"input_format_orc_allow_missing_columns", false, true, "Allow missing columns in ORC files by default"},
              {"input_format_arrow_allow_missing_columns", false, true, "Allow missing columns in Arrow files by default"}}},
    {"23.9", {{"optimize_group_by_constant_keys", false, true, "Optimize group by constant keys by default"},
              {"input_format_json_try_infer_named_tuples_from_objects", false, true, "Try to infer named Tuples from JSON objects by default"},
              {"input_format_json_read_numbers_as_strings", false, true, "Allow to read numbers as strings in JSON formats by default"},
              {"input_format_json_read_arrays_as_strings", false, true, "Allow to read arrays as strings in JSON formats by default"},
              {"input_format_json_infer_incomplete_types_as_strings", false, true, "Allow to infer incomplete types as Strings in JSON formats by default"},
              {"input_format_json_try_infer_numbers_from_strings", true, false, "Don't infer numbers from strings in JSON formats by default to prevent possible parsing errors"},
              {"http_write_exception_in_output_format", false, true, "Output valid JSON/XML on exception in HTTP streaming."}}},
    {"23.8", {{"rewrite_count_distinct_if_with_count_distinct_implementation", false, true, "Rewrite countDistinctIf with count_distinct_implementation configuration"}}},
    {"23.7", {{"function_sleep_max_microseconds_per_block", 0, 3000000, "In previous versions, the maximum sleep time of 3 seconds was applied only for `sleep`, but not for `sleepEachRow` function. In the new version, we introduce this setting. If you set compatibility with the previous versions, we will disable the limit altogether."}}},
    {"23.6", {{"http_send_timeout", 180, 30, "3 minutes seems crazy long. Note that this is timeout for a single network write call, not for the whole upload operation."},
              {"http_receive_timeout", 180, 30, "See http_send_timeout."}}},
    {"23.5", {{"input_format_parquet_preserve_order", true, false, "Allow Parquet reader to reorder rows for better parallelism."},
              {"parallelize_output_from_storages", false, true, "Allow parallelism when executing queries that read from file/url/s3/etc. This may reorder rows."},
              {"use_with_fill_by_sorting_prefix", false, true, "Columns preceding WITH FILL columns in ORDER BY clause form sorting prefix. Rows with different values in sorting prefix are filled independently"},
              {"output_format_parquet_compliant_nested_types", false, true, "Change an internal field name in output Parquet file schema."}}},
    {"23.4", {{"allow_suspicious_indices", true, false, "If true, index can defined with identical expressions"},
              {"allow_nonconst_timezone_arguments", true, false, "Allow non-const timezone arguments in certain time-related functions like toTimeZone(), fromUnixTimestamp*(), snowflakeToDateTime*()."},
              {"connect_timeout_with_failover_ms", 50, 1000, "Increase default connect timeout because of async connect"},
              {"connect_timeout_with_failover_secure_ms", 100, 1000, "Increase default secure connect timeout because of async connect"},
              {"hedged_connection_timeout_ms", 100, 50, "Start new connection in hedged requests after 50 ms instead of 100 to correspond with previous connect timeout"}}},
    {"23.3", {{"output_format_parquet_version", "1.0", "2.latest", "Use latest Parquet format version for output format"},
              {"input_format_json_ignore_unknown_keys_in_named_tuple", false, true, "Improve parsing JSON objects as named tuples"},
              {"input_format_native_allow_types_conversion", false, true, "Allow types conversion in Native input forma"},
              {"output_format_arrow_compression_method", "none", "lz4_frame", "Use lz4 compression in Arrow output format by default"},
              {"output_format_parquet_compression_method", "snappy", "lz4", "Use lz4 compression in Parquet output format by default"},
              {"output_format_orc_compression_method", "none", "lz4_frame", "Use lz4 compression in ORC output format by default"},
              {"async_query_sending_for_remote", false, true, "Create connections and send query async across shards"}}},
    {"23.2", {{"output_format_parquet_fixed_string_as_fixed_byte_array", false, true, "Use Parquet FIXED_LENGTH_BYTE_ARRAY type for FixedString by default"},
              {"output_format_arrow_fixed_string_as_fixed_byte_array", false, true, "Use Arrow FIXED_SIZE_BINARY type for FixedString by default"},
              {"query_plan_remove_redundant_distinct", false, true, "Remove redundant Distinct step in query plan"},
              {"optimize_duplicate_order_by_and_distinct", true, false, "Remove duplicate ORDER BY and DISTINCT if it's possible"},
              {"insert_keeper_max_retries", 0, 20, "Enable reconnections to Keeper on INSERT, improve reliability"}}},
    {"23.1", {{"input_format_json_read_objects_as_strings", 0, 1, "Enable reading nested json objects as strings while object type is experimental"},
              {"input_format_json_defaults_for_missing_elements_in_named_tuple", false, true, "Allow missing elements in JSON objects while reading named tuples by default"},
              {"input_format_csv_detect_header", false, true, "Detect header in CSV format by default"},
              {"input_format_tsv_detect_header", false, true, "Detect header in TSV format by default"},
              {"input_format_custom_detect_header", false, true, "Detect header in CustomSeparated format by default"},
              {"query_plan_remove_redundant_sorting", false, true, "Remove redundant sorting in query plan. For example, sorting steps related to ORDER BY clauses in subqueries"}}},
    {"22.12", {{"max_size_to_preallocate_for_aggregation", 10'000'000, 100'000'000, "This optimizes performance"},
               {"query_plan_aggregation_in_order", 0, 1, "Enable some refactoring around query plan"},
               {"format_binary_max_string_size", 0, 1_GiB, "Prevent allocating large amount of memory"}}},
    {"22.11", {{"use_structure_from_insertion_table_in_table_functions", 0, 2, "Improve using structure from insertion table in table functions"}}},
    {"23.4", {{"formatdatetime_f_prints_single_zero", true, false, "Improved compatibility with MySQL DATE_FORMAT()/STR_TO_DATE()"}}},
    {"23.4", {{"formatdatetime_parsedatetime_m_is_month_name", false, true, "Improved compatibility with MySQL DATE_FORMAT/STR_TO_DATE"}}},
    {"23.11", {{"parsedatetime_parse_without_leading_zeros", false, true, "Improved compatibility with MySQL DATE_FORMAT/STR_TO_DATE"}}},
    {"22.9", {{"force_grouping_standard_compatibility", false, true, "Make GROUPING function output the same as in SQL standard and other DBMS"}}},
    {"22.7", {{"cross_to_inner_join_rewrite", 1, 2, "Force rewrite comma join to inner"},
              {"enable_positional_arguments", false, true, "Enable positional arguments feature by default"},
              {"format_csv_allow_single_quotes", true, false, "Most tools don't treat single quote in CSV specially, don't do it by default too"}}},
    {"22.6", {{"output_format_json_named_tuples_as_objects", false, true, "Allow to serialize named tuples as JSON objects in JSON formats by default"},
              {"input_format_skip_unknown_fields", false, true, "Optimize reading subset of columns for some input formats"}}},
    {"22.5", {{"memory_overcommit_ratio_denominator", 0, 1073741824, "Enable memory overcommit feature by default"},
              {"memory_overcommit_ratio_denominator_for_user", 0, 1073741824, "Enable memory overcommit feature by default"}}},
    {"22.4", {{"allow_settings_after_format_in_insert", true, false, "Do not allow SETTINGS after FORMAT for INSERT queries because ClickHouse interpret SETTINGS as some values, which is misleading"}}},
    {"22.3", {{"cast_ipv4_ipv6_default_on_conversion_error", true, false, "Make functions cast(value, 'IPv4') and cast(value, 'IPv6') behave same as toIPv4 and toIPv6 functions"}}},
    {"21.12", {{"stream_like_engine_allow_direct_select", true, false, "Do not allow direct select for Kafka/RabbitMQ/FileLog by default"}}},
    {"21.9", {{"output_format_decimal_trailing_zeros", true, false, "Do not output trailing zeros in text representation of Decimal types by default for better looking output"},
              {"use_hedged_requests", false, true, "Enable Hedged Requests feature by default"}}},
    {"21.7", {{"legacy_column_name_of_tuple_literal", true, false, "Add this setting only for compatibility reasons. It makes sense to set to 'true', while doing rolling update of cluster from version lower than 21.7 to higher"}}},
    {"21.5", {{"async_socket_for_remote", false, true, "Fix all problems and turn on asynchronous reads from socket for remote queries by default again"}}},
    {"21.3", {{"async_socket_for_remote", true, false, "Turn off asynchronous reads from socket for remote queries because of some problems"},
              {"optimize_normalize_count_variants", false, true, "Rewrite aggregate functions that semantically equals to count() as count() by default"},
              {"normalize_function_names", false, true, "Normalize function names to their canonical names, this was needed for projection query routing"}}},
    {"21.2", {{"enable_global_with_statement", false, true, "Propagate WITH statements to UNION queries and all subqueries by default"}}},
    {"21.1", {{"insert_quorum_parallel", false, true, "Use parallel quorum inserts by default. It is significantly more convenient to use than sequential quorum inserts"},
              {"input_format_null_as_default", false, true, "Allow to insert NULL as default for input formats by default"},
              {"optimize_on_insert", false, true, "Enable data optimization on INSERT by default for better user experience"},
              {"use_compact_format_in_distributed_parts_names", false, true, "Use compact format for async INSERT into Distributed tables by default"}}},
    {"20.10", {{"format_regexp_escaping_rule", "Escaped", "Raw", "Use Raw as default escaping rule for Regexp format to male the behaviour more like to what users expect"}}},
    {"20.7", {{"show_table_uuid_in_table_create_query_if_not_nil", true, false, "Stop showing  UID of the table in its CREATE query for Engine=Atomic"}}},
    {"20.5", {{"input_format_with_names_use_header", false, true, "Enable using header with names for formats with WithNames/WithNamesAndTypes suffixes"},
              {"allow_suspicious_codecs", true, false, "Don't allow to specify meaningless compression codecs"}}},
    {"20.4", {{"validate_polygons", false, true, "Throw exception if polygon is invalid in function pointInPolygon by default instead of returning possibly wrong results"}}},
    {"19.18", {{"enable_scalar_subquery_optimization", false, true, "Prevent scalar subqueries from (de)serializing large scalar values and possibly avoid running the same subquery more than once"}}},
    {"19.14", {{"any_join_distinct_right_table_keys", true, false, "Disable ANY RIGHT and ANY FULL JOINs by default to avoid inconsistency"}}},
    {"19.12", {{"input_format_defaults_for_omitted_fields", false, true, "Enable calculation of complex default expressions for omitted fields for some input formats, because it should be the expected behaviour"}}},
    {"19.5", {{"max_partitions_per_insert_block", 0, 100, "Add a limit for the number of partitions in one block"}}},
    {"18.12.17", {{"enable_optimize_predicate_expression", 0, 1, "Optimize predicates to subqueries by default"}}},
};

}<|MERGE_RESOLUTION|>--- conflicted
+++ resolved
@@ -92,11 +92,8 @@
               {"page_cache_inject_eviction", false, false, "Added userspace page cache"},
               {"default_table_engine", "None", "MergeTree", "Set default table engine to MergeTree for better usability"},
               {"input_format_json_use_string_type_for_ambiguous_paths_in_named_tuples_inference_from_objects", false, false, "Allow to use String type for ambiguous paths during named tuple inference from JSON objects"},
-<<<<<<< HEAD
               {"optimize_functions_to_subcolumns", false, true, "Enable optimization by default"},
-=======
               {"traverse_shadow_remote_data_paths", false, false, "Traverse shadow directory when query system.remote_data_paths."},
->>>>>>> 24261476
               {"throw_if_deduplication_in_dependent_materialized_views_enabled_with_async_insert", false, true, "Deduplication is dependent materialized view cannot work together with async inserts."},
               {"parallel_replicas_allow_in_with_subquery", false, true, "If true, subquery for IN will be executed on every follower replica"},
               {"log_processors_profiles", false, true, "Enable by default"},
