--- conflicted
+++ resolved
@@ -88,11 +88,8 @@
     {"24.4", {{"input_format_json_throw_on_bad_escape_sequence", true, true, "Allow to save JSON strings with bad escape sequences"},
               {"ignore_drop_queries_probability", 0, 0, "Allow to ignore drop queries in server with specified probability for testing purposes"},
               {"lightweight_deletes_sync", 2, 2, "The same as 'mutation_sync', but controls only execution of lightweight deletes"},
-<<<<<<< HEAD
+              {"query_cache_system_table_handling", "save", "throw", "The query cache no longer caches results of queries against system tables"},
               {"input_format_json_throw_on_duplicated_fields", false, true, "Throw an exception if there are duplicated fields in JSON object in JSON input formats. If disabled, the first field will be used"},
-=======
-              {"query_cache_system_table_handling", "save", "throw", "The query cache no longer caches results of queries against system tables"},
->>>>>>> 7d8c9539
               }},
     {"24.3", {{"s3_connect_timeout_ms", 1000, 1000, "Introduce new dedicated setting for s3 connection timeout"},
               {"allow_experimental_shared_merge_tree", false, true, "The setting is obsolete"},
