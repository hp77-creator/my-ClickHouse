#include <Databases/DatabaseWithDictionaries.h>
#include <Common/StatusInfo.h>
#include <Common/ExternalLoaderStatus.h>
#include <Interpreters/ExternalDictionariesLoader.h>
#include <Interpreters/ExternalLoaderTempConfigRepository.h>
#include <Interpreters/ExternalLoaderDatabaseConfigRepository.h>
#include <Dictionaries/getDictionaryConfigurationFromAST.h>
#include <Interpreters/Context.h>
#include <Storages/StorageDictionary.h>
#include <IO/WriteBufferFromFile.h>
#include <Poco/File.h>
#include <ext/scope_guard.h>


namespace CurrentStatusInfo
{
    extern const Status DictionaryStatus;
}

namespace DB
{

namespace ErrorCodes
{
    extern const int CANNOT_GET_CREATE_DICTIONARY_QUERY;
    extern const int TABLE_ALREADY_EXISTS;
    extern const int UNKNOWN_TABLE;
    extern const int DICTIONARY_ALREADY_EXISTS;
    extern const int FILE_DOESNT_EXIST;
    extern const int CANNOT_GET_CREATE_TABLE_QUERY;
}


void DatabaseWithDictionaries::attachDictionary(const String & dictionary_name, const Context & context)
{
    String full_name = getDatabaseName() + "." + dictionary_name;
    {
        std::lock_guard lock(mutex);
        if (!dictionaries.emplace(dictionary_name).second)
            throw Exception("Dictionary " + full_name + " already exists.", ErrorCodes::DICTIONARY_ALREADY_EXISTS);
    }

    CurrentStatusInfo::set(CurrentStatusInfo::DictionaryStatus, full_name, static_cast<Int8>(ExternalLoaderStatus::NOT_LOADED));
    /// ExternalLoader::reloadConfig() will find out that the dictionary's config has been added
    /// and in case `dictionaries_lazy_load == false` it will load the dictionary.
    const auto & external_loader = context.getExternalDictionariesLoader();
    external_loader.reloadConfig(getDatabaseName(), full_name);
}

void DatabaseWithDictionaries::detachDictionary(const String & dictionary_name, const Context & context)
{
    String full_name = getDatabaseName() + "." + dictionary_name;
    {
        std::lock_guard lock(mutex);
        auto it = dictionaries.find(dictionary_name);
        if (it == dictionaries.end())
            throw Exception("Dictionary " + full_name + " doesn't exist.", ErrorCodes::UNKNOWN_TABLE);
        dictionaries.erase(it);
    }

    CurrentStatusInfo::unset(CurrentStatusInfo::DictionaryStatus, full_name);
    /// ExternalLoader::reloadConfig() will find out that the dictionary's config has been removed
    /// and therefore it will unload the dictionary.
    const auto & external_loader = context.getExternalDictionariesLoader();
    external_loader.reloadConfig(getDatabaseName(), full_name);

}

void DatabaseWithDictionaries::createDictionary(const Context & context, const String & dictionary_name, const ASTPtr & query)
{
    const auto & settings = context.getSettingsRef();

    /** The code is based on the assumption that all threads share the same order of operations:
      * - create the .sql.tmp file;
      * - add the dictionary to ExternalDictionariesLoader;
      * - load the dictionary in case dictionaries_lazy_load == false;
      * - attach the dictionary;
      * - rename .sql.tmp to .sql.
      */

    /// A race condition would be possible if a dictionary with the same name is simultaneously created using CREATE and using ATTACH.
    /// But there is protection from it - see using DDLGuard in InterpreterCreateQuery.
    if (isDictionaryExist(context, dictionary_name))
        throw Exception("Dictionary " + backQuote(getDatabaseName()) + "." + backQuote(dictionary_name) + " already exists.", ErrorCodes::DICTIONARY_ALREADY_EXISTS);

    /// A dictionary with the same full name could be defined in *.xml config files.
    String full_name = getDatabaseName() + "." + dictionary_name;
    const auto & external_loader = context.getExternalDictionariesLoader();
    if (external_loader.getCurrentStatus(full_name) != ExternalLoader::Status::NOT_EXIST)
        throw Exception(
                "Dictionary " + backQuote(getDatabaseName()) + "." + backQuote(dictionary_name) + " already exists.",
                ErrorCodes::DICTIONARY_ALREADY_EXISTS);

    if (isTableExist(context, dictionary_name))
        throw Exception("Table " + backQuote(getDatabaseName()) + "." + backQuote(dictionary_name) + " already exists.", ErrorCodes::TABLE_ALREADY_EXISTS);


    String dictionary_metadata_path = getObjectMetadataPath(dictionary_name);
    String dictionary_metadata_tmp_path = dictionary_metadata_path + ".tmp";
    String statement = getObjectDefinitionFromCreateQuery(query);

    {
        /// Exclusive flags guarantees, that table is not created right now in another thread. Otherwise, exception will be thrown.
        WriteBufferFromFile out(dictionary_metadata_tmp_path, statement.size(), O_WRONLY | O_CREAT | O_EXCL);
        writeString(statement, out);
        out.next();
        if (settings.fsync_metadata)
            out.sync();
        out.close();
    }

    bool succeeded = false;
    SCOPE_EXIT({
        if (!succeeded)
            Poco::File(dictionary_metadata_tmp_path).remove();
    });

    /// Add a temporary repository containing the dictionary.
    /// We need this temp repository to try loading the dictionary before actually attaching it to the database.
    auto temp_repository
        = const_cast<ExternalDictionariesLoader &>(external_loader) /// the change of ExternalDictionariesLoader is temporary
              .addConfigRepository(std::make_unique<ExternalLoaderTempConfigRepository>(
                  getDatabaseName(), dictionary_metadata_tmp_path, getDictionaryConfigurationFromAST(query->as<const ASTCreateQuery &>())));

    bool lazy_load = context.getConfigRef().getBool("dictionaries_lazy_load", true);
    if (!lazy_load)
    {
        /// load() is called here to force loading the dictionary, wait until the loading is finished,
        /// and throw an exception if the loading is failed.
        external_loader.load(full_name);
    }

    attachDictionary(dictionary_name, context);
    SCOPE_EXIT({
        if (!succeeded)
            detachDictionary(dictionary_name, context);
    });

    /// If it was ATTACH query and file with dictionary metadata already exist
    /// (so, ATTACH is done after DETACH), then rename atomically replaces old file with new one.
    Poco::File(dictionary_metadata_tmp_path).renameTo(dictionary_metadata_path);

    /// ExternalDictionariesLoader doesn't know we renamed the metadata path.
    /// So we have to manually call reloadConfig() here.
    external_loader.reloadConfig(getDatabaseName(), full_name);

    /// Everything's ok.
    succeeded = true;
}

void DatabaseWithDictionaries::removeDictionary(const Context & context, const String & dictionary_name)
{
    detachDictionary(dictionary_name, context);

    String dictionary_metadata_path = getObjectMetadataPath(dictionary_name);

    try
    {
        Poco::File(dictionary_metadata_path).remove();
        CurrentStatusInfo::unset(CurrentStatusInfo::DictionaryStatus, getDatabaseName() + "." + dictionary_name);
    }
    catch (...)
    {
        /// If remove was not possible for some reason
        attachDictionary(dictionary_name, context);
        throw;
    }
}

StoragePtr DatabaseWithDictionaries::tryGetTableImpl(const Context & context, const String & table_name, bool load) const
{
    if (auto table_ptr = DatabaseWithOwnTablesBase::tryGetTable(context, table_name))
        return table_ptr;

    if (isDictionaryExist(context, table_name))
        /// We don't need lock database here, because database doesn't store dictionary itself
        /// just metadata
<<<<<<< HEAD
        return getDictionaryStorage(table_name);
=======
        return getDictionaryStorage(context, table_name, load);
>>>>>>> 676964de

    return {};
}
StoragePtr DatabaseWithDictionaries::tryGetTable(const Context & context, const String & table_name) const
{
    return tryGetTableImpl(context, table_name, true /*load*/);
}

ASTPtr DatabaseWithDictionaries::getCreateTableQueryImpl(const Context & context, const String & table_name, bool throw_on_error) const
{
    ASTPtr ast;
    bool has_table = tryGetTableImpl(context, table_name, false /*load*/) != nullptr;
    auto table_metadata_path = getObjectMetadataPath(table_name);
    try
    {
        ast = getCreateQueryFromMetadata(context, table_metadata_path, throw_on_error);
    }
    catch (const Exception & e)
    {
        if (!has_table && e.code() == ErrorCodes::FILE_DOESNT_EXIST && throw_on_error)
            throw Exception{"Table " + backQuote(table_name) + " doesn't exist",
                            ErrorCodes::CANNOT_GET_CREATE_TABLE_QUERY};
        else if (throw_on_error)
            throw;
    }
    return ast;
}

DatabaseTablesIteratorPtr DatabaseWithDictionaries::getTablesWithDictionaryTablesIterator(
    const FilterByNameFunction & filter_by_dictionary_name)
{
    /// NOTE: it's not atomic
    auto tables_it = getTablesIterator(filter_by_dictionary_name);
    auto dictionaries_it = getDictionariesIterator(filter_by_dictionary_name);

    Tables result;
    while (tables_it && tables_it->isValid())
    {
        result.emplace(tables_it->name(), tables_it->table());
        tables_it->next();
    }

    while (dictionaries_it && dictionaries_it->isValid())
    {
        auto table_name = dictionaries_it->name();
<<<<<<< HEAD
        auto table_ptr = getDictionaryStorage(table_name);
=======
        auto table_ptr = getDictionaryStorage(context, table_name, false /*load*/);
>>>>>>> 676964de
        if (table_ptr)
            result.emplace(table_name, table_ptr);
        dictionaries_it->next();
    }

    return std::make_unique<DatabaseTablesSnapshotIterator>(result);
}

DatabaseDictionariesIteratorPtr DatabaseWithDictionaries::getDictionariesIterator(const FilterByNameFunction & filter_by_dictionary_name)
{
    std::lock_guard lock(mutex);
    if (!filter_by_dictionary_name)
        return std::make_unique<DatabaseDictionariesSnapshotIterator>(dictionaries);

    Dictionaries filtered_dictionaries;
    for (const auto & dictionary_name : dictionaries)
        if (filter_by_dictionary_name(dictionary_name))
            filtered_dictionaries.emplace(dictionary_name);
    return std::make_unique<DatabaseDictionariesSnapshotIterator>(std::move(filtered_dictionaries));
}

bool DatabaseWithDictionaries::isDictionaryExist(const Context & /*context*/, const String & dictionary_name) const
{
    std::lock_guard lock(mutex);
    return dictionaries.find(dictionary_name) != dictionaries.end();
}

<<<<<<< HEAD
StoragePtr DatabaseWithDictionaries::getDictionaryStorage(const String & table_name) const
{
    auto dict_name = database_name + "." + table_name;
    const auto & external_loader = global_context.getExternalDictionariesLoader();
    auto dict_ptr = external_loader.tryGetDictionary(dict_name);
=======
StoragePtr DatabaseWithDictionaries::getDictionaryStorage(const Context & context, const String & table_name, bool load) const
{
    auto dict_name = database_name + "." + table_name;
    const auto & external_loader = context.getExternalDictionariesLoader();
    auto dict_ptr = external_loader.tryGetDictionary(dict_name, load);
>>>>>>> 676964de
    if (dict_ptr)
    {
        const DictionaryStructure & dictionary_structure = dict_ptr->getStructure();
        auto columns = StorageDictionary::getNamesAndTypes(dictionary_structure);
        return StorageDictionary::create(StorageID(database_name, table_name), ColumnsDescription{columns}, global_context, true, dict_name);
    }
    return nullptr;
}

ASTPtr DatabaseWithDictionaries::getCreateDictionaryQueryImpl(
        const Context & context,
        const String & dictionary_name,
        bool throw_on_error) const
{
    ASTPtr ast;

    auto dictionary_metadata_path = getObjectMetadataPath(dictionary_name);
    ast = getCreateQueryFromMetadata(context, dictionary_metadata_path, throw_on_error);
    if (!ast && throw_on_error)
    {
        /// Handle system.* tables for which there are no table.sql files.
        bool has_dictionary = isDictionaryExist(context, dictionary_name);

        auto msg = has_dictionary ? "There is no CREATE DICTIONARY query for table " : "There is no metadata file for dictionary ";

        throw Exception(msg + backQuote(dictionary_name), ErrorCodes::CANNOT_GET_CREATE_DICTIONARY_QUERY);
    }

    return ast;
}

void DatabaseWithDictionaries::shutdown()
{
    detachFromExternalDictionariesLoader();
    DatabaseOnDisk::shutdown();
}

DatabaseWithDictionaries::~DatabaseWithDictionaries() = default;

void DatabaseWithDictionaries::attachToExternalDictionariesLoader(Context & context)
{
    database_as_config_repo_for_external_loader = context.getExternalDictionariesLoader().addConfigRepository(
        std::make_unique<ExternalLoaderDatabaseConfigRepository>(*this, context));
}

void DatabaseWithDictionaries::detachFromExternalDictionariesLoader()
{
    database_as_config_repo_for_external_loader = {};
}

}<|MERGE_RESOLUTION|>--- conflicted
+++ resolved
@@ -175,11 +175,7 @@
     if (isDictionaryExist(context, table_name))
         /// We don't need lock database here, because database doesn't store dictionary itself
         /// just metadata
-<<<<<<< HEAD
-        return getDictionaryStorage(table_name);
-=======
-        return getDictionaryStorage(context, table_name, load);
->>>>>>> 676964de
+        return getDictionaryStorage(table_name, load);
 
     return {};
 }
@@ -225,11 +221,7 @@
     while (dictionaries_it && dictionaries_it->isValid())
     {
         auto table_name = dictionaries_it->name();
-<<<<<<< HEAD
-        auto table_ptr = getDictionaryStorage(table_name);
-=======
-        auto table_ptr = getDictionaryStorage(context, table_name, false /*load*/);
->>>>>>> 676964de
+        auto table_ptr = getDictionaryStorage(table_name, false /*load*/);
         if (table_ptr)
             result.emplace(table_name, table_ptr);
         dictionaries_it->next();
@@ -257,19 +249,11 @@
     return dictionaries.find(dictionary_name) != dictionaries.end();
 }
 
-<<<<<<< HEAD
-StoragePtr DatabaseWithDictionaries::getDictionaryStorage(const String & table_name) const
+StoragePtr DatabaseWithDictionaries::getDictionaryStorage(const String & table_name, bool load) const
 {
     auto dict_name = database_name + "." + table_name;
     const auto & external_loader = global_context.getExternalDictionariesLoader();
-    auto dict_ptr = external_loader.tryGetDictionary(dict_name);
-=======
-StoragePtr DatabaseWithDictionaries::getDictionaryStorage(const Context & context, const String & table_name, bool load) const
-{
-    auto dict_name = database_name + "." + table_name;
-    const auto & external_loader = context.getExternalDictionariesLoader();
     auto dict_ptr = external_loader.tryGetDictionary(dict_name, load);
->>>>>>> 676964de
     if (dict_ptr)
     {
         const DictionaryStructure & dictionary_structure = dict_ptr->getStructure();
