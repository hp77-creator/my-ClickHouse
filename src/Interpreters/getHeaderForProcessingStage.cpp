--- conflicted
+++ resolved
@@ -137,12 +137,9 @@
 
             if (context->getSettingsRef().allow_experimental_analyzer)
             {
-<<<<<<< HEAD
-                auto storage = std::make_shared<StorageDummy>(storage_snapshot->storage.getStorageID(), storage_snapshot->getAllColumnsDescription());
-=======
-                auto storage = std::make_shared<StorageDummy>(
-                    storage_snapshot->storage.getStorageID(), storage_snapshot->metadata->getColumns(), storage_snapshot);
->>>>>>> 0f6bec78
+                auto storage = std::make_shared<StorageDummy>(storage_snapshot->storage.getStorageID(),
+                                                                                        storage_snapshot->getAllColumnsDescription(),
+                                                                                        storage_snapshot);
                 InterpreterSelectQueryAnalyzer interpreter(query, context, storage, SelectQueryOptions(processed_stage).analyze());
                 result = interpreter.getSampleBlock();
             }
