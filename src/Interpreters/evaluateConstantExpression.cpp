--- conflicted
+++ resolved
@@ -2,24 +2,11 @@
 
 #include <Columns/ColumnConst.h>
 #include <Columns/ColumnSet.h>
-<<<<<<< HEAD
-#include "Common/logger_useful.h"
-=======
 #include <Columns/ColumnTuple.h>
->>>>>>> b4504f20
 #include <Common/typeid_cast.h>
-#include "Analyzer/ConstantNode.h"
-#include "Analyzer/IQueryTreeNode.h"
-#include "Analyzer/Passes/QueryAnalysisPass.h"
-#include "Analyzer/QueryNode.h"
-#include "Analyzer/QueryTreeBuilder.h"
-#include "Analyzer/TableNode.h"
-#include "Interpreters/SelectQueryOptions.h"
-#include "Planner/PlannerActionsVisitor.h"
-#include "Planner/PlannerContext.h"
-#include "Planner/Utils.h"
-#include "Storages/ColumnsDescription.h"
-#include "Storages/StorageDummy.h"
+#include <Analyzer/Passes/QueryAnalysisPass.h>
+#include <Analyzer/QueryTreeBuilder.h>
+#include <Analyzer/TableNode.h>
 #include <Core/Block.h>
 #include <Core/Settings.h>
 #include <DataTypes/DataTypesNumber.h>
@@ -35,15 +22,21 @@
 #include <Interpreters/ExpressionAnalyzer.h>
 #include <Interpreters/FunctionNameNormalizer.h>
 #include <Interpreters/ReplaceQueryParameterVisitor.h>
+#include <Interpreters/SelectQueryOptions.h>
 #include <Interpreters/TreeRewriter.h>
 #include <Parsers/ASTFunction.h>
 #include <Parsers/ASTIdentifier.h>
 #include <Parsers/ASTLiteral.h>
 #include <Parsers/ASTSubquery.h>
 #include <Parsers/ASTSelectQuery.h>
+#include <Planner/PlannerActionsVisitor.h>
+#include <Planner/PlannerContext.h>
+#include <Planner/Utils.h>
 #include <Processors/QueryPlan/Optimizations/actionsDAGUtils.h>
 #include <Processors/Executors/PullingPipelineExecutor.h>
 #include <Storages/MergeTree/KeyCondition.h>
+#include <Storages/ColumnsDescription.h>
+#include <Storages/StorageDummy.h>
 #include <TableFunctions/TableFunctionFactory.h>
 
 #include <optional>
@@ -55,6 +48,7 @@
 namespace Setting
 {
     extern const SettingsBool normalize_function_names;
+    extern const SettingsBool allow_experimental_analyzer;
 }
 
 namespace ErrorCodes
@@ -96,20 +90,11 @@
     ReplaceQueryParameterVisitor param_visitor(context->getQueryParameters());
     param_visitor.visit(ast);
 
-<<<<<<< HEAD
     String result_name = ast->getColumnName();
-=======
-    /// Notice: function name normalization is disabled when it's a secondary query, because queries are either
-    /// already normalized on initiator node, or not normalized and should remain unnormalized for
-    /// compatibility.
-    if (context->getClientInfo().query_kind != ClientInfo::QueryKind::SECONDARY_QUERY
-        && context->getSettingsRef()[Setting::normalize_function_names])
-        FunctionNameNormalizer::visit(ast.get());
->>>>>>> b4504f20
 
     ColumnPtr result_column;
     DataTypePtr result_type;
-    if (context->getSettingsRef().allow_experimental_analyzer)
+    if (context->getSettingsRef()[Setting::allow_experimental_analyzer])
     {
         auto execution_context = Context::createCopy(context);
         auto expression = buildQueryTree(ast, execution_context);
@@ -143,7 +128,8 @@
         /// Notice: function name normalization is disabled when it's a secondary query, because queries are either
         /// already normalized on initiator node, or not normalized and should remain unnormalized for
         /// compatibility.
-        if (context->getClientInfo().query_kind != ClientInfo::QueryKind::SECONDARY_QUERY && context->getSettingsRef().normalize_function_names)
+        if (context->getClientInfo().query_kind != ClientInfo::QueryKind::SECONDARY_QUERY
+            && context->getSettingsRef()[Setting::normalize_function_names])
             FunctionNameNormalizer::visit(ast.get());
 
         auto syntax_result = TreeRewriter(context, no_throw).analyze(ast, source_columns);
