--- conflicted
+++ resolved
@@ -3376,7 +3376,6 @@
 
 Значение по умолчанию: `1000`.
 
-<<<<<<< HEAD
 ## log_queries_probability {#log-queries-probability}
 
 Позволяет пользователю записать в системные таблицы [query_log](../../operations/system-tables/query_log.md), [query_thread_log](../../operations/system-tables/query_thread_log.md) и [query_views_log](../../operations/system-tables/query_views_log.md) только часть запросов, выбранных случайным образом, с указанной вероятностью. Это помогает снизить нагрузку при большом объеме запросов за секунду.
@@ -3388,7 +3387,7 @@
 -   1 — все запросы регистрируются в системных таблицах.
 
 Значение по умолчанию: `1`.
-=======
+
 ## short_circuit_function_evaluation {#short-circuit-function-evaluation}
 
 Позволяет вычислять функции [if](../../sql-reference/functions/conditional-functions.md#if), [multiIf](../../sql-reference/functions/conditional-functions.md#multiif), [and](../../sql-reference/functions/logical-functions.md#logical-and-function) и [or](../../sql-reference/functions/logical-functions.md#logical-or-function) по [короткой схеме](https://ru-wikipedia-org.turbopages.org/ru.wikipedia.org/s/wiki/Вычисления_по_короткой_схеме). Это помогает оптимизировать выполнение сложных выражений в этих функциях и предотвратить возможные исключения (например, деление на ноль, когда оно не ожидается).
@@ -3400,7 +3399,6 @@
 -   `disable` — вычисление функций по короткой схеме отключено.
 
 Значение по умолчанию: `enable`.
->>>>>>> c83e2f6f
 
 ## max_hyperscan_regexp_length {#max-hyperscan-regexp-length}
 
@@ -3427,7 +3425,6 @@
 ┌─multiMatchAny('abcd', ['ab', 'bcd', 'c', 'd'])─┐
 │                                              1 │
 └────────────────────────────────────────────────┘
-
 ```
 
 Запрос:
@@ -3445,7 +3442,6 @@
 **См. также**
 
 -   [max_hyperscan_regexp_total_length](#max-hyperscan-regexp-total-length)
-
 
 ## max_hyperscan_regexp_total_length {#max-hyperscan-regexp-total-length}
 
