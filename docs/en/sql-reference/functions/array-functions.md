---
slug: /sql-reference/functions/array-functions
sidebar_position: 10
sidebar_label: Arrays
---

# Array Functions

## empty {#empty}

Checks whether the input array is empty.

**Syntax**

``` sql
empty([x])
```

An array is considered empty if it does not contain any elements.

:::note
Can be optimized by enabling the [`optimize_functions_to_subcolumns` setting](../../operations/settings/settings.md#optimize-functions-to-subcolumns). With `optimize_functions_to_subcolumns = 1` the function reads only [size0](../data-types/array.md#array-size) subcolumn instead of reading and processing the whole array column. The query `SELECT empty(arr) FROM TABLE;` transforms to `SELECT arr.size0 = 0 FROM TABLE;`.
:::

The function also works for [strings](string-functions.md#empty) or [UUID](uuid-functions.md#empty).

**Arguments**

- `[x]` — Input array. [Array](../data-types/array.md).

**Returned value**

- Returns `1` for an empty array or `0` for a non-empty array. [UInt8](../data-types/int-uint.md).

**Example**

Query:

```sql
SELECT empty([]);
```

Result:

```text
┌─empty(array())─┐
│              1 │
└────────────────┘
```

## notEmpty {#notempty}

Checks whether the input array is non-empty.

**Syntax**

``` sql
notEmpty([x])
```

An array is considered non-empty if it contains at least one element.

:::note
Can be optimized by enabling the [optimize_functions_to_subcolumns](../../operations/settings/settings.md#optimize-functions-to-subcolumns) setting. With `optimize_functions_to_subcolumns = 1` the function reads only [size0](../data-types/array.md#array-size) subcolumn instead of reading and processing the whole array column. The query `SELECT notEmpty(arr) FROM table` transforms to `SELECT arr.size0 != 0 FROM TABLE`.
:::

The function also works for [strings](string-functions.md#notempty) or [UUID](uuid-functions.md#notempty).

**Arguments**

- `[x]` — Input array. [Array](../data-types/array.md).

**Returned value**

- Returns `1` for a non-empty array or `0` for an empty array. [UInt8](../data-types/int-uint.md).

**Example**

Query:

```sql
SELECT notEmpty([1,2]);
```

Result:

```text
┌─notEmpty([1, 2])─┐
│                1 │
└──────────────────┘
```

## length {#length}

Returns the number of items in the array.
The result type is UInt64.
The function also works for strings.

Can be optimized by enabling the [optimize_functions_to_subcolumns](../../operations/settings/settings.md#optimize-functions-to-subcolumns) setting. With `optimize_functions_to_subcolumns = 1` the function reads only [size0](../data-types/array.md#array-size) subcolumn instead of reading and processing the whole array column. The query `SELECT length(arr) FROM table` transforms to `SELECT arr.size0 FROM TABLE`.

Alias: `OCTET_LENGTH`

## emptyArrayUInt8 {#emptyarrayuint8}

Returns an empty UInt8 array.

**Syntax**

```sql
emptyArrayUInt8()
```

**Arguments**

None.

**Returned value**

An empty array.

**Examples**

Query:

```sql
SELECT emptyArrayUInt8();
```

Result:

```response
[]
```

## emptyArrayUInt16 {#emptyarrayuint16}

Returns an empty UInt16 array.

**Syntax**

```sql
emptyArrayUInt16()
```

**Arguments**

None.

**Returned value**

An empty array.

**Examples**

Query:

```sql
SELECT emptyArrayUInt16();

```

Result:

```response
[]
```

## emptyArrayUInt32 {#emptyarrayuint32}

Returns an empty UInt32 array.

**Syntax**

```sql
emptyArrayUInt32()
```

**Arguments**

None.

**Returned value**

An empty array.

**Examples**

Query:

```sql
SELECT emptyArrayUInt32();
```

Result:

```response
[]
```

## emptyArrayUInt64 {#emptyarrayuint64}

Returns an empty UInt64 array.

**Syntax**

```sql
emptyArrayUInt64()
```

**Arguments**

None.

**Returned value**

An empty array.

**Examples**

Query:

```sql
SELECT emptyArrayUInt64();
```

Result:

```response
[]
```

## emptyArrayInt8 {#emptyarrayint8}

Returns an empty Int8 array.

**Syntax**

```sql
emptyArrayInt8()
```

**Arguments**

None.

**Returned value**

An empty array.

**Examples**

Query:

```sql
SELECT emptyArrayInt8();
```

Result:

```response
[]
```

## emptyArrayInt16 {#emptyarrayint16}

Returns an empty Int16 array.

**Syntax**

```sql
emptyArrayInt16()
```

**Arguments**

None.

**Returned value**

An empty array.

**Examples**

Query:

```sql
SELECT emptyArrayInt16();
```

Result:

```response
[]
```

## emptyArrayInt32 {#emptyarrayint32}

Returns an empty Int32 array.

**Syntax**

```sql
emptyArrayInt32()
```

**Arguments**

None.

**Returned value**

An empty array.

**Examples**

Query:

```sql
SELECT emptyArrayInt32();
```

Result:

```response
[]
```

## emptyArrayInt64 {#emptyarrayint64}

Returns an empty Int64 array.

**Syntax**

```sql
emptyArrayInt64()
```

**Arguments**

None.

**Returned value**

An empty array.

**Examples**

Query:

```sql
SELECT emptyArrayInt64();
```

Result:

```response
[]
```

## emptyArrayFloat32 {#emptyarrayfloat32}

Returns an empty Float32 array.

**Syntax**

```sql
emptyArrayFloat32()
```

**Arguments**

None.

**Returned value**

An empty array.

**Examples**

Query:

```sql
SELECT emptyArrayFloat32();
```

Result:

```response
[]
```

## emptyArrayFloat64 {#emptyarrayfloat64}

Returns an empty Float64 array.

**Syntax**

```sql
emptyArrayFloat64()
```

**Arguments**

None.

**Returned value**

An empty array.

**Examples**

Query:

```sql
SELECT emptyArrayFloat64();
```

Result:

```response
[]
```

## emptyArrayDate {#emptyarraydate}

Returns an empty Date array.

**Syntax**

```sql
emptyArrayDate()
```

**Arguments**

None.

**Returned value**

An empty array.

**Examples**

Query:

```sql
SELECT emptyArrayDate();
```

## emptyArrayDateTime {#emptyarraydatetime}

Returns an empty DateTime array.

**Syntax**

```sql
[]
```

**Arguments**

None.

**Returned value**

An empty array.

**Examples**

Query:

```sql
SELECT emptyArrayDateTime();
```

Result:

```response
[]
```

## emptyArrayString {#emptyarraystring}

Returns an empty String array.

**Syntax**

```sql
emptyArrayString()
```

**Arguments**

None.

**Returned value**

An empty array.

**Examples**

Query:

```sql
SELECT emptyArrayString();
```

Result:

```response
[]
```

## emptyArrayToSingle {#emptyarraytosingle}

Accepts an empty array and returns a one-element array that is equal to the default value.

## range(end), range(\[start, \] end \[, step\]) {#rangeend-rangestart--end--step}

Returns an array of numbers from `start` to `end - 1` by `step`. The supported types are [UInt8, UInt16, UInt32, UInt64, Int8, Int16, Int32, Int64](../data-types/int-uint.md).

**Syntax**

``` sql
range([start, ] end [, step])
```

**Arguments**

- `start` — The first element of the array. Optional, required if `step` is used. Default value: 0.
- `end` — The number before which the array is constructed. Required.
- `step` — Determines the incremental step between each element in the array. Optional. Default value: 1.

**Returned value**

- Array of numbers from `start` to `end - 1` by `step`.

**Implementation details**

- All arguments `start`, `end`, `step` must be below data types: `UInt8`, `UInt16`, `UInt32`, `UInt64`,`Int8`, `Int16`, `Int32`, `Int64`, as well as elements of the returned array, which's type is a super type of all arguments.
- An exception is thrown if query results in arrays with a total length of more than number of elements specified by the [function_range_max_elements_in_block](../../operations/settings/settings.md#function_range_max_elements_in_block) setting.
- Returns Null if any argument has Nullable(Nothing) type. An exception is thrown if any argument has Null value (Nullable(T) type).

**Examples**

Query:

``` sql
SELECT range(5), range(1, 5), range(1, 5, 2), range(-1, 5, 2);
```

Result:

```txt
┌─range(5)────┬─range(1, 5)─┬─range(1, 5, 2)─┬─range(-1, 5, 2)─┐
│ [0,1,2,3,4] │ [1,2,3,4]   │ [1,3]          │ [-1,1,3]        │
└─────────────┴─────────────┴────────────────┴─────────────────┘
```

## array(x1, ...), operator \[x1, ...\] {#arrayx1--operator-x1-}

Creates an array from the function arguments.
The arguments must be constants and have types that have the smallest common type. At least one argument must be passed, because otherwise it isn't clear which type of array to create. That is, you can't use this function to create an empty array (to do that, use the 'emptyArray\*' function described above).
Returns an 'Array(T)' type result, where 'T' is the smallest common type out of the passed arguments.

## arrayWithConstant(length, elem) {#arraywithconstantlength-elem}

Creates an array of length `length` filled with the constant `elem`.

## arrayConcat {#arrayconcat}

Combines arrays passed as arguments.

``` sql
arrayConcat(arrays)
```

**Arguments**

- `arrays` – Arbitrary number of arguments of [Array](../data-types/array.md) type.

**Example**

``` sql
SELECT arrayConcat([1, 2], [3, 4], [5, 6]) AS res
```

``` text
┌─res───────────┐
│ [1,2,3,4,5,6] │
└───────────────┘
```

## arrayElement(arr, n), operator arr\[n\] {#arrayelementarr-n-operator-arrn}

Get the element with the index `n` from the array `arr`. `n` must be any integer type.
Indexes in an array begin from one.

Negative indexes are supported. In this case, it selects the corresponding element numbered from the end. For example, `arr[-1]` is the last item in the array.

If the index falls outside of the bounds of an array, it returns some default value (0 for numbers, an empty string for strings, etc.), except for the case with a non-constant array and a constant index 0 (in this case there will be an error `Array indices are 1-based`).

## has(arr, elem) {#hasarr-elem}

Checks whether the 'arr' array has the 'elem' element.
Returns 0 if the element is not in the array, or 1 if it is.

`NULL` is processed as a value.

``` sql
SELECT has([1, 2, NULL], NULL)
```

``` text
┌─has([1, 2, NULL], NULL)─┐
│                       1 │
└─────────────────────────┘
```

## arrayElementOrNull(arr, n) {#arrayelementornullarr-n}

Get the element with the index `n`from the array `arr`. `n` must be any integer type.
Indexes in an array begin from one.

Negative indexes are supported. In this case, it selects the corresponding element numbered from the end. For example, `arr[-1]` is the last item in the array.

If the index falls outside of the bounds of an array, it returns `NULL` instead of a default value.

### Examples {#examples}

``` sql
SELECT arrayElementOrNull([1, 2, 3], 2), arrayElementOrNull([1, 2, 3], 4)
```

``` text
 ┌─arrayElementOrNull([1, 2, 3], 2)─┬─arrayElementOrNull([1, 2, 3], 4)─┐
 │                                2 │                             ᴺᵁᴸᴸ │
 └──────────────────────────────────┴──────────────────────────────────┘
```

## hasAll {#hasall}

Checks whether one array is a subset of another.

``` sql
hasAll(set, subset)
```

**Arguments**

- `set` – Array of any type with a set of elements.
- `subset` – Array of any type that shares a common supertype with `set` containing elements that should be tested to be a subset of `set`.

**Return values**

- `1`, if `set` contains all of the elements from `subset`.
- `0`, otherwise.

Raises an exception `NO_COMMON_TYPE` if the set and subset elements do not share a common supertype.

**Peculiar properties**

- An empty array is a subset of any array.
- `Null` processed as a value.
- Order of values in both of arrays does not matter.

**Examples**

`SELECT hasAll([], [])` returns 1.

`SELECT hasAll([1, Null], [Null])` returns 1.

`SELECT hasAll([1.0, 2, 3, 4], [1, 3])` returns 1.

`SELECT hasAll(['a', 'b'], ['a'])` returns 1.

`SELECT hasAll([1], ['a'])` raises a `NO_COMMON_TYPE` exception.

`SELECT hasAll([[1, 2], [3, 4]], [[1, 2], [3, 5]])` returns 0.

## hasAny {#hasany}

Checks whether two arrays have intersection by some elements.

``` sql
hasAny(array1, array2)
```

**Arguments**

- `array1` – Array of any type with a set of elements.
- `array2` – Array of any type that shares a common supertype with `array1`.

**Return values**

- `1`, if `array1` and `array2` have one similar element at least.
- `0`, otherwise.

Raises an exception `NO_COMMON_TYPE` if the array1 and array2 elements do not share a common supertype.

**Peculiar properties**

- `Null` processed as a value.
- Order of values in both of arrays does not matter.

**Examples**

`SELECT hasAny([1], [])` returns `0`.

`SELECT hasAny([Null], [Null, 1])` returns `1`.

`SELECT hasAny([-128, 1., 512], [1])` returns `1`.

`SELECT hasAny([[1, 2], [3, 4]], ['a', 'c'])` raises a `NO_COMMON_TYPE` exception.

`SELECT hasAll([[1, 2], [3, 4]], [[1, 2], [1, 2]])` returns `1`.

## hasSubstr {#hassubstr}

Checks whether all the elements of array2 appear in array1 in the same exact order. Therefore, the function will return 1, if and only if `array1 = prefix + array2 + suffix`.

``` sql
hasSubstr(array1, array2)
```

In other words, the functions will check whether all the elements of `array2` are contained in `array1` like
the `hasAll` function. In addition, it will check that the elements are observed in the same order in both `array1` and `array2`.

For Example:

- `hasSubstr([1,2,3,4], [2,3])` returns 1. However, `hasSubstr([1,2,3,4], [3,2])` will return `0`.
- `hasSubstr([1,2,3,4], [1,2,3])` returns 1. However, `hasSubstr([1,2,3,4], [1,2,4])` will return `0`.

**Arguments**

- `array1` – Array of any type with a set of elements.
- `array2` – Array of any type with a set of elements.

**Return values**

- `1`, if `array1` contains `array2`.
- `0`, otherwise.

Raises an exception `NO_COMMON_TYPE` if the array1 and array2 elements do not share a common supertype.

**Peculiar properties**

- The function will return `1` if `array2` is empty.
- `Null` processed as a value. In other words `hasSubstr([1, 2, NULL, 3, 4], [2,3])` will return `0`. However, `hasSubstr([1, 2, NULL, 3, 4], [2,NULL,3])` will return `1`
- Order of values in both of arrays does matter.

**Examples**

`SELECT hasSubstr([], [])` returns 1.

`SELECT hasSubstr([1, Null], [Null])` returns 1.

`SELECT hasSubstr([1.0, 2, 3, 4], [1, 3])` returns 0.

`SELECT hasSubstr(['a', 'b'], ['a'])` returns 1.

`SELECT hasSubstr(['a', 'b' , 'c'], ['a', 'b'])` returns 1.

`SELECT hasSubstr(['a', 'b' , 'c'], ['a', 'c'])` returns 0.

`SELECT hasSubstr([[1, 2], [3, 4], [5, 6]], [[1, 2], [3, 4]])` returns 1.
i
`SELECT hasSubstr([1, 2, NULL, 3, 4], ['a'])` raises a `NO_COMMON_TYPE` exception.


## indexOf(arr, x) {#indexofarr-x}

Returns the index of the first element with value 'x' (starting from 1) if it is in the array.
If the array does not contain the searched-for value, the function returns 0.

Example:

``` sql
SELECT indexOf([1, 3, NULL, NULL], NULL)
```

``` text
┌─indexOf([1, 3, NULL, NULL], NULL)─┐
│                                 3 │
└───────────────────────────────────┘
```

Elements set to `NULL` are handled as normal values.

## indexOfAssumeSorted(arr, x) {#indexofassumesortedarr-x}

Returns the index of the first element with value 'x' (starting from 1) if it is in the array.
If the array does not contain the searched-for value, the function returns 0.
Assumes that the array is sorted in ascending order (i.e., the function uses binary search).
If the array is not sorted, results are undefined.
If the internal array is of type Nullable, function 'indexOf' will be called.

Example:

``` sql
SELECT indexOfAssumeSorted([1, 3, 3, 3, 4, 4, 5], 4)
```

``` text
┌─indexOfAssumeSorted([1, 3, 3, 3, 4, 4, 5], 4)─┐
│                                             5 │
└───────────────────────────────────────────────┘
```

## arrayCount(\[func,\] arr1, ...) {#arraycountfunc-arr1-}

Returns the number of elements for which `func(arr1[i], ..., arrN[i])` returns something other than 0. If `func` is not specified, it returns the number of non-zero elements in the array.

Note that the `arrayCount` is a [higher-order function](../../sql-reference/functions/index.md#higher-order-functions). You can pass a lambda function to it as the first argument.

## arrayDotProduct {#arraydotproduct}

Returns the dot product of two arrays.

**Syntax**

```sql
arrayDotProduct(vector1, vector2)
```

Alias: `scalarProduct`, `dotProduct`

**Parameters**

- `vector1`: First vector. [Array](../data-types/array.md) or [Tuple](../data-types/tuple.md) of numeric values.
- `vector2`: Second vector. [Array](../data-types/array.md) or [Tuple](../data-types/tuple.md) of numeric values.

:::note
The sizes of the two vectors must be equal. Arrays and Tuples may also contain mixed element types.
:::

**Returned value**

- The dot product of the two vectors. [Numeric](/docs/native-protocol/columns#numeric-types).

:::note
The return type is determined by the type of the arguments. If Arrays or Tuples contain mixed element types then the result type is the supertype.
:::

**Examples**

Query:

```sql
SELECT arrayDotProduct([1, 2, 3], [4, 5, 6]) AS res, toTypeName(res);
```

Result:

```response
32	UInt16
```

Query:

```sql
SELECT dotProduct((1::UInt16, 2::UInt8, 3::Float32),(4::Int16, 5::Float32, 6::UInt8)) AS res, toTypeName(res);
```

Result:

```response
32	Float64
```

## countEqual(arr, x) {#countequalarr-x}

Returns the number of elements in the array equal to x. Equivalent to arrayCount (elem -\> elem = x, arr).

`NULL` elements are handled as separate values.

Example:

``` sql
SELECT countEqual([1, 2, NULL, NULL], NULL)
```

``` text
┌─countEqual([1, 2, NULL, NULL], NULL)─┐
│                                    2 │
└──────────────────────────────────────┘
```

## arrayEnumerate(arr) {#arrayenumeratearr}

Returns the array \[1, 2, 3, ..., length (arr) \]

This function is normally used with ARRAY JOIN. It allows counting something just once for each array after applying ARRAY JOIN. Example:

``` sql
SELECT
    count() AS Reaches,
    countIf(num = 1) AS Hits
FROM test.hits
ARRAY JOIN
    GoalsReached,
    arrayEnumerate(GoalsReached) AS num
WHERE CounterID = 160656
LIMIT 10
```

``` text
┌─Reaches─┬──Hits─┐
│   95606 │ 31406 │
└─────────┴───────┘
```

In this example, Reaches is the number of conversions (the strings received after applying ARRAY JOIN), and Hits is the number of pageviews (strings before ARRAY JOIN). In this particular case, you can get the same result in an easier way:

``` sql
SELECT
    sum(length(GoalsReached)) AS Reaches,
    count() AS Hits
FROM test.hits
WHERE (CounterID = 160656) AND notEmpty(GoalsReached)
```

``` text
┌─Reaches─┬──Hits─┐
│   95606 │ 31406 │
└─────────┴───────┘
```

This function can also be used in higher-order functions. For example, you can use it to get array indexes for elements that match a condition.

## arrayEnumerateUniq {#arrayenumerateuniq}

Returns an array the same size as the source array, indicating for each element what its position is among elements with the same value.
For example: arrayEnumerateUniq(\[10, 20, 10, 30\]) = \[1, 1, 2, 1\].

This function is useful when using ARRAY JOIN and aggregation of array elements.
Example:

``` sql
SELECT
    Goals.ID AS GoalID,
    sum(Sign) AS Reaches,
    sumIf(Sign, num = 1) AS Visits
FROM test.visits
ARRAY JOIN
    Goals,
    arrayEnumerateUniq(Goals.ID) AS num
WHERE CounterID = 160656
GROUP BY GoalID
ORDER BY Reaches DESC
LIMIT 10
```

``` text
┌──GoalID─┬─Reaches─┬─Visits─┐
│   53225 │    3214 │   1097 │
│ 2825062 │    3188 │   1097 │
│   56600 │    2803 │    488 │
│ 1989037 │    2401 │    365 │
│ 2830064 │    2396 │    910 │
│ 1113562 │    2372 │    373 │
│ 3270895 │    2262 │    812 │
│ 1084657 │    2262 │    345 │
│   56599 │    2260 │    799 │
│ 3271094 │    2256 │    812 │
└─────────┴─────────┴────────┘
```

In this example, each goal ID has a calculation of the number of conversions (each element in the Goals nested data structure is a goal that was reached, which we refer to as a conversion) and the number of sessions. Without ARRAY JOIN, we would have counted the number of sessions as sum(Sign). But in this particular case, the rows were multiplied by the nested Goals structure, so in order to count each session one time after this, we apply a condition to the value of the arrayEnumerateUniq(Goals.ID) function.

The arrayEnumerateUniq function can take multiple arrays of the same size as arguments. In this case, uniqueness is considered for tuples of elements in the same positions in all the arrays.

``` sql
SELECT arrayEnumerateUniq([1, 1, 1, 2, 2, 2], [1, 1, 2, 1, 1, 2]) AS res
```

``` text
┌─res───────────┐
│ [1,2,1,1,2,1] │
└───────────────┘
```

This is necessary when using ARRAY JOIN with a nested data structure and further aggregation across multiple elements in this structure.

## arrayEnumerateUniqRanked {#arrayenumerateuniqranked}

Returns an array the same size as the source array, indicating for each element what its position is among elements with the same value. It allows for enumeration of a multidimensional array with the ability to specify how deep to look inside the array.

**Syntax**

```sql
arrayEnumerateUniqRanked(clear_depth, arr, max_array_depth)
```

**Parameters**

- `clear_depth`: Enumerate elements at the specified level separately. Positive [Integer](../data-types/int-uint.md) less than or equal to `max_arr_depth`.
- `arr`: N-dimensional array to enumerate. [Array](../data-types/array.md).
- `max_array_depth`: The maximum effective depth. Positive [Integer](../data-types/int-uint.md) less than or equal to the depth of `arr`.

**Example**

With `clear_depth=1` and `max_array_depth=1`, the result of `arrayEnumerateUniqRanked` is identical to that which [`arrayEnumerateUniq`](#arrayenumerateuniq) would give for the same array.

Query:

``` sql
SELECT arrayEnumerateUniqRanked(1, [1,2,1], 1);
```

Result:

``` text
[1,1,2]
```

In this example, `arrayEnumerateUniqRanked` is used to obtain an array indicating, for each element of the multidimensional array, what its position is among elements of the same value. For the first row of the passed array,`[1,2,3]`, the corresponding result is `[1,1,1]`, indicating that this is the first time `1`,`2` and `3` are encountered. For the second row of the provided array,`[2,2,1]`, the corresponding result is `[2,3,3]`, indicating that `2` is encountered for a second and third time, and `1` is encountered for the second time. Likewise, for the third row of the provided array `[3]` the corresponding result is `[2]` indicating that `3` is encountered for the second time. 

Query:

``` sql
SELECT arrayEnumerateUniqRanked(1, [[1,2,3],[2,2,1],[3]], 2);
```

Result:

``` text
[[1,1,1],[2,3,2],[2]]
```

Changing `clear_depth=2`, results in elements being enumerated separately for each row.

Query:

``` sql
SELECT arrayEnumerateUniqRanked(2, [[1,2,3],[2,2,1],[3]], 2);
```

Result:

``` text
[[1,1,1],[1,2,1],[1]]
```

## arrayPopBack {#arraypopback}

Removes the last item from the array.

``` sql
arrayPopBack(array)
```

**Arguments**

- `array` – Array.

**Example**

``` sql
SELECT arrayPopBack([1, 2, 3]) AS res;
```

``` text
┌─res───┐
│ [1,2] │
└───────┘
```

## arrayPopFront {#arraypopfront}

Removes the first item from the array.

``` sql
arrayPopFront(array)
```

**Arguments**

- `array` – Array.

**Example**

``` sql
SELECT arrayPopFront([1, 2, 3]) AS res;
```

``` text
┌─res───┐
│ [2,3] │
└───────┘
```

## arrayPushBack {#arraypushback}

Adds one item to the end of the array.

``` sql
arrayPushBack(array, single_value)
```

**Arguments**

- `array` – Array.
- `single_value` – A single value. Only numbers can be added to an array with numbers, and only strings can be added to an array of strings. When adding numbers, ClickHouse automatically sets the `single_value` type for the data type of the array. For more information about the types of data in ClickHouse, see "[Data types](../data-types/index.md#data_types)". Can be `NULL`. The function adds a `NULL` element to an array, and the type of array elements converts to `Nullable`.

**Example**

``` sql
SELECT arrayPushBack(['a'], 'b') AS res;
```

``` text
┌─res───────┐
│ ['a','b'] │
└───────────┘
```

## arrayPushFront {#arraypushfront}

Adds one element to the beginning of the array.

``` sql
arrayPushFront(array, single_value)
```

**Arguments**

- `array` – Array.
- `single_value` – A single value. Only numbers can be added to an array with numbers, and only strings can be added to an array of strings. When adding numbers, ClickHouse automatically sets the `single_value` type for the data type of the array. For more information about the types of data in ClickHouse, see "[Data types](../data-types/index.md#data_types)". Can be `NULL`. The function adds a `NULL` element to an array, and the type of array elements converts to `Nullable`.

**Example**

``` sql
SELECT arrayPushFront(['b'], 'a') AS res;
```

``` text
┌─res───────┐
│ ['a','b'] │
└───────────┘
```

## arrayResize {#arrayresize}

Changes the length of the array.

``` sql
arrayResize(array, size[, extender])
```

**Arguments:**

- `array` — Array.
- `size` — Required length of the array.
  - If `size` is less than the original size of the array, the array is truncated from the right.
- If `size` is larger than the initial size of the array, the array is extended to the right with `extender` values or default values for the data type of the array items.
- `extender` — Value for extending an array. Can be `NULL`.

**Returned value:**

An array of length `size`.

**Examples of calls**

``` sql
SELECT arrayResize([1], 3);
```

``` text
┌─arrayResize([1], 3)─┐
│ [1,0,0]             │
└─────────────────────┘
```

``` sql
SELECT arrayResize([1], 3, NULL);
```

``` text
┌─arrayResize([1], 3, NULL)─┐
│ [1,NULL,NULL]             │
└───────────────────────────┘
```

## arraySlice {#arrayslice}

Returns a slice of the array.

``` sql
arraySlice(array, offset[, length])
```

**Arguments**

- `array` – Array of data.
- `offset` – Indent from the edge of the array. A positive value indicates an offset on the left, and a negative value is an indent on the right. Numbering of the array items begins with 1.
- `length` – The length of the required slice. If you specify a negative value, the function returns an open slice `[offset, array_length - length]`. If you omit the value, the function returns the slice `[offset, the_end_of_array]`.

**Example**

``` sql
SELECT arraySlice([1, 2, NULL, 4, 5], 2, 3) AS res;
```

``` text
┌─res────────┐
│ [2,NULL,4] │
└────────────┘
```

Array elements set to `NULL` are handled as normal values.

## arrayShingles {#arrayshingles}

Generates an array of "shingles", i.e. consecutive sub-arrays with specified length of the input array.

**Syntax**

``` sql
arrayShingles(array, length)
```

**Arguments**

- `array` — Input array [Array](../data-types/array.md).
- `length` — The length of each shingle.

**Returned value**

- An array of generated shingles. [Array](../data-types/array.md).

**Examples**

Query:

``` sql
SELECT arrayShingles([1,2,3,4], 3) as res;
```

Result:

``` text
┌─res───────────────┐
│ [[1,2,3],[2,3,4]] │
└───────────────────┘
```

## arraySort(\[func,\] arr, ...) {#sort}

Sorts the elements of the `arr` array in ascending order. If the `func` function is specified, sorting order is determined by the result of the `func` function applied to the elements of the array. If `func` accepts multiple arguments, the `arraySort` function is passed several arrays that the arguments of `func` will correspond to. Detailed examples are shown at the end of `arraySort` description.

Example of integer values sorting:

``` sql
SELECT arraySort([1, 3, 3, 0]);
```

``` text
┌─arraySort([1, 3, 3, 0])─┐
│ [0,1,3,3]               │
└─────────────────────────┘
```

Example of string values sorting:

``` sql
SELECT arraySort(['hello', 'world', '!']);
```

``` text
┌─arraySort(['hello', 'world', '!'])─┐
│ ['!','hello','world']              │
└────────────────────────────────────┘
```

Consider the following sorting order for the `NULL`, `NaN` and `Inf` values:

``` sql
SELECT arraySort([1, nan, 2, NULL, 3, nan, -4, NULL, inf, -inf]);
```

``` text
┌─arraySort([1, nan, 2, NULL, 3, nan, -4, NULL, inf, -inf])─┐
│ [-inf,-4,1,2,3,inf,nan,nan,NULL,NULL]                     │
└───────────────────────────────────────────────────────────┘
```

- `-Inf` values are first in the array.
- `NULL` values are last in the array.
- `NaN` values are right before `NULL`.
- `Inf` values are right before `NaN`.

Note that `arraySort` is a [higher-order function](../../sql-reference/functions/index.md#higher-order-functions). You can pass a lambda function to it as the first argument. In this case, sorting order is determined by the result of the lambda function applied to the elements of the array.

Let's consider the following example:

``` sql
SELECT arraySort((x) -> -x, [1, 2, 3]) as res;
```

``` text
┌─res─────┐
│ [3,2,1] │
└─────────┘
```

For each element of the source array, the lambda function returns the sorting key, that is, \[1 –\> -1, 2 –\> -2, 3 –\> -3\]. Since the `arraySort` function sorts the keys in ascending order, the result is \[3, 2, 1\]. Thus, the `(x) –> -x` lambda function sets the [descending order](#arrayreversesort) in a sorting.

The lambda function can accept multiple arguments. In this case, you need to pass the `arraySort` function several arrays of identical length that the arguments of lambda function will correspond to. The resulting array will consist of elements from the first input array; elements from the next input array(s) specify the sorting keys. For example:

``` sql
SELECT arraySort((x, y) -> y, ['hello', 'world'], [2, 1]) as res;
```

``` text
┌─res────────────────┐
│ ['world', 'hello'] │
└────────────────────┘
```

Here, the elements that are passed in the second array (\[2, 1\]) define a sorting key for the corresponding element from the source array (\['hello', 'world'\]), that is, \['hello' –\> 2, 'world' –\> 1\]. Since the lambda function does not use `x`, actual values of the source array do not affect the order in the result. So, 'hello' will be the second element in the result, and 'world' will be the first.

Other examples are shown below.

``` sql
SELECT arraySort((x, y) -> y, [0, 1, 2], ['c', 'b', 'a']) as res;
```

``` text
┌─res─────┐
│ [2,1,0] │
└─────────┘
```

``` sql
SELECT arraySort((x, y) -> -y, [0, 1, 2], [1, 2, 3]) as res;
```

``` text
┌─res─────┐
│ [2,1,0] │
└─────────┘
```

:::note
To improve sorting efficiency, the [Schwartzian transform](https://en.wikipedia.org/wiki/Schwartzian_transform) is used.
:::

## arrayPartialSort(\[func,\] limit, arr, ...) {#arraypartialsortfunc-limit-arr-}

Same as `arraySort` with additional `limit` argument allowing partial sorting. Returns an array of the same size as the original array where elements in range `[1..limit]` are sorted in ascending order. Remaining elements `(limit..N]` shall contain elements in unspecified order.

## arrayReverseSort {#arrayreversesort}

Sorts the elements of the `arr` array in descending order. If the `func` function is specified, `arr` is sorted according to the result of the `func` function applied to the elements of the array, and then the sorted array is reversed. If `func` accepts multiple arguments, the `arrayReverseSort` function is passed several arrays that the arguments of `func` will correspond to. Detailed examples are shown at the end of `arrayReverseSort` description.

**Syntax**

```sql
arrayReverseSort([func,] arr, ...)
```
Example of integer values sorting:

``` sql
SELECT arrayReverseSort([1, 3, 3, 0]);
```

``` text
┌─arrayReverseSort([1, 3, 3, 0])─┐
│ [3,3,1,0]                      │
└────────────────────────────────┘
```

Example of string values sorting:

``` sql
SELECT arrayReverseSort(['hello', 'world', '!']);
```

``` text
┌─arrayReverseSort(['hello', 'world', '!'])─┐
│ ['world','hello','!']                     │
└───────────────────────────────────────────┘
```

Consider the following sorting order for the `NULL`, `NaN` and `Inf` values:

``` sql
SELECT arrayReverseSort([1, nan, 2, NULL, 3, nan, -4, NULL, inf, -inf]) as res;
```

``` text
┌─res───────────────────────────────────┐
│ [inf,3,2,1,-4,-inf,nan,nan,NULL,NULL] │
└───────────────────────────────────────┘
```

- `Inf` values are first in the array.
- `NULL` values are last in the array.
- `NaN` values are right before `NULL`.
- `-Inf` values are right before `NaN`.

Note that the `arrayReverseSort` is a [higher-order function](../../sql-reference/functions/index.md#higher-order-functions). You can pass a lambda function to it as the first argument. Example is shown below.

``` sql
SELECT arrayReverseSort((x) -> -x, [1, 2, 3]) as res;
```

``` text
┌─res─────┐
│ [1,2,3] │
└─────────┘
```

The array is sorted in the following way:

1. At first, the source array (\[1, 2, 3\]) is sorted according to the result of the lambda function applied to the elements of the array. The result is an array \[3, 2, 1\].
2. Array that is obtained on the previous step, is reversed. So, the final result is \[1, 2, 3\].

The lambda function can accept multiple arguments. In this case, you need to pass the `arrayReverseSort` function several arrays of identical length that the arguments of lambda function will correspond to. The resulting array will consist of elements from the first input array; elements from the next input array(s) specify the sorting keys. For example:

``` sql
SELECT arrayReverseSort((x, y) -> y, ['hello', 'world'], [2, 1]) as res;
```

``` text
┌─res───────────────┐
│ ['hello','world'] │
└───────────────────┘
```

In this example, the array is sorted in the following way:

1. At first, the source array (\['hello', 'world'\]) is sorted according to the result of the lambda function applied to the elements of the arrays. The elements that are passed in the second array (\[2, 1\]), define the sorting keys for corresponding elements from the source array. The result is an array \['world', 'hello'\].
2. Array that was sorted on the previous step, is reversed. So, the final result is \['hello', 'world'\].

Other examples are shown below.

``` sql
SELECT arrayReverseSort((x, y) -> y, [4, 3, 5], ['a', 'b', 'c']) AS res;
```

``` text
┌─res─────┐
│ [5,3,4] │
└─────────┘
```

``` sql
SELECT arrayReverseSort((x, y) -> -y, [4, 3, 5], [1, 2, 3]) AS res;
```

``` text
┌─res─────┐
│ [4,3,5] │
└─────────┘
```

## arrayPartialReverseSort(\[func,\] limit, arr, ...) {#arraypartialreversesortfunc-limit-arr-}

Same as `arrayReverseSort` with additional `limit` argument allowing partial sorting. Returns an array of the same size as the original array where elements in range `[1..limit]` are sorted in descending order. Remaining elements `(limit..N]` shall contain elements in unspecified order.

## arrayShuffle {#arrayshuffle}

Returns an array of the same size as the original array containing the elements in shuffled order.
Elements are reordered in such a way that each possible permutation of those elements has equal probability of appearance.

**Syntax**

```sql
arrayShuffle(arr[, seed])
```

**Parameters**

- `arr`: The array to partially shuffle. [Array](../data-types/array.md).
- `seed` (optional): seed to be used with random number generation. If not provided a random one is used. [UInt or Int](../data-types/int-uint.md).

**Returned value**

- Array with elements shuffled.

**Implementation details**

:::note 
This function will not materialize constants.
:::

**Examples**

In this example, `arrayShuffle` is used without providing a `seed` and will therefore generate one randomly itself. 

Query:

```sql
SELECT arrayShuffle([1, 2, 3, 4]);
```

Note: when using [ClickHouse Fiddle](https://fiddle.clickhouse.com/), the exact response may differ due to random nature of the function.

Result: 

```response
[1,4,2,3]
```

In this example, `arrayShuffle` is provided a `seed` and will produce stable results.

Query:

```sql
SELECT arrayShuffle([1, 2, 3, 4], 41);
```

Result: 

```response
[3,2,1,4]
```

## arrayPartialShuffle {#arraypartialshuffle}

Given an input array of cardinality `N`, returns an array of size N where elements in the range `[1...limit]` are shuffled and the remaining elements in the range `(limit...n]` are unshuffled.

**Syntax**

```sql
arrayPartialShuffle(arr[, limit[, seed]])
```

**Parameters**

- `arr`: The array size `N` to partially shuffle. [Array](../data-types/array.md).
- `limit` (optional): The number to limit element swaps to, in the range `[1..N]`. [UInt or Int](../data-types/int-uint.md).
- `seed` (optional): The seed value to be used with random number generation. If not provided a random one is used. [UInt or Int](../data-types/int-uint.md)

**Returned value**

- Array with elements partially shuffled.

**Implementation details**

:::note 
This function will not materialize constants.

The value of `limit` should be in the range `[1..N]`. Values outside of that range are equivalent to performing full [arrayShuffle](#arrayshuffle).
:::

**Examples**

Note: when using [ClickHouse Fiddle](https://fiddle.clickhouse.com/), the exact response may differ due to random nature of the function. 

Query:

```sql
SELECT arrayPartialShuffle([1, 2, 3, 4, 5, 6, 7, 8, 9, 10], 1)
```

Result:

The order of elements is preserved (`[2,3,4,5], [7,8,9,10]`) except for the two shuffled elements `[1, 6]`. No `seed` is provided so the function selects its own randomly.

```response
[6,2,3,4,5,1,7,8,9,10]
```

In this example, the `limit` is increased to `2` and a `seed` value is provided. The order 

Query:

```sql
SELECT arrayPartialShuffle([1, 2, 3, 4, 5, 6, 7, 8, 9, 10], 2);
```

The order of elements is preserved (`[4, 5, 6, 7, 8], [10]`) except for the four shuffled elements `[1, 2, 3, 9]`.

Result: 
```response
[3,9,1,4,5,6,7,8,2,10]
```

## arrayUniq(arr, ...) {#arrayuniqarr-}

If one argument is passed, it counts the number of different elements in the array.
If multiple arguments are passed, it counts the number of different tuples of elements at corresponding positions in multiple arrays.

If you want to get a list of unique items in an array, you can use arrayReduce('groupUniqArray', arr).

## arrayJoin(arr) {#arrayjoinarr}

A special function. See the section ["ArrayJoin function"](../../sql-reference/functions/array-join.md#functions_arrayjoin).

## arrayDifference {#arraydifference}

Calculates an array of differences between adjacent array elements. The first element of the result array will be 0, the second `a[1] - a[0]`, the third `a[2] - a[1]`, etc. The type of elements in the result array is determined by the type inference rules for subtraction (e.g. `UInt8` - `UInt8` = `Int16`).

**Syntax**

``` sql
arrayDifference(array)
```

**Arguments**

- `array` – [Array](/docs/data_types/array/).

**Returned values**

Returns an array of differences between adjacent array elements. [UInt\*](/docs/data_types/int_uint/#uint-ranges), [Int\*](/docs/data_types/int_uint/#int-ranges), [Float\*](/docs/data_types/float/).

**Example**

Query:

``` sql
SELECT arrayDifference([1, 2, 3, 4]);
```

Result:

``` text
┌─arrayDifference([1, 2, 3, 4])─┐
│ [0,1,1,1]                     │
└───────────────────────────────┘
```

Example of the overflow due to result type Int64:

Query:

``` sql
SELECT arrayDifference([0, 10000000000000000000]);
```

Result:

``` text
┌─arrayDifference([0, 10000000000000000000])─┐
│ [0,-8446744073709551616]                   │
└────────────────────────────────────────────┘
```

## arrayDistinct {#arraydistinct}

Takes an array, returns an array containing the distinct elements only.

**Syntax**

``` sql
arrayDistinct(array)
```

**Arguments**

- `array` – [Array](/docs/data_types/array/).

**Returned values**

Returns an array containing the distinct elements.

**Example**

Query:

``` sql
SELECT arrayDistinct([1, 2, 2, 3, 1]);
```

Result:

``` text
┌─arrayDistinct([1, 2, 2, 3, 1])─┐
│ [1,2,3]                        │
└────────────────────────────────┘
```

## arrayEnumerateDense {#arrayenumeratedense}

Returns an array of the same size as the source array, indicating where each element first appears in the source array.

**Syntax**

```sql
arrayEnumerateDense(arr)
```

**Example**

Query:

``` sql
SELECT arrayEnumerateDense([10, 20, 10, 30])
```

Result:

``` text
┌─arrayEnumerateDense([10, 20, 10, 30])─┐
│ [1,2,1,3]                             │
└───────────────────────────────────────┘
```
## arrayEnumerateDenseRanked {#arrayenumeratedenseranked}

Returns an array the same size as the source array, indicating where each element first appears in the source array. It allows for enumeration of a multidimensional array with the ability to specify how deep to look inside the array.

**Syntax**

```sql
arrayEnumerateDenseRanked(clear_depth, arr, max_array_depth)
```

**Parameters**

- `clear_depth`: Enumerate elements at the specified level separately. Positive [Integer](../data-types/int-uint.md) less than or equal to `max_arr_depth`.
- `arr`: N-dimensional array to enumerate. [Array](../data-types/array.md).
- `max_array_depth`: The maximum effective depth. Positive [Integer](../data-types/int-uint.md) less than or equal to the depth of `arr`.

**Example**

With `clear_depth=1` and `max_array_depth=1`, the result is identical to what [arrayEnumerateDense](#arrayenumeratedense) would give.

Query:

``` sql
SELECT arrayEnumerateDenseRanked(1,[10, 20, 10, 30],1);
```

Result:

``` text
[1,2,1,3]
```

In this example, `arrayEnumerateDenseRanked` is used to obtain an array indicating, for each element of the multidimensional array, what its position is among elements of the same value. For the first row of the passed array,`[10,10,30,20]`, the corresponding first row of the result is `[1,1,2,3]`, indicating that `10` is the first number encountered in position 1 and 2, `30` the second number encountered in position 3 and `20` is the third number encountered in position 4. For the second row, `[40, 50, 10, 30]`, the corresponding second row of the result is `[4,5,1,2]`, indicating that `40` and `50` are the fourth and fifth numbers encountered in position 1 and 2 of that row, that another `10` (the first encountered number) is in position 3 and `30` (the second number encountered) is in the last position. 


Query:

``` sql
SELECT arrayEnumerateDenseRanked(1,[[10,10,30,20],[40,50,10,30]],2);
```

Result:

``` text
[[1,1,2,3],[4,5,1,2]]
```

Changing `clear_depth=2` results in the enumeration occurring separately for each row anew.

Query:

``` sql
SELECT arrayEnumerateDenseRanked(2,[[10,10,30,20],[40,50,10,30]],2);
```
Result:

``` text
[[1,1,2,3],[1,2,3,4]]
```

<<<<<<< HEAD
## arrayUnion(arr) {#arrayunionarr}
=======
## arrayUnion
>>>>>>> 6f6ff76b

Takes multiple arrays and returns an array which contains all elements that are present in one of the source arrays.
The result contains only unique values.

**Syntax**

``` sql
arrayUnion(arr1, arr2, ..., arrN)
```

**Arguments**

- `arrN` — [Array](../data-types/array.md).

The function can take any number of arrays of different types.

**Returned value**

- [Array](../data-types/array.md) with distinct elements from the source arrays.


**Example**

Query:

```sql
SELECT
    arrayUnion([-2, 1], [10, 1], [-2], []) as num_example,
    arrayUnion(['hi'], [], ['hello', 'hi']) as str_example,
    arrayUnion([1, 3, NULL], [2, 3, NULL]) as null_example
```

Result:

```text
┌─num_example─┬─str_example────┬─null_example─┐
│ [10,-2,1]   │ ['hello','hi'] │ [3,2,1,NULL] │
└─────────────┴────────────────┴──────────────┘
```

<<<<<<< HEAD
## arrayIntersect(arr) {#arrayintersectarr}
=======
## arrayIntersect
>>>>>>> 6f6ff76b

Takes multiple arrays and returns an array with elements which are present in all source arrays.
The result contains only unique values.

**Syntax**

``` sql
arrayIntersect(arr1, arr2, ..., arrN)
```

**Arguments**

- `arrN` — [Array](../data-types/array.md).

The function can take any number of arrays of different types.

**Returned value**

- [Array](../data-types/array.md) with distinct elements present in all source arrays.

**Example**

Query:

``` sql
SELECT
    arrayIntersect([1, 2], [1, 3], [2, 3]) AS empty_intersection,
    arrayIntersect([1, 2], [1, 3], [1, 4]) AS non_empty_intersection
```

Result:

``` text
┌─non_empty_intersection─┬─empty_intersection─┐
│ []                     │ [1]                │
└────────────────────────┴────────────────────┘
```

## arraySymmetricDifference

Takes multiple arrays and returns an array with elements that are not present in all source arrays.
The result contains only unique values.

:::note
The symmetric difference of _more than two sets_ is [mathematically defined](https://en.wikipedia.org/wiki/Symmetric_difference#n-ary_symmetric_difference) as the set of all input elements which occur in an odd number of input sets.
In contrast, function `arraySymmetricDifference` simply returns the set of input elements which do not occur in all input sets.
:::

**Syntax**

``` sql
arraySymmetricDifference(arr1, arr2, ..., arrN)
```

**Arguments**

- `arrN` — [Array](../data-types/array.md).

The function can take any number of arrays of different types.

**Returned value**

- [Array](../data-types/array.md) with distinct elements not present in all source arrays.

**Example**

Query:

``` sql
SELECT
    arraySymmetricDifference([1, 2], [1, 2], [1, 2]) AS empty_symmetric_difference
    arraySymmetricDifference([1, 2], [1, 2], [1, 3]) AS non_empty_symmetric_difference,
```

Result:

``` text
┌─empty_symmetric_difference─┬─non_empty_symmetric_difference─┐
│ []                         │ [3]                            │
└────────────────────────────┴────────────────────────────────┘
```

## arrayJaccardIndex {#arrayjaccardindex}

Returns the [Jaccard index](https://en.wikipedia.org/wiki/Jaccard_index) of two arrays.

**Example**

Query:
``` sql
SELECT arrayJaccardIndex([1, 2], [2, 3]) AS res
```

Result:
``` text
┌─res────────────────┐
│ 0.3333333333333333 │
└────────────────────┘
```

## arrayReduce {#arrayreduce}

Applies an aggregate function to array elements and returns its result. The name of the aggregation function is passed as a string in single quotes `'max'`, `'sum'`. When using parametric aggregate functions, the parameter is indicated after the function name in parentheses `'uniqUpTo(6)'`.

**Syntax**

``` sql
arrayReduce(agg_func, arr1, arr2, ..., arrN)
```

**Arguments**

- `agg_func` — The name of an aggregate function which should be a constant [string](../data-types/string.md).
- `arr` — Any number of [array](../data-types/array.md) type columns as the parameters of the aggregation function.

**Returned value**

**Example**

Query:

``` sql
SELECT arrayReduce('max', [1, 2, 3]);
```

Result:

``` text
┌─arrayReduce('max', [1, 2, 3])─┐
│                             3 │
└───────────────────────────────┘
```

If an aggregate function takes multiple arguments, then this function must be applied to multiple arrays of the same size.

Query:

``` sql
SELECT arrayReduce('maxIf', [3, 5], [1, 0]);
```

Result:

``` text
┌─arrayReduce('maxIf', [3, 5], [1, 0])─┐
│                                    3 │
└──────────────────────────────────────┘
```

Example with a parametric aggregate function:

Query:

``` sql
SELECT arrayReduce('uniqUpTo(3)', [1, 2, 3, 4, 5, 6, 7, 8, 9, 10]);
```

Result:

``` text
┌─arrayReduce('uniqUpTo(3)', [1, 2, 3, 4, 5, 6, 7, 8, 9, 10])─┐
│                                                           4 │
└─────────────────────────────────────────────────────────────┘
```

**See also**

- [arrayFold](#arrayfold)

## arrayReduceInRanges {#arrayreduceinranges}

Applies an aggregate function to array elements in given ranges and returns an array containing the result corresponding to each range. The function will return the same result as multiple `arrayReduce(agg_func, arraySlice(arr1, index, length), ...)`.

**Syntax**

``` sql
arrayReduceInRanges(agg_func, ranges, arr1, arr2, ..., arrN)
```

**Arguments**

- `agg_func` — The name of an aggregate function which should be a constant [string](../data-types/string.md).
- `ranges` — The ranges to aggretate which should be an [array](../data-types/array.md) of [tuples](../data-types/tuple.md) which containing the index and the length of each range.
- `arr` — Any number of [Array](../data-types/array.md) type columns as the parameters of the aggregation function.

**Returned value**

- Array containing results of the aggregate function over specified ranges. [Array](../data-types/array.md).

**Example**

Query:

``` sql
SELECT arrayReduceInRanges(
    'sum',
    [(1, 5), (2, 3), (3, 4), (4, 4)],
    [1000000, 200000, 30000, 4000, 500, 60, 7]
) AS res
```

Result:

``` text
┌─res─────────────────────────┐
│ [1234500,234000,34560,4567] │
└─────────────────────────────┘
```

## arrayFold {#arrayfold}

Applies a lambda function to one or more equally-sized arrays and collects the result in an accumulator.

**Syntax**

``` sql
arrayFold(lambda_function, arr1, arr2, ..., accumulator)
```

**Example**

Query:

``` sql
SELECT arrayFold( acc,x -> acc + x*2,  [1, 2, 3, 4], toInt64(3)) AS res;
```

Result:

``` text
┌─res─┐
│  23 │
└─────┘
```

**Example with the Fibonacci sequence**

```sql
SELECT arrayFold( acc,x -> (acc.2, acc.2 + acc.1), range(number), (1::Int64, 0::Int64)).1 AS fibonacci
FROM numbers(1,10);

┌─fibonacci─┐
│         0 │
│         1 │
│         1 │
│         2 │
│         3 │
│         5 │
│         8 │
│        13 │
│        21 │
│        34 │
└───────────┘
```

**See also**

- [arrayReduce](#arrayreduce)

## arrayReverse {#arrayreverse}

Returns an array of the same size as the original array containing the elements in reverse order.

**Syntax**

```sql
arrayReverse(arr)
```

Example:

``` sql
SELECT arrayReverse([1, 2, 3])
```

``` text
┌─arrayReverse([1, 2, 3])─┐
│ [3,2,1]                 │
└─────────────────────────┘
```

## reverse(arr) {#reversearr}

Synonym for ["arrayReverse"](#arrayreverse)

## arrayFlatten {#arrayflatten}

Converts an array of arrays to a flat array.

Function:

- Applies to any depth of nested arrays.
- Does not change arrays that are already flat.

The flattened array contains all the elements from all source arrays.

**Syntax**

``` sql
flatten(array_of_arrays)
```

Alias: `flatten`.

**Parameters**

- `array_of_arrays` — [Array](../data-types/array.md) of arrays. For example, `[[1,2,3], [4,5]]`.

**Examples**

``` sql
SELECT flatten([[[1]], [[2], [3]]]);
```

``` text
┌─flatten(array(array([1]), array([2], [3])))─┐
│ [1,2,3]                                     │
└─────────────────────────────────────────────┘
```

## arrayCompact {#arraycompact}

Removes consecutive duplicate elements from an array. The order of result values is determined by the order in the source array.

**Syntax**

``` sql
arrayCompact(arr)
```

**Arguments**

`arr` — The [array](../data-types/array.md) to inspect.

**Returned value**

The array without duplicate. [Array](../data-types/array.md).

**Example**

Query:

``` sql
SELECT arrayCompact([1, 1, nan, nan, 2, 3, 3, 3]);
```

Result:

``` text
┌─arrayCompact([1, 1, nan, nan, 2, 3, 3, 3])─┐
│ [1,nan,nan,2,3]                            │
└────────────────────────────────────────────┘
```

## arrayZip {#arrayzip}

Combines multiple arrays into a single array. The resulting array contains the corresponding elements of the source arrays grouped into tuples in the listed order of arguments.

**Syntax**

``` sql
arrayZip(arr1, arr2, ..., arrN)
```

**Arguments**

- `arrN` — [Array](../data-types/array.md).

The function can take any number of arrays of different types. All the input arrays must be of equal size.

**Returned value**

- Array with elements from the source arrays grouped into [tuples](../data-types/tuple.md). Data types in the tuple are the same as types of the input arrays and in the same order as arrays are passed. [Array](../data-types/array.md).

**Example**

Query:

``` sql
SELECT arrayZip(['a', 'b', 'c'], [5, 2, 1]);
```


Result:

``` text
┌─arrayZip(['a', 'b', 'c'], [5, 2, 1])─┐
│ [('a',5),('b',2),('c',1)]            │
└──────────────────────────────────────┘
```

## arrayZipUnaligned {#arrayzipunaligned}

Combines multiple arrays into a single array, allowing for unaligned arrays. The resulting array contains the corresponding elements of the source arrays grouped into tuples in the listed order of arguments.

**Syntax**

``` sql
arrayZipUnaligned(arr1, arr2, ..., arrN)
```

**Arguments**

- `arrN` — [Array](../data-types/array.md).

The function can take any number of arrays of different types.

**Returned value**

- Array with elements from the source arrays grouped into [tuples](../data-types/tuple.md). Data types in the tuple are the same as types of the input arrays and in the same order as arrays are passed. [Array](../data-types/array.md). If the arrays have different sizes, the shorter arrays will be padded with `null` values.

**Example**

Query:

``` sql
SELECT arrayZipUnaligned(['a'], [1, 2, 3]);
```

Result:

``` text
┌─arrayZipUnaligned(['a'], [1, 2, 3])─┐
│ [('a',1),(NULL,2),(NULL,3)]         │
└─────────────────────────────────────┘
```


## arrayROCAUC {#arrayrocauc}

Calculates the area under the receiver operating characteristic (ROC) curve.
A ROC curve is created by plotting True Positive Rate (TPR) on the y-axis and False Positive Rate (FPR) on the x-axis across all thresholds.
The resulting value ranges from 0 to 1, with a higher value indicating better model performance.
The ROC AUC (also known as simply AUC) is a concept in machine learning.
For more details, please see [here](https://developers.google.com/machine-learning/glossary#pr-auc-area-under-the-pr-curve), [here](https://developers.google.com/machine-learning/crash-course/classification/roc-and-auc#expandable-1) and [here](https://en.wikipedia.org/wiki/Receiver_operating_characteristic#Area_under_the_curve).

**Syntax**

``` sql
arrayROCAUC(arr_scores, arr_labels[, scale[, arr_partial_offsets]])
```

Alias: `arrayAUC`

**Arguments**

- `arr_scores` — Scores prediction model gives. [Array](../data-types/array.md) of [Integers](../data-types/int-uint.md) or [Floats](../data-types/float.md).
- `arr_labels` — Labels of samples, usually 1 for positive sample and 0 for negative sample. [Array](../data-types/array.md) of [Integers](../data-types/int-uint.md) or [Enums](../data-types/enum.md).
- `scale` — Decides whether to return the normalized area. If false, returns the area under the TP (true positives) x FP (false positives) curve instead. Default value: true. [Bool](../data-types/boolean.md). Optional.
- `arr_partial_offsets` — An array of four non-negative integers for calculating a partial area under the ROC curve (equivalent to a vertical band of the ROC space) instead of the whole AUC. This option is useful for distributed computation of the ROC AUC. The array must contain the following elements [`higher_partitions_tp`, `higher_partitions_fp`, `total_positives`, `total_negatives`]. [Array](../data-types/array.md) of non-negative [Integers](../data-types/int-uint.md). Optional.
    - `higher_partitions_tp`: The number of positive labels in the higher-scored partitions.
    - `higher_partitions_fp`: The number of negative labels in the higher-scored partitions.
    - `total_positives`: The total number of positive samples in the entire dataset.
    - `total_negatives`: The total number of negative samples in the entire dataset.

::::note
When `arr_partial_offsets` is used, the `arr_scores` and `arr_labels` should be only a partition of the entire dataset, containing an interval of scores.
The dataset should be divided into contiguous partitions, where each partition contains the subset of the data whose scores fall within a specific range.
For example:
- One partition could contain all scores in the range [0, 0.5).
- Another partition could contain scores in the range [0.5, 1.0].
::::

**Returned value**

Returns area under the receiver operating characteristic (ROC) curve. [Float64](../data-types/float.md).

**Example**

Query:

``` sql
select arrayROCAUC([0.1, 0.4, 0.35, 0.8], [0, 0, 1, 1]);
```

Result:

``` text
┌─arrayROCAUC([0.1, 0.4, 0.35, 0.8], [0, 0, 1, 1])─┐
│                                             0.75 │
└──────────────────────────────────────────────────┘
```

## arrayAUCPR {#arrayaucpr}

Calculates the area under the precision-recall (PR) curve.
A precision-recall curve is created by plotting precision on the y-axis and recall on the x-axis across all thresholds.
The resulting value ranges from 0 to 1, with a higher value indicating better model performance.
The PR AUC is particularly useful for imbalanced datasets, providing a clearer comparison of performance compared to ROC AUC on those cases.
For more details, please see [here](https://developers.google.com/machine-learning/glossary#pr-auc-area-under-the-pr-curve), [here](https://developers.google.com/machine-learning/crash-course/classification/roc-and-auc#expandable-1) and [here](https://en.wikipedia.org/wiki/Receiver_operating_characteristic#Area_under_the_curve).

**Syntax**

``` sql
arrayAUCPR(arr_scores, arr_labels[, arr_partial_offsets])
```

Alias: `arrayPRAUC`

**Arguments**

- `arr_scores` — Scores prediction model gives. [Array](../data-types/array.md) of [Integers](../data-types/int-uint.md) or [Floats](../data-types/float.md).
- `arr_labels` — Labels of samples, usually 1 for positive sample and 0 for negative sample. [Array](../data-types/array.md) of [Integers](../data-types/int-uint.md) or [Enums](../data-types/enum.md).
- `arr_partial_offsets` — Optional. An [Array](../data-types/array.md) of three non-negative integers for calculating a partial area under the PR curve (equivalent to a vertical band of the PR space) instead of the whole AUC. This option is useful for distributed computation of the PR AUC. The array must contain the following elements [`higher_partitions_tp`, `higher_partitions_fp`, `total_positives`]. [Array](../data-types/array.md) of non-negative [Integers](../data-types/int-uint.md). Optional.
    - `higher_partitions_tp`: The number of positive labels in the higher-scored partitions.
    - `higher_partitions_fp`: The number of negative labels in the higher-scored partitions.
    - `total_positives`: The total number of positive samples in the entire dataset.

::::note
When `arr_partial_offsets` is used, the `arr_scores` and `arr_labels` should be only a partition of the entire dataset, containing an interval of scores.
The dataset should be divided into contiguous partitions, where each partition contains the subset of the data whose scores fall within a specific range.
For example:
- One partition could contain all scores in the range [0, 0.5).
- Another partition could contain scores in the range [0.5, 1.0].
::::

**Returned value**

Returns area under the precision-recall (PR) curve. [Float64](../data-types/float.md).

**Example**

Query:

``` sql
select arrayAUCPR([0.1, 0.4, 0.35, 0.8], [0, 0, 1, 1]);
```

Result:

``` text
┌─arrayAUCPR([0.1, 0.4, 0.35, 0.8], [0, 0, 1, 1])─┐
│                              0.8333333333333333 │
└─────────────────────────────────────────────────┘
```

## arrayMap(func, arr1, ...) {#arraymapfunc-arr1-}

Returns an array obtained from the original arrays by application of `func(arr1[i], ..., arrN[i])` for each element. Arrays `arr1` ... `arrN` must have the same number of elements.

Examples:

``` sql
SELECT arrayMap(x -> (x + 2), [1, 2, 3]) as res;
```

``` text
┌─res─────┐
│ [3,4,5] │
└─────────┘
```

The following example shows how to create a tuple of elements from different arrays:

``` sql
SELECT arrayMap((x, y) -> (x, y), [1, 2, 3], [4, 5, 6]) AS res
```

``` text
┌─res─────────────────┐
│ [(1,4),(2,5),(3,6)] │
└─────────────────────┘
```

Note that the `arrayMap` is a [higher-order function](../../sql-reference/functions/index.md#higher-order-functions). You must pass a lambda function to it as the first argument, and it can't be omitted.

## arrayFilter(func, arr1, ...) {#arrayfilterfunc-arr1-}

Returns an array containing only the elements in `arr1` for which `func(arr1[i], ..., arrN[i])` returns something other than 0.

Examples:

``` sql
SELECT arrayFilter(x -> x LIKE '%World%', ['Hello', 'abc World']) AS res
```

``` text
┌─res───────────┐
│ ['abc World'] │
└───────────────┘
```

``` sql
SELECT
    arrayFilter(
        (i, x) -> x LIKE '%World%',
        arrayEnumerate(arr),
        ['Hello', 'abc World'] AS arr)
    AS res
```

``` text
┌─res─┐
│ [2] │
└─────┘
```

Note that the `arrayFilter` is a [higher-order function](../../sql-reference/functions/index.md#higher-order-functions). You must pass a lambda function to it as the first argument, and it can't be omitted.

## arrayFill(func, arr1, ...) {#arrayfillfunc-arr1-}

Scan through `arr1` from the first element to the last element and replace `arr1[i]` by `arr1[i - 1]` if `func(arr1[i], ..., arrN[i])` returns 0. The first element of `arr1` will not be replaced.

Examples:

``` sql
SELECT arrayFill(x -> not isNull(x), [1, null, 3, 11, 12, null, null, 5, 6, 14, null, null]) AS res
```

``` text
┌─res──────────────────────────────┐
│ [1,1,3,11,12,12,12,5,6,14,14,14] │
└──────────────────────────────────┘
```

Note that the `arrayFill` is a [higher-order function](../../sql-reference/functions/index.md#higher-order-functions). You must pass a lambda function to it as the first argument, and it can't be omitted.

## arrayReverseFill(func, arr1, ...) {#arrayreversefillfunc-arr1-}

Scan through `arr1` from the last element to the first element and replace `arr1[i]` by `arr1[i + 1]` if `func(arr1[i], ..., arrN[i])` returns 0. The last element of `arr1` will not be replaced.

Examples:

``` sql
SELECT arrayReverseFill(x -> not isNull(x), [1, null, 3, 11, 12, null, null, 5, 6, 14, null, null]) AS res
```

``` text
┌─res────────────────────────────────┐
│ [1,3,3,11,12,5,5,5,6,14,NULL,NULL] │
└────────────────────────────────────┘
```

Note that the `arrayReverseFill` is a [higher-order function](../../sql-reference/functions/index.md#higher-order-functions). You must pass a lambda function to it as the first argument, and it can't be omitted.

## arraySplit(func, arr1, ...) {#arraysplitfunc-arr1-}

Split `arr1` into multiple arrays. When `func(arr1[i], ..., arrN[i])` returns something other than 0, the array will be split on the left hand side of the element. The array will not be split before the first element.

Examples:

``` sql
SELECT arraySplit((x, y) -> y, [1, 2, 3, 4, 5], [1, 0, 0, 1, 0]) AS res
```

``` text
┌─res─────────────┐
│ [[1,2,3],[4,5]] │
└─────────────────┘
```

Note that the `arraySplit` is a [higher-order function](../../sql-reference/functions/index.md#higher-order-functions). You must pass a lambda function to it as the first argument, and it can't be omitted.

## arrayReverseSplit(func, arr1, ...) {#arrayreversesplitfunc-arr1-}

Split `arr1` into multiple arrays. When `func(arr1[i], ..., arrN[i])` returns something other than 0, the array will be split on the right hand side of the element. The array will not be split after the last element.

Examples:

``` sql
SELECT arrayReverseSplit((x, y) -> y, [1, 2, 3, 4, 5], [1, 0, 0, 1, 0]) AS res
```

``` text
┌─res───────────────┐
│ [[1],[2,3,4],[5]] │
└───────────────────┘
```

Note that the `arrayReverseSplit` is a [higher-order function](../../sql-reference/functions/index.md#higher-order-functions). You must pass a lambda function to it as the first argument, and it can't be omitted.

## arrayExists(\[func,\] arr1, ...) {#arrayexistsfunc-arr1-}

Returns 1 if there is at least one element in `arr` for which `func(arr1[i], ..., arrN[i])` returns something other than 0. Otherwise, it returns 0.

Note that the `arrayExists` is a [higher-order function](../../sql-reference/functions/index.md#higher-order-functions). You can pass a lambda function to it as the first argument.

## arrayAll(\[func,\] arr1, ...) {#arrayallfunc-arr1-}

Returns 1 if `func(arr1[i], ..., arrN[i])` returns something other than 0 for all the elements in arrays. Otherwise, it returns 0.

Note that the `arrayAll` is a [higher-order function](../../sql-reference/functions/index.md#higher-order-functions). You can pass a lambda function to it as the first argument.

## arrayFirst(func, arr1, ...) {#arrayfirstfunc-arr1-}

Returns the first element in the `arr1` array for which `func(arr1[i], ..., arrN[i])` returns something other than 0.

## arrayFirstOrNull {#arrayfirstornull}

Returns the first element in the `arr1` array for which `func(arr1[i], ..., arrN[i])` returns something other than 0, otherwise it returns `NULL`.

**Syntax**

```sql
arrayFirstOrNull(func, arr1, ...)
```

**Parameters**

- `func`: Lambda function. [Lambda function](../functions/#higher-order-functions---operator-and-lambdaparams-expr-function).
- `arr1`: Array to operate on. [Array](../data-types/array.md).

**Returned value**

- The first element in the passed array.
- Otherwise, returns `NULL`

**Implementation details**

Note that the `arrayFirstOrNull` is a [higher-order function](../../sql-reference/functions/index.md#higher-order-functions). You must pass a lambda function to it as the first argument, and it can't be omitted.

**Example**

Query:

```sql
SELECT arrayFirstOrNull(x -> x >= 2, [1, 2, 3]);
```

Result:

```response
2
```

Query:

```sql
SELECT arrayFirstOrNull(x -> x >= 2, emptyArrayUInt8());
```

Result:

```response
\N
```

Query:

```sql
SELECT arrayLastOrNull((x,f) -> f, [1,2,3,NULL], [0,1,0,1]);
```

Result:

```response
\N
```

## arrayLast(func, arr1, ...) {#arraylastfunc-arr1-}

Returns the last element in the `arr1` array for which `func(arr1[i], ..., arrN[i])` returns something other than 0.

Note that the `arrayLast` is a [higher-order function](../../sql-reference/functions/index.md#higher-order-functions). You must pass a lambda function to it as the first argument, and it can't be omitted.

## arrayLastOrNull {#arraylastornull}

Returns the last element in the `arr1` array for which `func(arr1[i], ..., arrN[i])` returns something other than 0, otherwise returns `NULL`.

**Syntax**

```sql
arrayLastOrNull(func, arr1, ...)
```

**Parameters**

- `func`: Lambda function. [Lambda function](../functions/#higher-order-functions---operator-and-lambdaparams-expr-function).
- `arr1`: Array to operate on. [Array](../data-types/array.md).

**Returned value**

- The last element in the passed array.
- Otherwise, returns `NULL`

**Implementation details**

Note that the `arrayLastOrNull` is a [higher-order function](../../sql-reference/functions/index.md#higher-order-functions). You must pass a lambda function to it as the first argument, and it can't be omitted.

**Example**

Query:

```sql
SELECT arrayLastOrNull(x -> x >= 2, [1, 2, 3]);
```

Result:

```response
3
```

Query:

```sql
SELECT arrayLastOrNull(x -> x >= 2, emptyArrayUInt8());
```

Result:

```response
\N
```

## arrayFirstIndex(func, arr1, ...) {#arrayfirstindexfunc-arr1-}

Returns the index of the first element in the `arr1` array for which `func(arr1[i], ..., arrN[i])` returns something other than 0.

Note that the `arrayFirstIndex` is a [higher-order function](../../sql-reference/functions/index.md#higher-order-functions). You must pass a lambda function to it as the first argument, and it can't be omitted.

## arrayLastIndex(func, arr1, ...) {#arraylastindexfunc-arr1-}

Returns the index of the last element in the `arr1` array for which `func(arr1[i], ..., arrN[i])` returns something other than 0.

Note that the `arrayLastIndex` is a [higher-order function](../../sql-reference/functions/index.md#higher-order-functions). You must pass a lambda function to it as the first argument, and it can't be omitted.

## arrayMin {#arraymin}

Returns the minimum of elements in the source array.

If the `func` function is specified, returns the mininum of elements converted by this function.

Note that the `arrayMin` is a [higher-order function](../../sql-reference/functions/index.md#higher-order-functions). You can pass a lambda function to it as the first argument.

**Syntax**

```sql
arrayMin([func,] arr)
```

**Arguments**

- `func` — Function. [Expression](../data-types/special-data-types/expression.md).
- `arr` — Array. [Array](../data-types/array.md).

**Returned value**

- The minimum of function values (or the array minimum).

:::note
If `func` is specified, then the return type matches the return value type of `func`, otherwise it matches the type of the array elements.
:::

**Examples**

Query:

```sql
SELECT arrayMin([1, 2, 4]) AS res;
```

Result:

```text
┌─res─┐
│   1 │
└─────┘
```

Query:

```sql
SELECT arrayMin(x -> (-x), [1, 2, 4]) AS res;
```

Result:

```text
┌─res─┐
│  -4 │
└─────┘
```

## arrayMax {#arraymax}

Returns the maximum of elements in the source array.

If the `func` function is specified, returns the maximum of elements converted by this function.

Note that the `arrayMax` is a [higher-order function](../../sql-reference/functions/index.md#higher-order-functions). You can pass a lambda function to it as the first argument.

**Syntax**

```sql
arrayMax([func,] arr)
```

**Arguments**

- `func` — Function. [Expression](../data-types/special-data-types/expression.md).
- `arr` — Array. [Array](../data-types/array.md).

**Returned value**

- The maximum of function values (or the array maximum).

:::note
if `func` is specified then the return type matches the return value type of `func`, otherwise it matches the type of the array elements.
:::

**Examples**

Query:

```sql
SELECT arrayMax([1, 2, 4]) AS res;
```

Result:

```text
┌─res─┐
│   4 │
└─────┘
```

Query:

```sql
SELECT arrayMax(x -> (-x), [1, 2, 4]) AS res;
```

Result:

```text
┌─res─┐
│  -1 │
└─────┘
```

## arraySum {#arraysum}

Returns the sum of elements in the source array.

If the `func` function is specified, returns the sum of elements converted by this function.

Note that the `arraySum` is a [higher-order function](../../sql-reference/functions/index.md#higher-order-functions). You can pass a lambda function to it as the first argument.

**Syntax**

```sql
arraySum([func,] arr)
```

**Arguments**

- `func` — Function. [Expression](../data-types/special-data-types/expression.md).
- `arr` — Array. [Array](../data-types/array.md).

**Returned value**

- The sum of the function values (or the array sum).

:::note
Return type:

- For decimal numbers in the source array (or for converted values, if `func` is specified) — [Decimal128](../data-types/decimal.md).
- For floating point numbers — [Float64](../data-types/float.md).
- For numeric unsigned — [UInt64](../data-types/int-uint.md). 
- For numeric signed — [Int64](../data-types/int-uint.md).
:::

**Examples**

Query:

```sql
SELECT arraySum([2, 3]) AS res;
```

Result:

```text
┌─res─┐
│   5 │
└─────┘
```

Query:

```sql
SELECT arraySum(x -> x*x, [2, 3]) AS res;
```

Result:

```text
┌─res─┐
│  13 │
└─────┘
```

## arrayAvg {#arrayavg}

Returns the average of elements in the source array.

If the `func` function is specified, returns the average of elements converted by this function.

Note that the `arrayAvg` is a [higher-order function](../../sql-reference/functions/index.md#higher-order-functions). You can pass a lambda function to it as the first argument.

**Syntax**

```sql
arrayAvg([func,] arr)
```

**Arguments**

- `func` — Function. [Expression](../data-types/special-data-types/expression.md).
- `arr` — Array. [Array](../data-types/array.md).

**Returned value**

- The average of function values (or the array average). [Float64](../data-types/float.md).

**Examples**

Query:

```sql
SELECT arrayAvg([1, 2, 4]) AS res;
```

Result:

```text
┌────────────────res─┐
│ 2.3333333333333335 │
└────────────────────┘
```

Query:

```sql
SELECT arrayAvg(x -> (x * x), [2, 4]) AS res;
```

Result:

```text
┌─res─┐
│  10 │
└─────┘
```

## arrayCumSum(\[func,\] arr1, ...) {#arraycumsumfunc-arr1-}

Returns an array of the partial (running) sums of the elements in the source array `arr1`. If `func` is specified, then the sum is computed from applying `func` to `arr1`, `arr2`, ..., `arrN`, i.e. `func(arr1[i], ..., arrN[i])`.

**Syntax**

``` sql
arrayCumSum(arr)
```

**Arguments**

- `arr` — [Array](../data-types/array.md) of numeric values.

**Returned value**

- Returns an array of the partial sums of the elements in the source array. [UInt\*](/docs/data_types/int_uint/#uint-ranges), [Int\*](/docs/data_types/int_uint/#int-ranges), [Float\*](/docs/data_types/float/).

Example:

``` sql
SELECT arrayCumSum([1, 1, 1, 1]) AS res
```

``` text
┌─res──────────┐
│ [1, 2, 3, 4] │
└──────────────┘
```

Note that the `arrayCumSum` is a [higher-order function](../../sql-reference/functions/index.md#higher-order-functions). You can pass a lambda function to it as the first argument.

## arrayCumSumNonNegative(\[func,\] arr1, ...) {#arraycumsumnonnegativefunc-arr1-}

Same as `arrayCumSum`, returns an array of the partial (running) sums of the elements in the source array. If `func` is specified, then the sum is computed from applying `func` to `arr1`, `arr2`, ..., `arrN`, i.e. `func(arr1[i], ..., arrN[i])`. Unlike `arrayCumSum`, if the current running sum is smaller than `0`, it is replaced by `0`.

**Syntax**

``` sql
arrayCumSumNonNegative(arr)
```

**Arguments**

- `arr` — [Array](../data-types/array.md) of numeric values.

**Returned value**

- Returns an array of non-negative partial sums of elements in the source array. [UInt\*](/docs/data_types/int_uint/#uint-ranges), [Int\*](/docs/data_types/int_uint/#int-ranges), [Float\*](/docs/data_types/float/).

``` sql
SELECT arrayCumSumNonNegative([1, 1, -4, 1]) AS res
```

``` text
┌─res───────┐
│ [1,2,0,1] │
└───────────┘
```

Note that the `arraySumNonNegative` is a [higher-order function](../../sql-reference/functions/index.md#higher-order-functions). You can pass a lambda function to it as the first argument.

## arrayProduct {#arrayproduct}

Multiplies elements of an [array](../data-types/array.md).

**Syntax**

``` sql
arrayProduct(arr)
```

**Arguments**

- `arr` — [Array](../data-types/array.md) of numeric values.

**Returned value**

- A product of array's elements. [Float64](../data-types/float.md).

**Examples**

Query:

``` sql
SELECT arrayProduct([1,2,3,4,5,6]) as res;
```

Result:

``` text
┌─res───┐
│ 720   │
└───────┘
```

Query:

``` sql
SELECT arrayProduct([toDecimal64(1,8), toDecimal64(2,8), toDecimal64(3,8)]) as res, toTypeName(res);
```

Return value type is always [Float64](../data-types/float.md). Result:

``` text
┌─res─┬─toTypeName(arrayProduct(array(toDecimal64(1, 8), toDecimal64(2, 8), toDecimal64(3, 8))))─┐
│ 6   │ Float64                                                                                  │
└─────┴──────────────────────────────────────────────────────────────────────────────────────────┘
```

## arrayRotateLeft {#arrayrotateleft}

Rotates an [array](../data-types/array.md) to the left by the specified number of elements.
If the number of elements is negative, the array is rotated to the right.

**Syntax**

``` sql
arrayRotateLeft(arr, n)
```

**Arguments**

- `arr` — [Array](../data-types/array.md).
- `n` — Number of elements to rotate.

**Returned value**

- An array rotated to the left by the specified number of elements. [Array](../data-types/array.md).

**Examples**

Query:

``` sql
SELECT arrayRotateLeft([1,2,3,4,5,6], 2) as res;
```

Result:

``` text
┌─res───────────┐
│ [3,4,5,6,1,2] │
└───────────────┘
```

Query:

``` sql
SELECT arrayRotateLeft([1,2,3,4,5,6], -2) as res;
```

Result:

``` text
┌─res───────────┐
│ [5,6,1,2,3,4] │
└───────────────┘
```

Query:

``` sql
SELECT arrayRotateLeft(['a','b','c','d','e'], 3) as res;
```

Result:

``` text
┌─res───────────────────┐
│ ['d','e','a','b','c'] │
└───────────────────────┘
```

## arrayRotateRight {#arrayrotateright}

Rotates an [array](../data-types/array.md) to the right by the specified number of elements.
If the number of elements is negative, the array is rotated to the left.

**Syntax**

``` sql
arrayRotateRight(arr, n)
```

**Arguments**

- `arr` — [Array](../data-types/array.md).
- `n` — Number of elements to rotate.

**Returned value**

- An array rotated to the right by the specified number of elements. [Array](../data-types/array.md).

**Examples**

Query:

``` sql
SELECT arrayRotateRight([1,2,3,4,5,6], 2) as res;
```

Result:

``` text
┌─res───────────┐
│ [5,6,1,2,3,4] │
└───────────────┘
```

Query:

``` sql
SELECT arrayRotateRight([1,2,3,4,5,6], -2) as res;
```

Result:

``` text
┌─res───────────┐
│ [3,4,5,6,1,2] │
└───────────────┘
```

Query:

``` sql
SELECT arrayRotateRight(['a','b','c','d','e'], 3) as res;
```

Result:

``` text
┌─res───────────────────┐
│ ['c','d','e','a','b'] │
└───────────────────────┘
```

## arrayShiftLeft {#arrayshiftleft}

Shifts an [array](../data-types/array.md) to the left by the specified number of elements.
New elements are filled with the provided argument or the default value of the array element type.
If the number of elements is negative, the array is shifted to the right.

**Syntax**

``` sql
arrayShiftLeft(arr, n[, default])
```

**Arguments**

- `arr` — [Array](../data-types/array.md).
- `n` — Number of elements to shift.
- `default` — Optional. Default value for new elements.

**Returned value**

- An array shifted to the left by the specified number of elements. [Array](../data-types/array.md).

**Examples**

Query:

``` sql
SELECT arrayShiftLeft([1,2,3,4,5,6], 2) as res;
```

Result:

``` text
┌─res───────────┐
│ [3,4,5,6,0,0] │
└───────────────┘
```

Query:

``` sql
SELECT arrayShiftLeft([1,2,3,4,5,6], -2) as res;
```

Result:

``` text
┌─res───────────┐
│ [0,0,1,2,3,4] │
└───────────────┘
```

Query:

``` sql
SELECT arrayShiftLeft([1,2,3,4,5,6], 2, 42) as res;
```

Result:

``` text
┌─res─────────────┐
│ [3,4,5,6,42,42] │
└─────────────────┘
```

Query:

``` sql
SELECT arrayShiftLeft(['a','b','c','d','e','f'], 3, 'foo') as res;
```

Result:

``` text
┌─res─────────────────────────────┐
│ ['d','e','f','foo','foo','foo'] │
└─────────────────────────────────┘
```

Query:

``` sql
SELECT arrayShiftLeft([1,2,3,4,5,6] :: Array(UInt16), 2, 4242) as res;
```

Result:

``` text
┌─res─────────────────┐
│ [3,4,5,6,4242,4242] │
└─────────────────────┘
```

## arrayShiftRight {#arrayshiftright}

Shifts an [array](../data-types/array.md) to the right by the specified number of elements.
New elements are filled with the provided argument or the default value of the array element type.
If the number of elements is negative, the array is shifted to the left.

**Syntax**

``` sql
arrayShiftRight(arr, n[, default])
```

**Arguments**

- `arr` — [Array](../data-types/array.md).
- `n` — Number of elements to shift.
- `default` — Optional. Default value for new elements.

**Returned value**

- An array shifted to the right by the specified number of elements. [Array](../data-types/array.md).

**Examples**

Query:

``` sql
SELECT arrayShiftRight([1,2,3,4,5,6], 2) as res;
```

Result:

``` text
┌─res───────────┐
│ [0,0,1,2,3,4] │
└───────────────┘
```

Query:

``` sql
SELECT arrayShiftRight([1,2,3,4,5,6], -2) as res;
```

Result:

``` text
┌─res───────────┐
│ [3,4,5,6,0,0] │
└───────────────┘
```

Query:

``` sql
SELECT arrayShiftRight([1,2,3,4,5,6], 2, 42) as res;
```

Result:

``` text
┌─res─────────────┐
│ [42,42,1,2,3,4] │
└─────────────────┘
```

Query:

``` sql
SELECT arrayShiftRight(['a','b','c','d','e','f'], 3, 'foo') as res;
```

Result:

``` text
┌─res─────────────────────────────┐
│ ['foo','foo','foo','a','b','c'] │
└─────────────────────────────────┘
```

Query:

``` sql
SELECT arrayShiftRight([1,2,3,4,5,6] :: Array(UInt16), 2, 4242) as res;
```

Result:

``` text
┌─res─────────────────┐
│ [4242,4242,1,2,3,4] │
└─────────────────────┘
```


## arrayRandomSample {#arrayrandomsample}

Function `arrayRandomSample` returns a subset with `samples`-many random elements of an input array. If `samples` exceeds the size of the input array, the sample size is limited to the size of the array, i.e. all array elements are returned but their order is not guaranteed. The function can handle both flat arrays and nested arrays.

**Syntax**

```sql
arrayRandomSample(arr, samples)
```

**Arguments**

- `arr` — The input array from which to sample elements. ([Array(T)](../data-types/array.md))
- `samples` — The number of elements to include in the random sample ([UInt*](../data-types/int-uint.md))

**Returned Value**

- An array containing a random sample of elements from the input array. [Array](../data-types/array.md).

**Examples**

Query:

```sql
SELECT arrayRandomSample(['apple', 'banana', 'cherry', 'date'], 2) as res;
```

Result:

```response
┌─res────────────────┐
│ ['cherry','apple'] │
└────────────────────┘
```

Query:

```sql
SELECT arrayRandomSample([[1, 2], [3, 4], [5, 6]], 2) as res;
```

Result:

```response
┌─res───────────┐
│ [[3,4],[5,6]] │
└───────────────┘
```

Query:

```sql
SELECT arrayRandomSample([1, 2, 3], 5) as res;
```

Result:

```response
┌─res─────┐
│ [3,1,2] │
└─────────┘
```

## arrayNormalizedGini {#arraynormalizedgini}

Calculates the normalized Gini coefficient.

**Syntax**

```sql
arrayNormalizedGini(predicted, label)
```

**Arguments**

- `predicted` — Predicted values ([Array(T)](../data-types/array.md))
- `label` — Actual values ([Array(T)](../data-types/array.md))

**Returned Value**

- A tuple containing the Gini coefficients of the predicted values, the Gini coefficient of the normalized values, and the normalized Gini coefficient (= the ratio of the former two Gini coefficients).

**Examples**

Query:

```sql
SELECT arrayNormalizedGini([0.9, 0.3, 0.8, 0.7], [6, 1, 0, 2]);
```

Result:

```response
┌─arrayNormalizedGini([0.9, 0.3, 0.8, 0.7], [6, 1, 0, 2])──────────┐
│ (0.18055555555555558,0.2638888888888889,0.6842105263157896) │
└─────────────────────────────────────────────────────────────┘
```

## Distance functions {#distance-functions}

All supported functions are described in [distance functions documentation](../../sql-reference/functions/distance-functions.md).<|MERGE_RESOLUTION|>--- conflicted
+++ resolved
@@ -1759,11 +1759,7 @@
 [[1,1,2,3],[1,2,3,4]]
 ```
 
-<<<<<<< HEAD
-## arrayUnion(arr) {#arrayunionarr}
-=======
-## arrayUnion
->>>>>>> 6f6ff76b
+## arrayUnion {#arrayunion}
 
 Takes multiple arrays and returns an array which contains all elements that are present in one of the source arrays.
 The result contains only unique values.
@@ -1804,11 +1800,7 @@
 └─────────────┴────────────────┴──────────────┘
 ```
 
-<<<<<<< HEAD
-## arrayIntersect(arr) {#arrayintersectarr}
-=======
-## arrayIntersect
->>>>>>> 6f6ff76b
+## arrayIntersect {#arrayintersect}
 
 Takes multiple arrays and returns an array with elements which are present in all source arrays.
 The result contains only unique values.
