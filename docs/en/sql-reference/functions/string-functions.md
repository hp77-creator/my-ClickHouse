--- conflicted
+++ resolved
@@ -1214,8 +1214,8 @@
 ┌─soundex('aksel')─┐
 │ A240             │
 └──────────────────┘
-<<<<<<< HEAD
-```
+```
+
 ## extractKeyValuePairs
 
 Extracts key-value pairs from any string. The string does not need to be 100% structured in a key value pair format;
@@ -1302,6 +1302,4 @@
 ┌─kv────────────────┐
 │ {'age':'a\n\n\0'} │
 └───────────────────┘
-=======
->>>>>>> 99ac321f
 ```