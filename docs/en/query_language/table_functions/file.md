--- conflicted
+++ resolved
@@ -20,7 +20,6 @@
 
 **Example**
 
-<<<<<<< HEAD
 Setting `user_files_path` and the contents of the file `test.csv`:
 
 ```bash
@@ -47,11 +46,10 @@
 │       3 │       2 │       1 │
 └─────────┴─────────┴─────────┘
 ```
-=======
+
 ``` sql
 -- getting the first 10 lines of a table that contains 3 columns of UInt32 type from a CSV file
 SELECT * FROM file('test.csv', 'CSV', 'column1 UInt32, column2 UInt32, column3 UInt32') LIMIT 10
 ```
 
-[Original article](https://clickhouse.yandex/docs/en/query_language/table_functions/file/) <!--hide-->
->>>>>>> 5466ca27
+[Original article](https://clickhouse.yandex/docs/en/query_language/table_functions/file/) <!--hide-->