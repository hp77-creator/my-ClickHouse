---
slug: /en/operations/settings/merge-tree-settings
title: "MergeTree tables settings"
---

System table `system.merge_tree_settings` shows the globally set MergeTree settings.

MergeTree settings can be set in the `merge_tree` section of the server config file, or specified for each `MergeTree` table individually in
the `SETTINGS` clause of the `CREATE TABLE` statement.

Example for customizing setting `max_suspicious_broken_parts`:

Configure the default for all `MergeTree` tables in the server configuration file:

``` text
<merge_tree>
    <max_suspicious_broken_parts>5</max_suspicious_broken_parts>
</merge_tree>
```

Set for a particular table:

``` sql
CREATE TABLE tab
(
    `A` Int64
)
ENGINE = MergeTree
ORDER BY tuple()
SETTINGS max_suspicious_broken_parts = 500;
```

Change the settings for a particular table using `ALTER TABLE ... MODIFY SETTING`:

```sql
ALTER TABLE tab MODIFY SETTING max_suspicious_broken_parts = 100;

-- reset to global default (value from system.merge_tree_settings)
ALTER TABLE tab RESET SETTING max_suspicious_broken_parts;
```

## index_granularity

Maximum number of data rows between the marks of an index.

Default value: 8192.

## index_granularity_bytes

Maximum size of data granules in bytes.

Default value: 10Mb.

To restrict the granule size only by number of rows, set to 0 (not recommended).

## min_index_granularity_bytes

Min allowed size of data granules in bytes.

Default value: 1024b.

To provide a safeguard against accidentally creating tables with very low index_granularity_bytes.

## enable_mixed_granularity_parts

Enables or disables transitioning to control the granule size with the `index_granularity_bytes` setting. Before version 19.11, there was only the `index_granularity` setting for restricting granule size. The `index_granularity_bytes` setting improves ClickHouse performance when selecting data from tables with big rows (tens and hundreds of megabytes). If you have tables with big rows, you can enable this setting for the tables to improve the efficiency of `SELECT` queries.

## use_minimalistic_part_header_in_zookeeper

Storage method of the data parts headers in ZooKeeper. If enabled, ZooKeeper stores less data. For details, see [here](../server-configuration-parameters/settings.md/#server-settings-use_minimalistic_part_header_in_zookeeper).

## min_merge_bytes_to_use_direct_io

The minimum data volume for merge operation that is required for using direct I/O access to the storage disk.
When merging data parts, ClickHouse calculates the total storage volume of all the data to be merged.
If the volume exceeds `min_merge_bytes_to_use_direct_io` bytes, ClickHouse reads and writes the data to the storage disk using the direct I/O interface (`O_DIRECT` option).
If `min_merge_bytes_to_use_direct_io = 0`, then direct I/O is disabled.

Default value: `10 * 1024 * 1024 * 1024` bytes.

## merge_with_ttl_timeout

Minimum delay in seconds before repeating a merge with delete TTL.

Default value: `14400` seconds (4 hours).

## merge_with_recompression_ttl_timeout

Minimum delay in seconds before repeating a merge with recompression TTL.

Default value: `14400` seconds (4 hours).

## write_final_mark

Enables or disables writing the final index mark at the end of data part (after the last byte).

Default value: 1.

Don’t change or bad things will happen.

## storage_policy

Storage policy.

## min_bytes_for_wide_part

Minimum number of bytes/rows in a data part that can be stored in `Wide` format.
You can set one, both or none of these settings.

## max_compress_block_size

Maximum size of blocks of uncompressed data before compressing for writing to a table.
You can also specify this setting in the global settings (see [max_compress_block_size](/docs/en/operations/settings/settings.md/#max-compress-block-size) setting).
The value specified when table is created overrides the global value for this setting.

## min_compress_block_size

Minimum size of blocks of uncompressed data required for compression when writing the next mark.
You can also specify this setting in the global settings (see [min_compress_block_size](/docs/en/operations/settings/settings.md/#min-compress-block-size) setting).
The value specified when table is created overrides the global value for this setting.

## max_partitions_to_read

Limits the maximum number of partitions that can be accessed in one query.
You can also specify setting [max_partitions_to_read](/docs/en/operations/settings/merge-tree-settings.md/#max-partitions-to-read) in the global setting.

## max_suspicious_broken_parts

If the number of broken parts in a single partition exceeds the `max_suspicious_broken_parts` value, automatic deletion is denied.

Possible values:

- Any positive integer.

Default value: 100.

## parts_to_throw_insert {#parts-to-throw-insert}

If the number of active parts in a single partition exceeds the `parts_to_throw_insert` value, `INSERT` is interrupted with the `Too many parts (N). Merges are processing significantly slower than inserts` exception.

Possible values:

- Any positive integer.

Default value: 3000.

To achieve maximum performance of `SELECT` queries, it is necessary to minimize the number of parts processed, see [Merge Tree](../../development/architecture.md#merge-tree).

Prior to 23.6 this setting was set to 300. You can set a higher different value, it will reduce the probability of the `Too many parts` error, but at the same time `SELECT` performance might degrade. Also in case of a merge issue (for example, due to insufficient disk space) you will notice it later than it could be with the original 300.


## parts_to_delay_insert {#parts-to-delay-insert}

If the number of active parts in a single partition exceeds the `parts_to_delay_insert` value, an `INSERT` artificially slows down.

Possible values:

- Any positive integer.

Default value: 1000.

ClickHouse artificially executes `INSERT` longer (adds ‘sleep’) so that the background merge process can merge parts faster than they are added.

## inactive_parts_to_throw_insert {#inactive-parts-to-throw-insert}

If the number of inactive parts in a single partition more than the `inactive_parts_to_throw_insert` value, `INSERT` is interrupted with the "Too many inactive parts (N). Parts cleaning are processing significantly slower than inserts" exception.

Possible values:

- Any positive integer.

Default value: 0 (unlimited).

## inactive_parts_to_delay_insert {#inactive-parts-to-delay-insert}

If the number of inactive parts in a single partition in the table at least that many the `inactive_parts_to_delay_insert` value, an `INSERT` artificially slows down. It is useful when a server fails to clean up parts quickly enough.

Possible values:

- Any positive integer.

Default value: 0 (unlimited).

## max_delay_to_insert {#max-delay-to-insert}

The value in seconds, which is used to calculate the `INSERT` delay, if the number of active parts in a single partition exceeds the [parts_to_delay_insert](#parts-to-delay-insert) value.

Possible values:

- Any positive integer.

Default value: 1.

The delay (in milliseconds) for `INSERT` is calculated by the formula:
```code
max_k = parts_to_throw_insert - parts_to_delay_insert
k = 1 + parts_count_in_partition - parts_to_delay_insert
delay_milliseconds = pow(max_delay_to_insert * 1000, k / max_k)
```
For example, if a partition has 299 active parts and parts_to_throw_insert = 300, parts_to_delay_insert = 150, max_delay_to_insert = 1, `INSERT` is delayed for `pow( 1 * 1000, (1 + 299 - 150) / (300 - 150) ) = 1000` milliseconds.

Starting from version 23.1 formula has been changed to:
```code
allowed_parts_over_threshold = parts_to_throw_insert - parts_to_delay_insert
parts_over_threshold = parts_count_in_partition - parts_to_delay_insert + 1
delay_milliseconds = max(min_delay_to_insert_ms, (max_delay_to_insert * 1000) * parts_over_threshold / allowed_parts_over_threshold)
```
For example, if a partition has 224 active parts and parts_to_throw_insert = 300, parts_to_delay_insert = 150, max_delay_to_insert = 1, min_delay_to_insert_ms = 10, `INSERT` is delayed for `max( 10, 1 * 1000 * (224 - 150 + 1) / (300 - 150) ) = 500` milliseconds.

## max_parts_in_total {#max-parts-in-total}

If the total number of active parts in all partitions of a table exceeds the `max_parts_in_total` value `INSERT` is interrupted with the `Too many parts (N)` exception.

Possible values:

- Any positive integer.

Default value: 100000.

A large number of parts in a table reduces performance of ClickHouse queries and increases ClickHouse boot time. Most often this is a consequence of an incorrect design (mistakes when choosing a partitioning strategy - too small partitions).

## simultaneous_parts_removal_limit {#simultaneous-parts-removal-limit}

If there are a lot of outdated parts cleanup thread will try to delete up to `simultaneous_parts_removal_limit` parts during one iteration.
`simultaneous_parts_removal_limit` set to `0` means unlimited.

Default value: 0.

## replicated_deduplication_window {#replicated-deduplication-window}

The number of most recently inserted blocks for which ClickHouse Keeper stores hash sums to check for duplicates.

Possible values:

- Any positive integer.
- 0 (disable deduplication)

Default value: 1000.

The `Insert` command creates one or more blocks (parts). For [insert deduplication](../../engines/table-engines/mergetree-family/replication.md), when writing into replicated tables, ClickHouse writes the hash sums of the created parts into ClickHouse Keeper. Hash sums are stored only for the most recent `replicated_deduplication_window` blocks. The oldest hash sums are removed from ClickHouse Keeper.
A large number of `replicated_deduplication_window` slows down `Inserts` because it needs to compare more entries.
The hash sum is calculated from the composition of the field names and types and the data of the inserted part (stream of bytes).

## non_replicated_deduplication_window {#non-replicated-deduplication-window}

The number of the most recently inserted blocks in the non-replicated [MergeTree](../../engines/table-engines/mergetree-family/mergetree.md) table for which hash sums are stored to check for duplicates.

Possible values:

- Any positive integer.
- 0 (disable deduplication).

Default value: 0.

A deduplication mechanism is used, similar to replicated tables (see [replicated_deduplication_window](#replicated-deduplication-window) setting). The hash sums of the created parts are written to a local file on a disk.

## replicated_deduplication_window_seconds {#replicated-deduplication-window-seconds}

The number of seconds after which the hash sums of the inserted blocks are removed from ClickHouse Keeper.

Possible values:

- Any positive integer.

Default value: 604800 (1 week).

Similar to [replicated_deduplication_window](#replicated-deduplication-window), `replicated_deduplication_window_seconds` specifies how long to store hash sums of blocks for insert deduplication. Hash sums older than `replicated_deduplication_window_seconds` are removed from ClickHouse Keeper, even if they are less than ` replicated_deduplication_window`.

The time is relative to the time of the most recent record, not to the wall time. If it's the only record it will be stored forever.

## replicated_deduplication_window_for_async_inserts {#replicated-deduplication-window-for-async-inserts}

The number of most recently async inserted blocks for which ClickHouse Keeper stores hash sums to check for duplicates.

Possible values:

- Any positive integer.
- 0 (disable deduplication for async_inserts)

Default value: 10000.

The [Async Insert](./settings.md#async-insert) command will be cached in one or more blocks (parts). For [insert deduplication](../../engines/table-engines/mergetree-family/replication.md), when writing into replicated tables, ClickHouse writes the hash sums of each insert into ClickHouse Keeper. Hash sums are stored only for the most recent `replicated_deduplication_window_for_async_inserts` blocks. The oldest hash sums are removed from ClickHouse Keeper.
A large number of `replicated_deduplication_window_for_async_inserts` slows down `Async Inserts` because it needs to compare more entries.
The hash sum is calculated from the composition of the field names and types and the data of the insert (stream of bytes).

## replicated_deduplication_window_seconds_for_async_inserts {#replicated-deduplication-window-seconds-for-async_inserts}

The number of seconds after which the hash sums of the async inserts are removed from ClickHouse Keeper.

Possible values:

- Any positive integer.

Default value: 604800 (1 week).

Similar to [replicated_deduplication_window_for_async_inserts](#replicated-deduplication-window-for-async-inserts), `replicated_deduplication_window_seconds_for_async_inserts` specifies how long to store hash sums of blocks for async insert deduplication. Hash sums older than `replicated_deduplication_window_seconds_for_async_inserts` are removed from ClickHouse Keeper, even if they are less than ` replicated_deduplication_window_for_async_inserts`.

The time is relative to the time of the most recent record, not to the wall time. If it's the only record it will be stored forever.

## use_async_block_ids_cache {#use-async-block-ids-cache}

If true, we cache the hash sums of the async inserts.

Possible values:

- true, false

Default value: false.

A block bearing multiple async inserts will generate multiple hash sums. When some of the inserts are duplicated, keeper will only return one duplicated hash sum in one RPC, which will cause unnecessary RPC retries. This cache will watch the hash sums path in Keeper. If updates are watched in the Keeper, the cache will update as soon as possible, so that we are able to filter the duplicated inserts in the memory.

## async_block_ids_cache_min_update_interval_ms

The minimum interval (in milliseconds) to update the `use_async_block_ids_cache`

Possible values:

- Any positive integer.

Default value: 100.

Normally, the `use_async_block_ids_cache` updates as soon as there are updates in the watching keeper path. However, the cache updates might be too frequent and become a heavy burden. This minimum interval prevents the cache from updating too fast. Note that if we set this value too long, the block with duplicated inserts will have a longer retry time.

## max_replicated_logs_to_keep

How many records may be in the ClickHouse Keeper log if there is inactive replica. An inactive replica becomes lost when when this number exceed.

Possible values:

- Any positive integer.

Default value: 1000

## min_replicated_logs_to_keep

Keep about this number of last records in ZooKeeper log, even if they are obsolete. It doesn't affect work of tables: used only to diagnose ZooKeeper log before cleaning.

Possible values:

- Any positive integer.

Default value: 10

## prefer_fetch_merged_part_time_threshold

If the time passed since a replication log (ClickHouse Keeper or ZooKeeper) entry creation exceeds this threshold, and the sum of the size of parts is greater than `prefer_fetch_merged_part_size_threshold`, then prefer fetching merged part from a replica instead of doing merge locally. This is to speed up very long merges.

Possible values:

- Any positive integer.

Default value: 3600

## prefer_fetch_merged_part_size_threshold

If the sum of the size of parts exceeds this threshold and the time since a replication log entry creation is greater than `prefer_fetch_merged_part_time_threshold`, then prefer fetching merged part from a replica instead of doing merge locally. This is to speed up very long merges.

Possible values:

- Any positive integer.

Default value: 10,737,418,240

## execute_merges_on_single_replica_time_threshold

When this setting has a value greater than zero, only a single replica starts the merge immediately, and other replicas wait up to that amount of time to download the result instead of doing merges locally. If the chosen replica doesn't finish the merge during that amount of time, fallback to standard behavior happens.

Possible values:

- Any positive integer.

Default value: 0 (seconds)

## remote_fs_execute_merges_on_single_replica_time_threshold

When this setting has a value greater than zero only a single replica starts the merge immediately if merged part on shared storage and `allow_remote_fs_zero_copy_replication` is enabled.

:::note Zero-copy replication is not ready for production
Zero-copy replication is disabled by default in ClickHouse version 22.8 and higher.  This feature is not recommended for production use.
:::

Possible values:

- Any positive integer.

Default value: 10800

## try_fetch_recompressed_part_timeout

Timeout (in seconds) before starting merge with recompression. During this time ClickHouse tries to fetch recompressed part from replica which assigned this merge with recompression.

Recompression works slow in most cases, so we don't start merge with recompression until this timeout and trying to fetch recompressed part from replica which assigned this merge with recompression.

Possible values:

- Any positive integer.

Default value: 7200

## always_fetch_merged_part

If true, this replica never merges parts and always downloads merged parts from other replicas.

Possible values:

- true, false

Default value: false

## max_suspicious_broken_parts

Max broken parts, if more - deny automatic deletion.

Possible values:

- Any positive integer.

Default value: 100

## max_suspicious_broken_parts_bytes


Max size of all broken parts, if more - deny automatic deletion.

Possible values:

- Any positive integer.

Default value: 1,073,741,824

## max_files_to_modify_in_alter_columns

Do not apply ALTER if number of files for modification(deletion, addition) is greater than this setting.

Possible values:

- Any positive integer.

Default value: 75

## max_files_to_remove_in_alter_columns

Do not apply ALTER, if the number of files for deletion is greater than this setting.

Possible values:

- Any positive integer.

Default value: 50

## replicated_max_ratio_of_wrong_parts

If the ratio of wrong parts to total number of parts is less than this - allow to start.

Possible values:

- Float, 0.0 - 1.0

Default value: 0.5

## replicated_max_parallel_fetches_for_host

Limit parallel fetches from endpoint (actually pool size).

Possible values:

- Any positive integer.

Default value: 15

## replicated_fetches_http_connection_timeout

HTTP connection timeout for part fetch requests. Inherited from default profile `http_connection_timeout` if not set explicitly.

Possible values:

- Any positive integer.

Default value: Inherited from default profile `http_connection_timeout` if not set explicitly.

## replicated_can_become_leader

If true, replicated tables replicas on this node will try to acquire leadership.

Possible values:

- true, false

Default value: true

## zookeeper_session_expiration_check_period

ZooKeeper session expiration check period, in seconds.

Possible values:

- Any positive integer.

Default value: 60

## detach_old_local_parts_when_cloning_replica

Do not remove old local parts when repairing lost replica.

Possible values:

- true, false

Default value: true

## replicated_fetches_http_connection_timeout {#replicated_fetches_http_connection_timeout}

HTTP connection timeout (in seconds) for part fetch requests. Inherited from default profile [http_connection_timeout](./settings.md#http_connection_timeout) if not set explicitly.

Possible values:

- Any positive integer.
- 0 - Use value of `http_connection_timeout`.

Default value: 0.

## replicated_fetches_http_send_timeout {#replicated_fetches_http_send_timeout}

HTTP send timeout (in seconds) for part fetch requests. Inherited from default profile [http_send_timeout](./settings.md#http_send_timeout) if not set explicitly.

Possible values:

- Any positive integer.
- 0 - Use value of `http_send_timeout`.

Default value: 0.

## replicated_fetches_http_receive_timeout {#replicated_fetches_http_receive_timeout}

HTTP receive timeout (in seconds) for fetch part requests. Inherited from default profile [http_receive_timeout](./settings.md#http_receive_timeout) if not set explicitly.

Possible values:

- Any positive integer.
- 0 - Use value of `http_receive_timeout`.

Default value: 0.

## max_replicated_fetches_network_bandwidth {#max_replicated_fetches_network_bandwidth}

Limits the maximum speed of data exchange over the network in bytes per second for [replicated](../../engines/table-engines/mergetree-family/replication.md) fetches. This setting is applied to a particular table, unlike the [max_replicated_fetches_network_bandwidth_for_server](settings.md#max_replicated_fetches_network_bandwidth_for_server) setting, which is applied to the server.

You can limit both server network and network for a particular table, but for this the value of the table-level setting should be less than server-level one. Otherwise the server considers only the `max_replicated_fetches_network_bandwidth_for_server` setting.

The setting isn't followed perfectly accurately.

Possible values:

- Positive integer.
- 0 — Unlimited.

Default value: `0`.

**Usage**

Could be used for throttling speed when replicating data to add or replace new nodes.

## max_replicated_sends_network_bandwidth {#max_replicated_sends_network_bandwidth}

Limits the maximum speed of data exchange over the network in bytes per second for [replicated](../../engines/table-engines/mergetree-family/replication.md) sends. This setting is applied to a particular table, unlike the [max_replicated_sends_network_bandwidth_for_server](settings.md#max_replicated_sends_network_bandwidth_for_server) setting, which is applied to the server.

You can limit both server network and network for a particular table, but for this the value of the table-level setting should be less than server-level one. Otherwise the server considers only the `max_replicated_sends_network_bandwidth_for_server` setting.

The setting isn't followed perfectly accurately.

Possible values:

- Positive integer.
- 0 — Unlimited.

Default value: `0`.

**Usage**

Could be used for throttling speed when replicating data to add or replace new nodes.

## old_parts_lifetime {#old-parts-lifetime}

The time (in seconds) of storing inactive parts to protect against data loss during spontaneous server reboots.

Possible values:

- Any positive integer.

Default value: 480.

After merging several parts into a new part, ClickHouse marks the original parts as inactive and deletes them only after `old_parts_lifetime` seconds.
Inactive parts are removed if they are not used by current queries, i.e. if the `refcount` of the part is 1.

`fsync` is not called for new parts, so for some time new parts exist only in the server's RAM (OS cache). If the server is rebooted spontaneously, new parts can be lost or damaged.
To protect data inactive parts are not deleted immediately.

During startup ClickHouse checks the integrity of the parts.
If the merged part is damaged ClickHouse returns the inactive parts to the active list, and later merges them again. Then the damaged part is renamed (the `broken_` prefix is added) and moved to the `detached` folder.
If the merged part is not damaged, then the original inactive parts are renamed (the `ignored_` prefix is added) and moved to the `detached` folder.

The default `dirty_expire_centisecs` value (a Linux kernel setting) is 30 seconds (the maximum time that written data is stored only in RAM), but under heavy loads on the disk system data can be written much later. Experimentally, a value of 480 seconds was chosen for `old_parts_lifetime`, during which a new part is guaranteed to be written to disk.

## max_bytes_to_merge_at_max_space_in_pool {#max-bytes-to-merge-at-max-space-in-pool}

The maximum total parts size (in bytes) to be merged into one part, if there are enough resources available.
`max_bytes_to_merge_at_max_space_in_pool` -- roughly corresponds to the maximum possible part size created by an automatic background merge.

Possible values:

- Any positive integer.

Default value: 161061273600 (150 GB).

The merge scheduler periodically analyzes the sizes and number of parts in partitions, and if there is enough free resources in the pool, it starts background merges. Merges occur until the total size of the source parts is larger than `max_bytes_to_merge_at_max_space_in_pool`.

Merges initiated by [OPTIMIZE FINAL](../../sql-reference/statements/optimize.md) ignore `max_bytes_to_merge_at_max_space_in_pool` and merge parts only taking into account available resources (free disk's space) until one part remains in the partition.

## max_bytes_to_merge_at_min_space_in_pool {#max-bytes-to-merge-at-min-space-in-pool}

The maximum total part size (in bytes) to be merged into one part, with the minimum available resources in the background pool.

Possible values:

- Any positive integer.

Default value: 1048576 (1 MB)

`max_bytes_to_merge_at_min_space_in_pool` defines the maximum total size of parts which can be merged despite the lack of available disk space (in pool). This is necessary to reduce the number of small parts and the chance of `Too many parts` errors.
Merges book disk space by doubling the total merged parts sizes. Thus, with a small amount of free disk space, a situation may happen that there is free space, but this space is already booked by ongoing large merges, so other merges unable to start, and the number of small parts grows with every insert.

## merge_max_block_size {#merge-max-block-size}

The number of rows that are read from the merged parts into memory.

Possible values:

- Any positive integer.

Default value: 8192

Merge reads rows from parts in blocks of `merge_max_block_size` rows, then merges and writes the result into a new part. The read block is placed in RAM, so `merge_max_block_size` affects the size of the RAM required for the merge. Thus, merges can consume a large amount of RAM for tables with very wide rows (if the average row size is 100kb, then when merging 10 parts, (100kb * 10 * 8192) = ~ 8GB of RAM). By decreasing `merge_max_block_size`, you can reduce the amount of RAM required for a merge but slow down a merge.

## number_of_free_entries_in_pool_to_lower_max_size_of_merge {#number-of-free-entries-in-pool-to-lower-max-size-of-merge}

When there is less than specified number of free entries in pool (or replicated queue), start to lower maximum size of merge to process (or to put in queue).
This is to allow small merges to process - not filling the pool with long running merges.

Possible values:

- Any positive integer.

Default value: 8

## number_of_free_entries_in_pool_to_execute_mutation {#number-of-free-entries-in-pool-to-execute-mutation}

When there is less than specified number of free entries in pool, do not execute part mutations.
This is to leave free threads for regular merges and avoid "Too many parts".

Possible values:

- Any positive integer.

Default value: 20

**Usage**

The value of the `number_of_free_entries_in_pool_to_execute_mutation` setting should be less than the value of the [background_pool_size](/docs/en/operations/server-configuration-parameters/settings.md/#background_pool_size) * [background_merges_mutations_concurrency_ratio](/docs/en/operations/server-configuration-parameters/settings.md/#background_merges_mutations_concurrency_ratio). Otherwise, ClickHouse throws an exception.

## max_part_loading_threads {#max-part-loading-threads}

The maximum number of threads that read parts when ClickHouse starts.

Possible values:

- Any positive integer.

Default value: auto (number of CPU cores).

During startup ClickHouse reads all parts of all tables (reads files with metadata of parts) to build a list of all parts in memory. In some systems with a large number of parts this process can take a long time, and this time might be shortened by increasing `max_part_loading_threads` (if this process is not CPU and disk I/O bound).

## max_partitions_to_read {#max-partitions-to-read}

Limits the maximum number of partitions that can be accessed in one query.

The setting value specified when the table is created can be overridden via query-level setting.

Possible values:

- Any positive integer.

Default value: -1 (unlimited).

## min_age_to_force_merge_seconds {#min_age_to_force_merge_seconds}

Merge parts if every part in the range is older than the value of `min_age_to_force_merge_seconds`.

Possible values:

- Positive integer.

Default value: 0 — Disabled.

## min_age_to_force_merge_on_partition_only {#min_age_to_force_merge_on_partition_only}

Whether `min_age_to_force_merge_seconds` should be applied only on the entire partition and not on subset.

Possible values:

- true, false

Default value: false

## number_of_free_entries_in_pool_to_execute_optimize_entire_partition {#number_of_free_entries_in_pool_to_execute_optimize_entire_partition}

When there is less than specified number of free entries in pool, do not execute optimizing entire partition in the background (this task generated when set `min_age_to_force_merge_seconds` and enable `min_age_to_force_merge_on_partition_only`). This is to leave free threads for regular merges and avoid "Too many parts".

Possible values:

- Positive integer.

Default value: 25

The value of the `number_of_free_entries_in_pool_to_execute_optimize_entire_partition` setting should be less than the value of the [background_pool_size](/docs/en/operations/server-configuration-parameters/settings.md/#background_pool_size) * [background_merges_mutations_concurrency_ratio](/docs/en/operations/server-configuration-parameters/settings.md/#background_merges_mutations_concurrency_ratio). Otherwise, ClickHouse throws an exception.


## allow_floating_point_partition_key {#allow_floating_point_partition_key}

Enables to allow floating-point number as a partition key.

Possible values:

- 0 — Floating-point partition key not allowed.
- 1 — Floating-point partition key allowed.

Default value: `0`.

## check_sample_column_is_correct {#check_sample_column_is_correct}

Enables the check at table creation, that the data type of a column for sampling or sampling expression is correct. The data type must be one of unsigned [integer types](../../sql-reference/data-types/int-uint.md): `UInt8`, `UInt16`, `UInt32`, `UInt64`.

Possible values:

- true  — The check is enabled.
- false — The check is disabled at table creation.

Default value: `true`.

By default, the ClickHouse server checks at table creation the data type of a column for sampling or sampling expression. If you already have tables with incorrect sampling expression and do not want the server to raise an exception during startup, set `check_sample_column_is_correct` to `false`.

## min_bytes_to_rebalance_partition_over_jbod {#min-bytes-to-rebalance-partition-over-jbod}

Sets minimal amount of bytes to enable balancing when distributing new big parts over volume disks [JBOD](https://en.wikipedia.org/wiki/Non-RAID_drive_architectures).

Possible values:

- Positive integer.
- 0 — Balancing is disabled.

Default value: `0`.

**Usage**

The value of the `min_bytes_to_rebalance_partition_over_jbod` setting should not be less than the value of the [max_bytes_to_merge_at_max_space_in_pool](../../operations/settings/merge-tree-settings.md#max-bytes-to-merge-at-max-space-in-pool) / 1024. Otherwise, ClickHouse throws an exception.

## detach_not_byte_identical_parts {#detach_not_byte_identical_parts}

Enables or disables detaching a data part on a replica after a merge or a mutation, if it is not byte-identical to data parts on other replicas. If disabled, the data part is removed. Activate this setting if you want to analyze such parts later.

The setting is applicable to `MergeTree` tables with enabled [data replication](../../engines/table-engines/mergetree-family/replication.md).

Possible values:

- 0 — Parts are removed.
- 1 — Parts are detached.

Default value: `0`.

## merge_tree_clear_old_temporary_directories_interval_seconds {#setting-merge-tree-clear-old-temporary-directories-interval-seconds}

Sets the interval in seconds for ClickHouse to execute the cleanup of old temporary directories.

Possible values:

- Any positive integer.

Default value: `60` seconds.

## merge_tree_clear_old_parts_interval_seconds {#setting-merge-tree-clear-old-parts-interval-seconds}

Sets the interval in seconds for ClickHouse to execute the cleanup of old parts, WALs, and mutations.

Possible values:

- Any positive integer.

Default value: `1` second.

## max_concurrent_queries {#max-concurrent-queries}

Max number of concurrently executed queries related to the MergeTree table. Queries will still be limited by other `max_concurrent_queries` settings.

Possible values:

- Positive integer.
- 0 — No limit.

Default value: `0` (no limit).

**Example**

``` xml
<max_concurrent_queries>50</max_concurrent_queries>
```

## min_marks_to_honor_max_concurrent_queries {#min-marks-to-honor-max-concurrent-queries}

The minimal number of marks read by the query for applying the [max_concurrent_queries](#max-concurrent-queries) setting. Note that queries will still be limited by other `max_concurrent_queries` settings.

Possible values:

- Positive integer.
- 0 — Disabled (`max_concurrent_queries` limit applied to no queries).

Default value: `0` (limit never applied).

**Example**

``` xml
<min_marks_to_honor_max_concurrent_queries>10</min_marks_to_honor_max_concurrent_queries>
```

## ratio_of_defaults_for_sparse_serialization {#ratio_of_defaults_for_sparse_serialization}

Minimal ratio of the number of _default_ values to the number of _all_ values in a column. Setting this value causes the column to be stored using sparse serializations.

If a column is sparse (contains mostly zeros), ClickHouse can encode it in a sparse format and automatically optimize calculations - the data does not require full decompression during queries. To enable this sparse serialization, define the `ratio_of_defaults_for_sparse_serialization` setting to be less than 1.0. If the value is greater than or equal to 1.0, then the columns will be always written using the normal full serialization.

Possible values:

- Float between 0 and 1 to enable sparse serialization
- 1.0 (or greater) if you do not want to use sparse serialization

Default value: `0.9375`

**Example**

Notice the `s` column in the following table is an empty string for 95% of the rows. In `my_regular_table` we do not use sparse serialization, and in `my_sparse_table` we set `ratio_of_defaults_for_sparse_serialization` to 0.95:

```sql
CREATE TABLE my_regular_table
(
    `id` UInt64,
    `s` String
)
ENGINE = MergeTree
ORDER BY id;

INSERT INTO my_regular_table
SELECT
    number AS id,
    number % 20 = 0 ? toString(number): '' AS s
FROM
    numbers(10000000);


CREATE TABLE my_sparse_table
(
    `id` UInt64,
    `s` String
)
ENGINE = MergeTree
ORDER BY id
SETTINGS ratio_of_defaults_for_sparse_serialization = 0.95;

INSERT INTO my_sparse_table
SELECT
    number,
    number % 20 = 0 ? toString(number): ''
FROM
    numbers(10000000);
```

Notice the `s` column in `my_sparse_table` uses less storage space on disk:

```sql
SELECT table, name, data_compressed_bytes, data_uncompressed_bytes FROM system.columns
WHERE table LIKE 'my_%_table';
```

```response
┌─table────────────┬─name─┬─data_compressed_bytes─┬─data_uncompressed_bytes─┐
│ my_regular_table │ id   │              37790741 │                75488328 │
│ my_regular_table │ s    │               2451377 │                12683106 │
│ my_sparse_table  │ id   │              37790741 │                75488328 │
│ my_sparse_table  │ s    │               2283454 │                 9855751 │
└──────────────────┴──────┴───────────────────────┴─────────────────────────┘
```

You can verify if a column is using the sparse encoding by viewing the `serialization_kind` column of the `system.parts_columns` table:

```sql
SELECT column, serialization_kind FROM system.parts_columns
WHERE table LIKE 'my_sparse_table';
```

You can see which parts of `s` were stored using the sparse serialization:

```response
┌─column─┬─serialization_kind─┐
│ id     │ Default            │
│ s      │ Default            │
│ id     │ Default            │
│ s      │ Default            │
│ id     │ Default            │
│ s      │ Sparse             │
│ id     │ Default            │
│ s      │ Sparse             │
│ id     │ Default            │
│ s      │ Sparse             │
│ id     │ Default            │
│ s      │ Sparse             │
│ id     │ Default            │
│ s      │ Sparse             │
│ id     │ Default            │
│ s      │ Sparse             │
│ id     │ Default            │
│ s      │ Sparse             │
│ id     │ Default            │
│ s      │ Sparse             │
│ id     │ Default            │
│ s      │ Sparse             │
└────────┴────────────────────┘
```

## replace_long_file_name_to_hash {#replace_long_file_name_to_hash}
If the file name for column is too long (more than `max_file_name_length` bytes) replace it to SipHash128. Default value: `false`.

## max_file_name_length {#max_file_name_length}

The maximal length of the file name to keep it as is without hashing. Takes effect only if setting `replace_long_file_name_to_hash` is enabled. The value of this setting does not include the length of file extension. So, it is recommended to set it below the maximum filename length (usually 255 bytes) with some gap to avoid filesystem errors. Default value: 127.

## allow_experimental_block_number_column

Persists virtual column `_block_number` on merges.

Default value: false.

## exclude_deleted_rows_for_part_size_in_merge {#exclude_deleted_rows_for_part_size_in_merge}

If enabled, estimated actual size of data parts (i.e., excluding those rows that have been deleted through `DELETE FROM`) will be used when selecting parts to merge. Note that this behavior is only triggered for data parts affected by `DELETE FROM` executed after this setting is enabled.

Possible values:

- true, false

Default value: false

**See Also**

- [load_existing_rows_count_for_old_parts](#load_existing_rows_count_for_old_parts) setting

## load_existing_rows_count_for_old_parts {#load_existing_rows_count_for_old_parts}

If enabled along with [exclude_deleted_rows_for_part_size_in_merge](#exclude_deleted_rows_for_part_size_in_merge), deleted rows count for existing data parts will be calculated during table starting up. Note that it may slow down start up table loading.

Possible values:

- true, false

Default value: false

**See Also**

- [exclude_deleted_rows_for_part_size_in_merge](#exclude_deleted_rows_for_part_size_in_merge) setting

<<<<<<< HEAD
## use_compact_variant_discriminators_serialization {#use_compact_variant_discriminators_serialization}

Enables compact mode for binary serialization of discriminators in Variant data type.
This mode allows to use significantly less memory for storing discriminators in parts when there is mostly one variant or a lot of NULL values.

Default value: true
=======
## merge_workload

Used to regulate how resources are utilized and shared between merges and other workloads. Specified value is used as `workload` setting value for background merges of this table. If not specified (empty string), then server setting `merge_workload` is used instead.

Default value: an empty string

**See Also**
- [Workload Scheduling](/docs/en/operations/workload-scheduling.md)

## mutation_workload

Used to regulate how resources are utilized and shared between mutations and other workloads. Specified value is used as `workload` setting value for background mutations of this table. If not specified (empty string), then server setting `mutation_workload` is used instead.

Default value: an empty string

**See Also**
- [Workload Scheduling](/docs/en/operations/workload-scheduling.md)
>>>>>>> 57988983

### optimize_row_order

Controls if the row order should be optimized during inserts to improve the compressability of the newly inserted table part.

Only has an effect for ordinary MergeTree-engine tables. Does nothing for specialized MergeTree engine tables (e.g. CollapsingMergeTree).

MergeTree tables are (optionally) compressed using [compression codecs](../../sql-reference/statements/create/table.md#column_compression_codec).
Generic compression codecs such as LZ4 and ZSTD achieve maximum compression rates if the data exposes patterns.
Long runs of the same value typically compress very well.

If this setting is enabled, ClickHouse attempts to store the data in newly inserted parts in a row order that minimizes the number of equal-value runs across the columns of the new table part.
In other words, a small number of equal-value runs mean that individual runs are long and compress well.

Finding the optimal row order is computationally infeasible (NP hard).
Therefore, ClickHouse uses a heuristics to quickly find a row order which still improves compression rates over the original row order.

<details markdown="1">

<summary>Heuristics for finding a row order</summary>

It is generally possible to shuffle the rows of a table (or table part) freely as SQL considers the same table (table part) in different row order equivalent.

This freedom of shuffling rows is restricted when a primary key is defined for the table.
In ClickHouse, a primary key `C1, C2, ..., CN` enforces that the table rows are sorted by columns `C1`, `C2`, ... `Cn` ([clustered index](https://en.wikipedia.org/wiki/Database_index#Clustered)).
As a result, rows can only be shuffled within "equivalence classes" of row, i.e. rows which have the same values in their primary key columns.
The intuition is that primary keys with high-cardinality, e.g. primary keys involving a `DateTime64` timestamp column, lead to many small equivalence classes.
Likewise, tables with a low-cardinality primary key, create few and large equivalence classes.
A table with no primary key represents the extreme case of a single equivalence class which spans all rows.

The fewer and the larger the equivalence classes are, the higher the degree of freedom when re-shuffling rows.

The heuristics applied to find the best row order within each equivalence class is suggested by D. Lemir, O. Kaser in [Reordering columns for smaller indexes](https://doi.org/10.1016/j.ins.2011.02.002) and based on sorting the rows within each equivalence class by ascending cardinality of the non-primary key columns.
It performs three steps:
1. Find all equivalence classes based on the row values in primary key columns.
2. For each equivalence class, calculate (usually estimate) the cardinalities of the non-primary-key columns.
3. For each equivalence class, sort the rows in order of ascending non-primary-key column cardinality.

</details>

If enabled, insert operations incur additional CPU costs to analyze and optimize the row order of the new data.
INSERTs are expected to take 30-50% longer depending on the data characteristics.
Compression rates of LZ4 or ZSTD improve on average by 20-40%.

This setting works best for tables with no primary key or a low-cardinality primary key, i.e. a table with only few distinct primary key values.
High-cardinality primary keys, e.g. involving timestamp columns of type `DateTime64`, are not expected to benefit from this setting.<|MERGE_RESOLUTION|>--- conflicted
+++ resolved
@@ -974,14 +974,13 @@
 
 - [exclude_deleted_rows_for_part_size_in_merge](#exclude_deleted_rows_for_part_size_in_merge) setting
 
-<<<<<<< HEAD
 ## use_compact_variant_discriminators_serialization {#use_compact_variant_discriminators_serialization}
 
 Enables compact mode for binary serialization of discriminators in Variant data type.
 This mode allows to use significantly less memory for storing discriminators in parts when there is mostly one variant or a lot of NULL values.
 
 Default value: true
-=======
+
 ## merge_workload
 
 Used to regulate how resources are utilized and shared between merges and other workloads. Specified value is used as `workload` setting value for background merges of this table. If not specified (empty string), then server setting `merge_workload` is used instead.
@@ -999,7 +998,6 @@
 
 **See Also**
 - [Workload Scheduling](/docs/en/operations/workload-scheduling.md)
->>>>>>> 57988983
 
 ### optimize_row_order
 
