#pragma once

#include <Common/typeid_cast.h>
#include <DataTypes/IDataType.h>
#include <Columns/IColumn.h>
#include <Columns/ColumnConst.h>
#include <Core/Block.h>
#include <Core/ColumnNumbers.h>

namespace common
{
    template <typename T>
    inline bool addOverflow(T x, T y, T & res)
    {
        return __builtin_add_overflow(x, y, &res);
    }

    template <>
    inline bool addOverflow(Int32 x, Int32 y, Int32 & res)
    {
        return __builtin_sadd_overflow(x, y, &res);
    }

    template <>
    inline bool addOverflow(long x, long y, long & res)
    {
        return __builtin_saddl_overflow(x, y, &res);
    }

    template <>
    inline bool addOverflow(long long x, long long y, long long & res)
    {
        return __builtin_saddll_overflow(x, y, &res);
    }

    template <>
    inline bool addOverflow(__int128 x, __int128 y, __int128 & res)
    {
        res = x + y;
        return (res - y) != x;
    }

    template <typename T>
    inline bool subOverflow(T x, T y, T & res)
    {
        return __builtin_sub_overflow(x, y, &res);
    }

    template <>
    inline bool subOverflow(Int32 x, Int32 y, Int32 & res)
    {
        return __builtin_ssub_overflow(x, y, &res);
    }

    template <>
    inline bool subOverflow(long x, long y, long & res)
    {
        return __builtin_ssubl_overflow(x, y, &res);
    }

    template <>
    inline bool subOverflow(long long x, long long y, long long & res)
    {
        return __builtin_ssubll_overflow(x, y, &res);
    }

    template <>
    inline bool subOverflow(__int128 x, __int128 y, __int128 & res)
    {
        res = x - y;
        return (res + y) != x;
    }

    template <typename T>
    inline bool mulOverflow(T x, T y, T & res)
    {
        return __builtin_mul_overflow(x, y, &res);
    }

    template <>
    inline bool mulOverflow(Int32 x, Int32 y, Int32 & res)
    {
        return __builtin_smul_overflow(x, y, &res);
    }

    template <>
    inline bool mulOverflow(long x, long y, long & res)
    {
        return __builtin_smull_overflow(x, y, &res);
    }

    template <>
    inline bool mulOverflow(long long x, long long y, long long & res)
    {
        return __builtin_smulll_overflow(x, y, &res);
    }

    template <>
    inline bool mulOverflow(__int128 x, __int128 y, __int128 & res)
    {
        res = x * y;
        return (res / y) != x;
    }
}

namespace DB
{

/// Methods, that helps dispatching over real column types.

template <typename Type>
const Type * checkAndGetDataType(const IDataType * data_type)
{
    return typeid_cast<const Type *>(data_type);
}

template <typename Type>
bool checkDataType(const IDataType * data_type)
{
    return checkAndGetDataType<Type>(data_type);
}


template <typename Type>
const Type * checkAndGetColumn(const IColumn * column)
{
    return typeid_cast<const Type *>(column);
}

template <typename Type>
bool checkColumn(const IColumn * column)
{
    return checkAndGetColumn<Type>(column);
}


template <typename Type>
const ColumnConst * checkAndGetColumnConst(const IColumn * column)
{
    if (!column || !column->isColumnConst())
        return {};

    const ColumnConst * res = static_cast<const ColumnConst *>(column);

    if (!checkColumn<Type>(&res->getDataColumn()))
        return {};

    return res;
}

template <typename Type>
const Type * checkAndGetColumnConstData(const IColumn * column)
{
    const ColumnConst * res = checkAndGetColumnConst<Type>(column);

    if (!res)
        return {};

    return static_cast<const Type *>(&res->getDataColumn());
}

template <typename Type>
bool checkColumnConst(const IColumn * column)
{
    return checkAndGetColumnConst<Type>(column);
}


/// Returns non-nullptr if column is ColumnConst with ColumnString or ColumnFixedString inside.
const ColumnConst * checkAndGetColumnConstStringOrFixedString(const IColumn * column);


/// Transform anything to Field.
template <typename T>
inline Field toField(const T & x)
{
    return Field(typename NearestFieldType<T>::Type(x));
}


Columns convertConstTupleToConstantElements(const ColumnConst & column);


/// Returns the copy of a given block in which each column specified in
/// the "arguments" parameter is replaced with its respective nested
/// column if it is nullable.
Block createBlockWithNestedColumns(const Block & block, const ColumnNumbers & args);

/// Similar function as above. Additionally transform the result type if needed.
Block createBlockWithNestedColumns(const Block & block, const ColumnNumbers & args, size_t result);

template <typename T, typename F>
bool callByTypeAndNumber(UInt8 number, F && f)
{
    switch (number)
    {
        case TypeId<UInt8>::value:        f(T(), UInt8()); break;
        case TypeId<UInt16>::value:       f(T(), UInt16()); break;
        case TypeId<UInt32>::value:       f(T(), UInt32()); break;
        case TypeId<UInt64>::value:       f(T(), UInt64()); break;
        //case TypeId<UInt128>::value:      f(T(), UInt128()); break;

        case TypeId<Int8>::value:         f(T(), Int8()); break;
        case TypeId<Int16>::value:        f(T(), Int16()); break;
        case TypeId<Int32>::value:        f(T(), Int32()); break;
        case TypeId<Int64>::value:        f(T(), Int64()); break;
        case TypeId<Int128>::value:       f(T(), Int128()); break;

<<<<<<< HEAD
        case TypeId<Dec32>::value:        f(T(), Dec32()); break;
        case TypeId<Dec64>::value:        f(T(), Dec64()); break;
        case TypeId<Dec128>::value:       f(T(), Dec128()); break;
=======
        case TypeId<Decimal32>::value:        f(T(), Decimal32()); break;
        case TypeId<Decimal64>::value:        f(T(), Decimal64()); break;
        case TypeId<Decimal128>::value:       f(T(), Decimal128()); break;
>>>>>>> 969225b3
        default:
            return false;
    }

    return true;
}

/// Unroll template using TypeNumber<T>
template <typename F>
inline bool callByNumbers(UInt8 type_num1, UInt8 type_num2, F && f)
{
    switch (type_num1)
    {
        case TypeId<UInt8>::value: return callByTypeAndNumber<UInt8>(type_num2, std::forward<F>(f));
        case TypeId<UInt16>::value: return callByTypeAndNumber<UInt16>(type_num2, std::forward<F>(f));
        case TypeId<UInt32>::value: return callByTypeAndNumber<UInt32>(type_num2, std::forward<F>(f));
        case TypeId<UInt64>::value: return callByTypeAndNumber<UInt64>(type_num2, std::forward<F>(f));
        //case TypeId<UInt128>::value: return callByTypeAndNumber<UInt128>(type_num2, std::forward<F>(f));

        case TypeId<Int8>::value: return callByTypeAndNumber<Int8>(type_num2, std::forward<F>(f));
        case TypeId<Int16>::value: return callByTypeAndNumber<Int16>(type_num2, std::forward<F>(f));
        case TypeId<Int32>::value: return callByTypeAndNumber<Int32>(type_num2, std::forward<F>(f));
        case TypeId<Int64>::value: return callByTypeAndNumber<Int64>(type_num2, std::forward<F>(f));
        case TypeId<Int128>::value: return callByTypeAndNumber<Int128>(type_num2, std::forward<F>(f));

<<<<<<< HEAD
        case TypeId<Dec32>::value: return callByTypeAndNumber<Dec32>(type_num2, std::forward<F>(f));
        case TypeId<Dec64>::value: return callByTypeAndNumber<Dec64>(type_num2, std::forward<F>(f));
        case TypeId<Dec128>::value: return callByTypeAndNumber<Dec128>(type_num2, std::forward<F>(f));
=======
        case TypeId<Decimal32>::value: return callByTypeAndNumber<Decimal32>(type_num2, std::forward<F>(f));
        case TypeId<Decimal64>::value: return callByTypeAndNumber<Decimal64>(type_num2, std::forward<F>(f));
        case TypeId<Decimal128>::value: return callByTypeAndNumber<Decimal128>(type_num2, std::forward<F>(f));
>>>>>>> 969225b3

        default:
            break;
    };

    return false;
}

}<|MERGE_RESOLUTION|>--- conflicted
+++ resolved
@@ -206,15 +206,9 @@
         case TypeId<Int64>::value:        f(T(), Int64()); break;
         case TypeId<Int128>::value:       f(T(), Int128()); break;
 
-<<<<<<< HEAD
-        case TypeId<Dec32>::value:        f(T(), Dec32()); break;
-        case TypeId<Dec64>::value:        f(T(), Dec64()); break;
-        case TypeId<Dec128>::value:       f(T(), Dec128()); break;
-=======
         case TypeId<Decimal32>::value:        f(T(), Decimal32()); break;
         case TypeId<Decimal64>::value:        f(T(), Decimal64()); break;
         case TypeId<Decimal128>::value:       f(T(), Decimal128()); break;
->>>>>>> 969225b3
         default:
             return false;
     }
@@ -240,15 +234,9 @@
         case TypeId<Int64>::value: return callByTypeAndNumber<Int64>(type_num2, std::forward<F>(f));
         case TypeId<Int128>::value: return callByTypeAndNumber<Int128>(type_num2, std::forward<F>(f));
 
-<<<<<<< HEAD
-        case TypeId<Dec32>::value: return callByTypeAndNumber<Dec32>(type_num2, std::forward<F>(f));
-        case TypeId<Dec64>::value: return callByTypeAndNumber<Dec64>(type_num2, std::forward<F>(f));
-        case TypeId<Dec128>::value: return callByTypeAndNumber<Dec128>(type_num2, std::forward<F>(f));
-=======
         case TypeId<Decimal32>::value: return callByTypeAndNumber<Decimal32>(type_num2, std::forward<F>(f));
         case TypeId<Decimal64>::value: return callByTypeAndNumber<Decimal64>(type_num2, std::forward<F>(f));
         case TypeId<Decimal128>::value: return callByTypeAndNumber<Decimal128>(type_num2, std::forward<F>(f));
->>>>>>> 969225b3
 
         default:
             break;
