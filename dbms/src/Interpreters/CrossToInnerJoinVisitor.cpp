--- conflicted
+++ resolved
@@ -36,13 +36,13 @@
 
     JoinedTable(ASTPtr table_element)
     {
-        element = typeid_cast<ASTTablesInSelectQueryElement *>(table_element.get());
+        element = table_element->as<ASTTablesInSelectQueryElement>();
         if (!element)
             throw Exception("Logical error: TablesInSelectQueryElement expected", ErrorCodes::LOGICAL_ERROR);
 
         if (element->table_join)
         {
-            join = typeid_cast<ASTTableJoin *>(element->table_join.get());
+            join = element->table_join->as<ASTTableJoin>();
             if (join->kind == ASTTableJoin::Kind::Cross ||
                 join->kind == ASTTableJoin::Kind::Comma)
             {
@@ -56,8 +56,8 @@
 
         if (element->table_expression)
         {
-            auto & expr = typeid_cast<const ASTTableExpression &>(*element->table_expression);
-            table = DatabaseAndTableWithAlias(expr);
+            const auto * expr = element->table_expression->as<ASTTableExpression>();
+            table = DatabaseAndTableWithAlias(*expr);
         }
 
         array_join = element->array_join;
@@ -105,14 +105,7 @@
 
             for (auto & child : node.arguments->children)
             {
-<<<<<<< HEAD
                 if (const auto * func = child->as<ASTFunction>())
-                {
-                    if (func->name == "and")
-                        flat_ands = false;
-=======
-                if (auto func = typeid_cast<const ASTFunction *>(child.get()))
->>>>>>> bdc7614c
                     visit(*func, child);
                 else
                     ands_only = false;
@@ -225,46 +218,23 @@
         return false;
 
     size_t num_tables = tables->children.size();
-<<<<<<< HEAD
-    if (num_tables != 2)
-        return {};
-
-    const auto * left = tables->children[0]->as<ASTTablesInSelectQueryElement>();
-    const auto * right = tables->children[1]->as<ASTTablesInSelectQueryElement>();
-    if (!left || !right || !right->table_join)
-        return {};
-
-    if (const auto * join = right->table_join->as<ASTTableJoin>())
-=======
     if (num_tables < 2)
         return false;
 
     joined_tables.reserve(num_tables);
     for (auto & child : tables->children)
->>>>>>> bdc7614c
     {
         joined_tables.emplace_back(JoinedTable(child));
         JoinedTable & t = joined_tables.back();
         if (t.array_join)
             return false;
 
-<<<<<<< HEAD
-            const auto * left_expr = left->table_expression->as<ASTTableExpression>();
-            const auto * right_expr = right->table_expression->as<ASTTableExpression>();
-
-            table_names.reserve(2);
-            if (extractTableName(*left_expr, table_names) &&
-                extractTableName(*right_expr, table_names))
-                return right->table_join;
-        }
-=======
         if (num_tables > 2 && t.has_using)
             throw Exception("Multiple CROSS/COMMA JOIN do not support USING", ErrorCodes::NOT_IMPLEMENTED);
 
-        if (ASTTableJoin * join = t.join)
+        if (auto * join = t.join)
             if (join->kind == ASTTableJoin::Kind::Comma)
                 ++num_comma;
->>>>>>> bdc7614c
     }
     return true;
 }
@@ -289,16 +259,6 @@
 
     if (num_comma)
     {
-<<<<<<< HEAD
-        auto * join = ast_join->as<ASTTableJoin>();
-        join->kind = ASTTableJoin::Kind::Inner;
-        join->strictness = ASTTableJoin::Strictness::All;
-
-        if (visitor_data.canReuseWhere())
-            join->on_expression.swap(select.where_expression);
-        else
-            join->on_expression = visitor_data.makeOnExpression();
-=======
         if (num_comma != (joined_tables.size() - 1))
             throw Exception("Mix of COMMA and other JOINS is not supported", ErrorCodes::NOT_IMPLEMENTED);
 
@@ -313,14 +273,10 @@
 
     CheckExpressionVisitor::Data visitor_data{joined_tables};
     CheckExpressionVisitor(visitor_data).visit(select.where_expression);
->>>>>>> bdc7614c
 
     if (visitor_data.complex())
         return;
 
-<<<<<<< HEAD
-        join->children.push_back(join->on_expression);
-=======
     for (size_t i = 1; i < joined_tables.size(); ++i)
     {
         if (visitor_data.matchAny(i))
@@ -328,7 +284,6 @@
             ASTTableJoin & join = *joined_tables[i].join;
             join.kind = ASTTableJoin::Kind::Inner;
             join.strictness = ASTTableJoin::Strictness::All;
->>>>>>> bdc7614c
 
             join.on_expression = visitor_data.makeOnExpression(i);
             join.children.push_back(join.on_expression);
