--- conflicted
+++ resolved
@@ -143,15 +143,13 @@
     std::unique_ptr<DDLWorker> ddl_worker;                  /// Process ddl commands from zk.
     /// Rules for selecting the compression settings, depending on the size of the part.
     mutable std::unique_ptr<CompressionCodecSelector> compression_codec_selector;
-<<<<<<< HEAD
     /// Storage disk chooser
     mutable std::unique_ptr<DiskSpace::DiskSelector> merge_tree_disk_selector;
     /// Storage policy chooser
     mutable std::unique_ptr<DiskSpace::StoragePolicySelector> merge_tree_storage_policy_selector;
-=======
+
     /// Allows to remove sensitive data from queries using set of regexp-based rules
     std::unique_ptr<SensitiveDataMasker> sensitive_data_masker;
->>>>>>> 61760419
     std::optional<MergeTreeSettings> merge_tree_settings; /// Settings of MergeTree* engines.
     size_t max_table_size_to_drop = 50000000000lu;          /// Protects MergeTree tables from accidental DROP (50GB by default)
     size_t max_partition_size_to_drop = 50000000000lu;      /// Protects MergeTree partitions from accidental DROP (50GB by default)
