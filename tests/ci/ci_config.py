#!/usr/bin/env python3

from copy import deepcopy
import logging
from argparse import ArgumentDefaultsHelpFormatter, ArgumentParser
from dataclasses import dataclass, field
from pathlib import Path
from typing import Callable, Dict, Iterable, List, Literal, Optional, Union

from ci_utils import WithIter
from integration_test_images import IMAGES


class WorkFlows(metaclass=WithIter):
    PULL_REQUEST = "PULL_REQUEST"
    MASTER = "MASTER"
    BACKPORT = "BACKPORT"
    RELEASE = "RELEASE"
    SYNC = "SYNC"


class CIStages(metaclass=WithIter):
    NA = "UNKNOWN"
    BUILDS_1 = "Builds_1"
    BUILDS_2 = "Builds_2"
    TESTS_1 = "Tests_1"
    TESTS_2 = "Tests_2"


class Runners(metaclass=WithIter):
    BUILDER = "builder"
    STYLE_CHECKER = "style-checker"
    STYLE_CHECKER_ARM = "style-checker-aarch64"
    FUNC_TESTER = "func-tester"
    FUNC_TESTER_ARM = "func-tester-aarch64"
    STRESS_TESTER = "stress-tester"
    FUZZER_UNIT_TESTER = "fuzzer-unit-tester"


class Labels(metaclass=WithIter):
    """
    Label names or commit tokens in normalized form
    """

    DO_NOT_TEST_LABEL = "do_not_test"
    NO_MERGE_COMMIT = "no_merge_commit"
    NO_CI_CACHE = "no_ci_cache"
    CI_SET_REDUCED = "ci_set_reduced"
    CI_SET_FAST = "ci_set_fast"
    CI_SET_ARM = "ci_set_arm"
    CI_SET_INTEGRATION = "ci_set_integration"
    CI_SET_ANALYZER = "ci_set_analyzer"
    CI_SET_STATLESS = "ci_set_stateless"
    CI_SET_STATEFUL = "ci_set_stateful"
    CI_SET_STATLESS_ASAN = "ci_set_stateless_asan"
    CI_SET_STATEFUL_ASAN = "ci_set_stateful_asan"

    libFuzzer = "libFuzzer"


class Build(metaclass=WithIter):
    PACKAGE_RELEASE = "package_release"
    PACKAGE_AARCH64 = "package_aarch64"
    PACKAGE_ASAN = "package_asan"
    PACKAGE_UBSAN = "package_ubsan"
    PACKAGE_TSAN = "package_tsan"
    PACKAGE_MSAN = "package_msan"
    PACKAGE_DEBUG = "package_debug"
    PACKAGE_RELEASE_COVERAGE = "package_release_coverage"
    BINARY_RELEASE = "binary_release"
    BINARY_TIDY = "binary_tidy"
    BINARY_DARWIN = "binary_darwin"
    BINARY_AARCH64 = "binary_aarch64"
    BINARY_AARCH64_V80COMPAT = "binary_aarch64_v80compat"
    BINARY_FREEBSD = "binary_freebsd"
    BINARY_DARWIN_AARCH64 = "binary_darwin_aarch64"
    BINARY_PPC64LE = "binary_ppc64le"
    BINARY_AMD64_COMPAT = "binary_amd64_compat"
    BINARY_AMD64_MUSL = "binary_amd64_musl"
    BINARY_RISCV64 = "binary_riscv64"
    # BINARY_S390X = "binary_s390x" # disabled because s390x refused to build in the migration to OpenSSL
    FUZZERS = "fuzzers"


class JobNames(metaclass=WithIter):
    STYLE_CHECK = "Style check"
    FAST_TEST = "Fast test"
    DOCKER_SERVER = "Docker server image"
    DOCKER_KEEPER = "Docker keeper image"
    INSTALL_TEST_AMD = "Install packages (amd64)"
    INSTALL_TEST_ARM = "Install packages (arm64)"

    STATELESS_TEST_DEBUG = "Stateless tests (debug)"
    STATELESS_TEST_RELEASE = "Stateless tests (release)"
    STATELESS_TEST_RELEASE_COVERAGE = "Stateless tests (coverage)"
    STATELESS_TEST_AARCH64 = "Stateless tests (aarch64)"
    STATELESS_TEST_ASAN = "Stateless tests (asan)"
    STATELESS_TEST_TSAN = "Stateless tests (tsan)"
    STATELESS_TEST_MSAN = "Stateless tests (msan)"
    STATELESS_TEST_UBSAN = "Stateless tests (ubsan)"
    STATELESS_TEST_ANALYZER_S3_REPLICATED_RELEASE = (
        "Stateless tests (release, old analyzer, s3, DatabaseReplicated)"
    )
    # merged into STATELESS_TEST_ANALYZER_S3_REPLICATED_RELEASE:
    # STATELESS_TEST_ANALYZER_RELEASE = "Stateless tests (release, analyzer)"
    # STATELESS_TEST_DB_REPL_RELEASE = "Stateless tests (release, DatabaseReplicated)"
    # STATELESS_TEST_S3_RELEASE = "Stateless tests (release, s3 storage)"
    STATELESS_TEST_S3_DEBUG = "Stateless tests (debug, s3 storage)"
    STATELESS_TEST_S3_TSAN = "Stateless tests (tsan, s3 storage)"
    STATELESS_TEST_FLAKY_ASAN = "Stateless tests flaky check (asan)"

    STATEFUL_TEST_DEBUG = "Stateful tests (debug)"
    STATEFUL_TEST_RELEASE = "Stateful tests (release)"
    STATEFUL_TEST_RELEASE_COVERAGE = "Stateful tests (coverage)"
    STATEFUL_TEST_AARCH64 = "Stateful tests (aarch64)"
    STATEFUL_TEST_ASAN = "Stateful tests (asan)"
    STATEFUL_TEST_TSAN = "Stateful tests (tsan)"
    STATEFUL_TEST_MSAN = "Stateful tests (msan)"
    STATEFUL_TEST_UBSAN = "Stateful tests (ubsan)"
    STATEFUL_TEST_PARALLEL_REPL_RELEASE = "Stateful tests (release, ParallelReplicas)"
    STATEFUL_TEST_PARALLEL_REPL_DEBUG = "Stateful tests (debug, ParallelReplicas)"
    STATEFUL_TEST_PARALLEL_REPL_ASAN = "Stateful tests (asan, ParallelReplicas)"
    STATEFUL_TEST_PARALLEL_REPL_MSAN = "Stateful tests (msan, ParallelReplicas)"
    STATEFUL_TEST_PARALLEL_REPL_UBSAN = "Stateful tests (ubsan, ParallelReplicas)"
    STATEFUL_TEST_PARALLEL_REPL_TSAN = "Stateful tests (tsan, ParallelReplicas)"

    STRESS_TEST_ASAN = "Stress test (asan)"
    STRESS_TEST_TSAN = "Stress test (tsan)"
    STRESS_TEST_UBSAN = "Stress test (ubsan)"
    STRESS_TEST_MSAN = "Stress test (msan)"
    STRESS_TEST_DEBUG = "Stress test (debug)"

    INTEGRATION_TEST = "Integration tests (release)"
    INTEGRATION_TEST_ASAN = "Integration tests (asan)"
    INTEGRATION_TEST_ASAN_ANALYZER = "Integration tests (asan, old analyzer)"
    INTEGRATION_TEST_TSAN = "Integration tests (tsan)"
    INTEGRATION_TEST_ARM = "Integration tests (aarch64)"
    INTEGRATION_TEST_FLAKY = "Integration tests flaky check (asan)"

    UPGRADE_TEST_DEBUG = "Upgrade check (debug)"
    UPGRADE_TEST_ASAN = "Upgrade check (asan)"
    UPGRADE_TEST_TSAN = "Upgrade check (tsan)"
    UPGRADE_TEST_MSAN = "Upgrade check (msan)"

    UNIT_TEST = "Unit tests (release)"
    UNIT_TEST_ASAN = "Unit tests (asan)"
    UNIT_TEST_MSAN = "Unit tests (msan)"
    UNIT_TEST_TSAN = "Unit tests (tsan)"
    UNIT_TEST_UBSAN = "Unit tests (ubsan)"

    AST_FUZZER_TEST_DEBUG = "AST fuzzer (debug)"
    AST_FUZZER_TEST_ASAN = "AST fuzzer (asan)"
    AST_FUZZER_TEST_MSAN = "AST fuzzer (msan)"
    AST_FUZZER_TEST_TSAN = "AST fuzzer (tsan)"
    AST_FUZZER_TEST_UBSAN = "AST fuzzer (ubsan)"

    JEPSEN_KEEPER = "ClickHouse Keeper Jepsen"
    JEPSEN_SERVER = "ClickHouse Server Jepsen"

    PERFORMANCE_TEST_AMD64 = "Performance Comparison"
    PERFORMANCE_TEST_ARM64 = "Performance Comparison Aarch64"

    SQL_LOGIC_TEST = "Sqllogic test (release)"

    SQLANCER = "SQLancer (release)"
    SQLANCER_DEBUG = "SQLancer (debug)"
    SQLTEST = "SQLTest"

    COMPATIBILITY_TEST = "Compatibility check (amd64)"
    COMPATIBILITY_TEST_ARM = "Compatibility check (aarch64)"

    CLCIKBENCH_TEST = "ClickBench (amd64)"
    CLCIKBENCH_TEST_ARM = "ClickBench (aarch64)"

    LIBFUZZER_TEST = "libFuzzer tests"

    BUILD_CHECK = "ClickHouse build check"
    BUILD_CHECK_SPECIAL = "ClickHouse special build check"

    DOCS_CHECK = "Docs check"
    BUGFIX_VALIDATE = "Bugfix validation"


# dynamically update JobName with Build jobs
for attr_name in dir(Build):
    if not attr_name.startswith("__") and not callable(getattr(Build, attr_name)):
        setattr(JobNames, attr_name, getattr(Build, attr_name))


@dataclass
class DigestConfig:
    # all files, dirs to include into digest, glob supported
    include_paths: List[Union[str, Path]] = field(default_factory=list)
    # file suffixes to exclude from digest
    exclude_files: List[str] = field(default_factory=list)
    # directories to exlude from digest
    exclude_dirs: List[Union[str, Path]] = field(default_factory=list)
    # docker names to include into digest
    docker: List[str] = field(default_factory=list)
    # git submodules digest
    git_submodules: bool = False


@dataclass
class LabelConfig:
    """
    configures different CI scenarious per GH label
    """

    run_jobs: Iterable[str] = frozenset()


@dataclass
class JobConfig:
    """
    contains config parameters for job execution in CI workflow
    """

    # configures digest calculation for the job
    digest: DigestConfig = field(default_factory=DigestConfig)
    # will be triggered for the job if omited in CI workflow yml
    run_command: str = ""
    # job timeout, seconds
    timeout: Optional[int] = None
    # sets number of batches for multi-batch job
    num_batches: int = 1
    # label that enables job in CI, if set digest won't be used
    run_by_label: str = ""
    # to run always regardless of the job digest or/and label
    run_always: bool = False
    # if the job needs to be run on the release branch, including master (e.g. building packages, docker server).
    # NOTE: Subsequent runs on the same branch with the similar digest are still considered skippable.
    required_on_release_branch: bool = False
    # job is for pr workflow only
    pr_only: bool = False
    # job is for release/master branches only
    release_only: bool = False
    # to randomly pick and run one job among jobs in the same @random_bucket. Applied in PR branches only.
    random_bucket: str = ""


builds_job_config = JobConfig(
    required_on_release_branch=True,
    digest=DigestConfig(
        include_paths=[
            "./src",
            "./contrib/*-cmake",
            "./contrib/consistent-hashing",
            "./contrib/murmurhash",
            "./contrib/libfarmhash",
            "./contrib/pdqsort",
            "./contrib/cityhash102",
            "./contrib/sparse-checkout",
            "./contrib/libmetrohash",
            "./contrib/update-submodules.sh",
            "./contrib/CMakeLists.txt",
            "./CMakeLists.txt",
            "./PreLoad.cmake",
            "./cmake",
            "./base",
            "./programs",
            "./packages",
            "./docker/packager/packager",
            "./rust",
            # FIXME: This is a WA to rebuild the CH and recreate the Performance.tar.zst artifact
            # when there are changes in performance test scripts.
            # Due to the current design of the perf test we need to rebuild CH when the performance test changes,
            # otherwise the changes will not be visible in the PerformanceTest job in CI
            "./tests/performance",
        ],
        exclude_files=[".md"],
        docker=["clickhouse/binary-builder"],
        git_submodules=True,
    ),
    run_command="build_check.py $BUILD_NAME",
)
fuzzer_build_job_config = deepcopy(builds_job_config)
fuzzer_build_job_config.run_by_label = Labels.libFuzzer


@dataclass
class BuildConfig:
    name: str
    compiler: str
    package_type: Literal["deb", "binary", "fuzzers"]
    additional_pkgs: bool = False
    debug_build: bool = False
    coverage: bool = False
    sanitizer: str = ""
    tidy: bool = False
    # sparse_checkout is needed only to test the option itself.
    # No particular sense to use it in every build, since it slows down the job.
    sparse_checkout: bool = False
    comment: str = ""
    static_binary_name: str = ""
    job_config: JobConfig = field(default_factory=lambda: deepcopy(builds_job_config))

    def export_env(self, export: bool = False) -> str:
        def process(field_name: str, field: Union[bool, str]) -> str:
            if isinstance(field, bool):
                field = str(field).lower()
            elif not isinstance(field, str):
                field = ""
            if export:
                return f"export BUILD_{field_name.upper()}={repr(field)}"
            return f"BUILD_{field_name.upper()}={field}"

        return "\n".join(process(k, v) for k, v in self.__dict__.items())


@dataclass
class BuildReportConfig:
    builds: List[str]
    job_config: JobConfig = field(
        default_factory=lambda: JobConfig(
            run_command='build_report_check.py "$CHECK_NAME"',
            digest=DigestConfig(
                include_paths=[
                    "./tests/ci/build_report_check.py",
                    "./tests/ci/upload_result_helper.py",
                ],
            ),
        )
    )


@dataclass
class TestConfig:
    required_build: str
    job_config: JobConfig = field(default_factory=JobConfig)


BuildConfigs = Dict[str, BuildConfig]
BuildsReportConfig = Dict[str, BuildReportConfig]
TestConfigs = Dict[str, TestConfig]
LabelConfigs = Dict[str, LabelConfig]

# common digests configs
compatibility_check_digest = DigestConfig(
    include_paths=["./tests/ci/compatibility_check.py"],
    docker=["clickhouse/test-old-ubuntu", "clickhouse/test-old-centos"],
)
install_check_digest = DigestConfig(
    include_paths=["./tests/ci/install_check.py"],
    docker=["clickhouse/install-deb-test", "clickhouse/install-rpm-test"],
)
stateless_check_digest = DigestConfig(
    include_paths=[
        "./tests/ci/functional_test_check.py",
        "./tests/queries/0_stateless/",
        "./tests/clickhouse-test",
        "./tests/config",
        "./tests/*.txt",
    ],
    exclude_files=[".md"],
    docker=["clickhouse/stateless-test"],
)
stateful_check_digest = DigestConfig(
    include_paths=[
        "./tests/ci/functional_test_check.py",
        "./tests/queries/1_stateful/",
        "./tests/clickhouse-test",
        "./tests/config",
        "./tests/*.txt",
    ],
    exclude_files=[".md"],
    docker=["clickhouse/stateful-test"],
)

stress_check_digest = DigestConfig(
    include_paths=[
        "./tests/queries/0_stateless/",
        "./tests/queries/1_stateful/",
        "./tests/clickhouse-test",
        "./tests/config",
        "./tests/*.txt",
    ],
    exclude_files=[".md"],
    docker=["clickhouse/stress-test"],
)
# FIXME: which tests are upgrade? just python?
upgrade_check_digest = DigestConfig(
    include_paths=["./tests/ci/upgrade_check.py"],
    exclude_files=[".md"],
    docker=["clickhouse/upgrade-check"],
)
integration_check_digest = DigestConfig(
    include_paths=[
        "./tests/ci/integration_test_check.py",
        "./tests/ci/integration_tests_runner.py",
        "./tests/integration/",
    ],
    exclude_files=[".md"],
    docker=IMAGES.copy(),
)

ast_fuzzer_check_digest = DigestConfig(
    # include_paths=["./tests/ci/ast_fuzzer_check.py"],
    # exclude_files=[".md"],
    # docker=["clickhouse/fuzzer"],
)
unit_check_digest = DigestConfig(
    include_paths=["./tests/ci/unit_tests_check.py"],
    exclude_files=[".md"],
    docker=["clickhouse/unit-test"],
)
perf_check_digest = DigestConfig(
    include_paths=[
        "./tests/ci/performance_comparison_check.py",
        "./tests/performance/",
    ],
    exclude_files=[".md"],
    docker=["clickhouse/performance-comparison"],
)
sqllancer_check_digest = DigestConfig(
    # include_paths=["./tests/ci/sqlancer_check.py"],
    # exclude_files=[".md"],
    # docker=["clickhouse/sqlancer-test"],
)
sqllogic_check_digest = DigestConfig(
    include_paths=["./tests/ci/sqllogic_test.py"],
    exclude_files=[".md"],
    docker=["clickhouse/sqllogic-test"],
)
sqltest_check_digest = DigestConfig(
    include_paths=["./tests/ci/sqltest.py"],
    exclude_files=[".md"],
    docker=["clickhouse/sqltest"],
)
bugfix_validate_check = DigestConfig(
    include_paths=[
        "./tests/queries/0_stateless/",
        "./tests/ci/integration_test_check.py",
        "./tests/ci/functional_test_check.py",
        "./tests/ci/bugfix_validate_check.py",
    ],
    exclude_files=[".md"],
    docker=IMAGES.copy()
    + [
        "clickhouse/stateless-test",
    ],
)
# common test params
docker_server_job_config = JobConfig(
    required_on_release_branch=True,
    run_command='docker_server.py --check-name "$CHECK_NAME" --release-type head --allow-build-reuse',
    digest=DigestConfig(
        include_paths=[
            "tests/ci/docker_server.py",
            "./docker/server",
        ]
    ),
)
compatibility_test_common_params = {
    "digest": compatibility_check_digest,
    "run_command": "compatibility_check.py",
}
statless_test_common_params = {
    "digest": stateless_check_digest,
    "run_command": 'functional_test_check.py "$CHECK_NAME" $KILL_TIMEOUT',
    "timeout": 10800,
}
stateful_test_common_params = {
    "digest": stateful_check_digest,
    "run_command": 'functional_test_check.py "$CHECK_NAME" $KILL_TIMEOUT',
    "timeout": 3600,
}
stress_test_common_params = {
    "digest": stress_check_digest,
    "run_command": "stress_check.py",
}
upgrade_test_common_params = {
    "digest": upgrade_check_digest,
    "run_command": "upgrade_check.py",
}
astfuzzer_test_common_params = {
    "digest": ast_fuzzer_check_digest,
    "run_command": "ast_fuzzer_check.py",
    "run_always": True,
}
integration_test_common_params = {
    "digest": integration_check_digest,
    "run_command": 'integration_test_check.py "$CHECK_NAME"',
}
unit_test_common_params = {
    "digest": unit_check_digest,
    "run_command": "unit_tests_check.py",
}
perf_test_common_params = {
    "digest": perf_check_digest,
    "run_command": "performance_comparison_check.py",
}
sqllancer_test_common_params = JobConfig(
    digest=sqllancer_check_digest,
    run_command="sqlancer_check.py",
    release_only=True,
    run_always=True,
)
sqllogic_test_params = JobConfig(
    digest=sqllogic_check_digest,
    run_command="sqllogic_test.py",
    timeout=10800,
    release_only=True,
)
sql_test_params = JobConfig(
    digest=sqltest_check_digest,
    run_command="sqltest.py",
    timeout=10800,
    release_only=True,
)
clickbench_test_params = {
    "digest": DigestConfig(
        include_paths=[
            "tests/ci/clickbench.py",
        ],
        docker=["clickhouse/clickbench"],
    ),
    "run_command": 'clickbench.py "$CHECK_NAME"',
}
install_test_params = JobConfig(
    digest=install_check_digest,
    run_command='install_check.py "$CHECK_NAME"',
    timeout=900,
)


@dataclass
class CIConfig:
    """
    Contains configs for all jobs in the CI pipeline
    each config item in the below dicts should be an instance of JobConfig class or inherited from it
    """

    build_config: BuildConfigs
    builds_report_config: BuildsReportConfig
    test_configs: TestConfigs
    other_jobs_configs: TestConfigs
    label_configs: LabelConfigs

    def get_label_config(self, label_name: str) -> Optional[LabelConfig]:
        for label, config in self.label_configs.items():
            if self.normalize_string(label_name) == self.normalize_string(label):
                return config
        return None

    def get_job_ci_stage(self, job_name: str) -> str:
        if job_name in [
            JobNames.STYLE_CHECK,
            JobNames.FAST_TEST,
            JobNames.JEPSEN_KEEPER,
            JobNames.BUILD_CHECK,
            JobNames.BUILD_CHECK_SPECIAL,
        ]:
            # FIXME: we can't currently handle Jepsen in the Stage as it's job has concurrency directive
            # BUILD_CHECK and BUILD_CHECK_SPECIAL runs not in stage because we need them even if Builds stage failed
            return CIStages.NA
        stage_type = None
        if self.is_build_job(job_name):
            stage_type = CIStages.BUILDS_1
            if job_name in CI_CONFIG.get_builds_for_report(
                JobNames.BUILD_CHECK_SPECIAL
            ):
                # special builds go to Build_2 stage to not delay Builds_1/Test_1
                stage_type = CIStages.BUILDS_2
        elif self.is_docs_job(job_name):
            stage_type = CIStages.TESTS_1
        elif job_name == JobNames.BUILD_CHECK_SPECIAL:
            stage_type = CIStages.TESTS_2
        elif self.is_test_job(job_name):
            stage_type = CIStages.TESTS_1
            if job_name in CI_CONFIG.test_configs:
                required_build = CI_CONFIG.test_configs[job_name].required_build
                assert required_build
                if required_build in CI_CONFIG.get_builds_for_report(
                    JobNames.BUILD_CHECK
                ):
                    stage_type = CIStages.TESTS_1
                else:
                    stage_type = CIStages.TESTS_2
            else:
                stage_type = CIStages.TESTS_1
        assert stage_type, f"BUG [{job_name}]"
        return stage_type

    def get_job_config(self, check_name: str) -> JobConfig:
        res = None
        for config in (
            self.build_config,
            self.builds_report_config,
            self.test_configs,
            self.other_jobs_configs,
        ):
            if check_name in config:  # type: ignore
                res = config[check_name].job_config  # type: ignore
                break
        return res  # type: ignore

    def get_runner_type(self, check_name: str) -> str:
        result = None
        if self.is_build_job(check_name) or check_name == JobNames.FAST_TEST:
            result = Runners.BUILDER
        elif any(
            words in check_name.lower()
            for words in [
                "install packages",
                "compatibility check",
                "docker",
                "build check",
                "jepsen",
                "style check",
            ]
        ):
            result = Runners.STYLE_CHECKER
        elif check_name == JobNames.DOCS_CHECK:
            # docs job is demanding
            result = Runners.FUNC_TESTER_ARM
        elif any(
            words in check_name.lower()
            for words in [
                "stateless",
                "stateful",
                "clickbench",
                "sqllogic test",
                "libfuzzer",
                "bugfix validation",
            ]
        ):
            result = Runners.FUNC_TESTER
        elif any(
            words in check_name.lower()
            for words in ["stress", "upgrade", "integration", "performance comparison"]
        ):
            result = Runners.STRESS_TESTER
        elif any(
            words in check_name.lower()
            for words in ["ast fuzzer", "unit tests", "sqlancer", "sqltest"]
        ):
            result = Runners.FUZZER_UNIT_TESTER

        assert result, f"BUG, no runner for [{check_name}]"

        if (
            "aarch" in check_name.lower() or "arm64" in check_name.lower()
        ) and "aarch" not in result:
            if result == Runners.STRESS_TESTER:
                # FIXME: no arm stress tester group atm
                result = Runners.FUNC_TESTER_ARM
            elif result == Runners.BUILDER:
                # crosscompile - no arm required
                pass
            else:
                # switch to aarch64 runnner
                result += "-aarch64"

        return result

    @staticmethod
    def normalize_string(input_string: str) -> str:
        lowercase_string = input_string.lower()
        normalized_string = (
            lowercase_string.replace(" ", "_")
            .replace("-", "_")
            .replace("(", "")
            .replace(")", "")
            .replace(",", "")
        )
        return normalized_string

    def get_job_with_parents(self, check_name: str) -> List[str]:
        res = []
        check_name = self.normalize_string(check_name)

        for config in (
            self.build_config,
            self.builds_report_config,
            self.test_configs,
            self.other_jobs_configs,
        ):
            for job_name in config:  # type: ignore
                if check_name == self.normalize_string(job_name):
                    res.append(job_name)
                    if isinstance(config[job_name], TestConfig):  # type: ignore
                        if config[job_name].required_build:  # type: ignore
                            res.append(config[job_name].required_build)  # type: ignore
                    elif isinstance(config[job_name], BuildConfig):  # type: ignore
                        pass
                    elif isinstance(config[job_name], BuildReportConfig):  # type: ignore
                        # add all build jobs as parents for build report check
                        res.extend(
                            [job for job in JobNames if job in self.build_config]
                        )
                    else:
                        assert (
                            False
                        ), f"check commit message tags or FIXME: request for job [{check_name}] not yet supported"
                    break
        assert (
            res
        ), f"Error: Experimantal feature... Invlid request or not supported job [{check_name}]"
        return res

    def get_digest_config(self, check_name: str) -> DigestConfig:
        res = None
        for config in (
            self.other_jobs_configs,
            self.build_config,
            self.builds_report_config,
            self.test_configs,
        ):
            if check_name in config:  # type: ignore
                res = config[check_name].job_config.digest  # type: ignore
        assert (
            res
        ), f"Invalid check_name or CI_CONFIG outdated, config not found for [{check_name}]"
        return res  # type: ignore

    def job_generator(self, branch: str) -> Iterable[str]:
        """
        traverses all check names in CI pipeline
        """
        assert branch
        for config in (
            self.other_jobs_configs,
            self.build_config,
            self.builds_report_config,
            self.test_configs,
        ):
            yield from config  # type: ignore

    def get_builds_for_report(
        self, report_name: str, release: bool = False, backport: bool = False
    ) -> List[str]:
        # hack to modify build list for release and bp wf
        assert not (release and backport), "Invalid input"
        if backport and report_name == JobNames.BUILD_CHECK:
            return [
                Build.PACKAGE_RELEASE,
                Build.PACKAGE_AARCH64,
                Build.PACKAGE_ASAN,
                Build.PACKAGE_TSAN,
                Build.PACKAGE_DEBUG,
            ]
        if (release or backport) and report_name == JobNames.BUILD_CHECK_SPECIAL:
            return [
                Build.BINARY_DARWIN,
                Build.BINARY_DARWIN_AARCH64,
            ]

        return self.builds_report_config[report_name].builds

    @classmethod
    def is_build_job(cls, job: str) -> bool:
        return job in Build

    @classmethod
    def is_test_job(cls, job: str) -> bool:
        return not cls.is_build_job(job) and job != JobNames.STYLE_CHECK

    @classmethod
    def is_docs_job(cls, job: str) -> bool:
        return job == JobNames.DOCS_CHECK

    def validate(self) -> None:
        errors = []
        for name, build_config in self.build_config.items():
            build_in_reports = False
            for _, report_config in self.builds_report_config.items():
                if name in report_config.builds:
                    build_in_reports = True
                    break
            # All build configs must belong to build_report_config
            if not build_in_reports:
                logging.error("Build name %s does not belong to build reports", name)
                errors.append(f"Build name {name} does not belong to build reports")
            # The name should be the same as build_config.name
            if not build_config.name == name:
                logging.error(
                    "Build name '%s' does not match the config 'name' value '%s'",
                    name,
                    build_config.name,
                )
                errors.append(
                    f"Build name {name} does not match 'name' value '{build_config.name}'"
                )
        # All build_report_config values should be in build_config.keys()
        for build_report_name, build_report_config in self.builds_report_config.items():
            build_names = build_report_config.builds
            missed_names = [
                name for name in build_names if name not in self.build_config.keys()
            ]
            if missed_names:
                logging.error(
                    "The following names of the build report '%s' "
                    "are missed in build_config: %s",
                    build_report_name,
                    missed_names,
                )
                errors.append(
                    f"The following names of the build report '{build_report_name}' "
                    f"are missed in build_config: {missed_names}",
                )
        # And finally, all of tests' requirements must be in the builds
        for test_name, test_config in self.test_configs.items():
            if test_config.required_build not in self.build_config.keys():
                logging.error(
                    "The requierment '%s' for '%s' is not found in builds",
                    test_config,
                    test_name,
                )
                errors.append(
                    f"The requierment '{test_config}' for "
                    f"'{test_name}' is not found in builds"
                )

        if errors:
            raise KeyError("config contains errors", errors)


CI_CONFIG = CIConfig(
    label_configs={
        Labels.DO_NOT_TEST_LABEL: LabelConfig(run_jobs=[JobNames.STYLE_CHECK]),
        Labels.CI_SET_FAST: LabelConfig(
            run_jobs=[
                JobNames.STYLE_CHECK,
                JobNames.FAST_TEST,
            ]
        ),
        Labels.CI_SET_ARM: LabelConfig(
            run_jobs=[
                JobNames.STYLE_CHECK,
                Build.PACKAGE_AARCH64,
                JobNames.INTEGRATION_TEST_ARM,
            ]
        ),
        Labels.CI_SET_INTEGRATION: LabelConfig(
            run_jobs=[
                JobNames.STYLE_CHECK,
                Build.PACKAGE_RELEASE,
                JobNames.INTEGRATION_TEST,
            ]
        ),
        Labels.CI_SET_ANALYZER: LabelConfig(
            run_jobs=[
                JobNames.STYLE_CHECK,
                JobNames.FAST_TEST,
                Build.PACKAGE_RELEASE,
                Build.PACKAGE_ASAN,
                JobNames.STATELESS_TEST_ANALYZER_S3_REPLICATED_RELEASE,
                JobNames.INTEGRATION_TEST_ASAN_ANALYZER,
            ]
        ),
        Labels.CI_SET_STATLESS: LabelConfig(
            run_jobs=[
                JobNames.STYLE_CHECK,
                JobNames.FAST_TEST,
                Build.PACKAGE_RELEASE,
                JobNames.STATELESS_TEST_RELEASE,
            ]
        ),
        Labels.CI_SET_STATLESS_ASAN: LabelConfig(
            run_jobs=[
                JobNames.STYLE_CHECK,
                JobNames.FAST_TEST,
                Build.PACKAGE_ASAN,
                JobNames.STATELESS_TEST_ASAN,
            ]
        ),
        Labels.CI_SET_STATEFUL: LabelConfig(
            run_jobs=[
                JobNames.STYLE_CHECK,
                JobNames.FAST_TEST,
                Build.PACKAGE_RELEASE,
                JobNames.STATEFUL_TEST_RELEASE,
            ]
        ),
        Labels.CI_SET_STATEFUL_ASAN: LabelConfig(
            run_jobs=[
                JobNames.STYLE_CHECK,
                JobNames.FAST_TEST,
                Build.PACKAGE_ASAN,
                JobNames.STATEFUL_TEST_ASAN,
            ]
        ),
        Labels.CI_SET_REDUCED: LabelConfig(
            run_jobs=[
                job
                for job in JobNames
                if not any(
                    nogo in job
                    for nogo in (
                        "asan",
                        "tsan",
                        "msan",
                        "ubsan",
                        "coverage",
                        # skip build report jobs as not all builds will be done
                        "build check",
                    )
                )
            ]
        ),
    },
    build_config={
        Build.PACKAGE_RELEASE: BuildConfig(
            name=Build.PACKAGE_RELEASE,
            compiler="clang-18",
            package_type="deb",
            static_binary_name="amd64",
            additional_pkgs=True,
        ),
        Build.PACKAGE_AARCH64: BuildConfig(
            name=Build.PACKAGE_AARCH64,
            compiler="clang-18-aarch64",
            package_type="deb",
            static_binary_name="aarch64",
            additional_pkgs=True,
        ),
        Build.PACKAGE_ASAN: BuildConfig(
            name=Build.PACKAGE_ASAN,
            compiler="clang-18",
            sanitizer="address",
            package_type="deb",
        ),
        Build.PACKAGE_UBSAN: BuildConfig(
            name=Build.PACKAGE_UBSAN,
            compiler="clang-18",
            sanitizer="undefined",
            package_type="deb",
        ),
        Build.PACKAGE_TSAN: BuildConfig(
            name=Build.PACKAGE_TSAN,
            compiler="clang-18",
            sanitizer="thread",
            package_type="deb",
        ),
        Build.PACKAGE_MSAN: BuildConfig(
            name=Build.PACKAGE_MSAN,
            compiler="clang-18",
            sanitizer="memory",
            package_type="deb",
        ),
        Build.PACKAGE_DEBUG: BuildConfig(
            name=Build.PACKAGE_DEBUG,
            compiler="clang-18",
            debug_build=True,
            package_type="deb",
            sparse_checkout=True,  # Check that it works with at least one build, see also update-submodules.sh
        ),
        Build.PACKAGE_RELEASE_COVERAGE: BuildConfig(
            name=Build.PACKAGE_RELEASE_COVERAGE,
            compiler="clang-18",
            coverage=True,
            package_type="deb",
        ),
        Build.BINARY_RELEASE: BuildConfig(
            name=Build.BINARY_RELEASE,
            compiler="clang-18",
            package_type="binary",
        ),
        Build.BINARY_TIDY: BuildConfig(
            name=Build.BINARY_TIDY,
            compiler="clang-18",
            debug_build=True,
            package_type="binary",
            static_binary_name="debug-amd64",
            tidy=True,
            comment="clang-tidy is used for static analysis",
        ),
        Build.BINARY_DARWIN: BuildConfig(
            name=Build.BINARY_DARWIN,
            compiler="clang-18-darwin",
            package_type="binary",
            static_binary_name="macos",
        ),
        Build.BINARY_AARCH64: BuildConfig(
            name=Build.BINARY_AARCH64,
            compiler="clang-18-aarch64",
            package_type="binary",
        ),
        Build.BINARY_AARCH64_V80COMPAT: BuildConfig(
            name=Build.BINARY_AARCH64_V80COMPAT,
            compiler="clang-18-aarch64-v80compat",
            package_type="binary",
            static_binary_name="aarch64v80compat",
            comment="For ARMv8.1 and older",
        ),
        Build.BINARY_FREEBSD: BuildConfig(
            name=Build.BINARY_FREEBSD,
            compiler="clang-18-freebsd",
            package_type="binary",
            static_binary_name="freebsd",
        ),
        Build.BINARY_DARWIN_AARCH64: BuildConfig(
            name=Build.BINARY_DARWIN_AARCH64,
            compiler="clang-18-darwin-aarch64",
            package_type="binary",
            static_binary_name="macos-aarch64",
        ),
        Build.BINARY_PPC64LE: BuildConfig(
            name=Build.BINARY_PPC64LE,
            compiler="clang-18-ppc64le",
            package_type="binary",
            static_binary_name="powerpc64le",
        ),
        Build.BINARY_AMD64_COMPAT: BuildConfig(
            name=Build.BINARY_AMD64_COMPAT,
            compiler="clang-18-amd64-compat",
            package_type="binary",
            static_binary_name="amd64compat",
            comment="SSE2-only build",
        ),
        Build.BINARY_AMD64_MUSL: BuildConfig(
            name=Build.BINARY_AMD64_MUSL,
            compiler="clang-18-amd64-musl",
            package_type="binary",
            static_binary_name="amd64musl",
            comment="Build with Musl",
        ),
        Build.BINARY_RISCV64: BuildConfig(
            name=Build.BINARY_RISCV64,
            compiler="clang-18-riscv64",
            package_type="binary",
            static_binary_name="riscv64",
        ),
<<<<<<< HEAD
        Build.BINARY_S390X: BuildConfig(
            name=Build.BINARY_S390X,
            compiler="clang-18-s390x",
            package_type="binary",
            static_binary_name="s390x",
        ),
=======
        # disabled because s390x refused to build in the migration to OpenSSL
        # Build.BINARY_S390X: BuildConfig(
        #     name=Build.BINARY_S390X,
        #     compiler="clang-17-s390x",
        #     package_type="binary",
        #     static_binary_name="s390x",
        # ),
>>>>>>> 8420f2f8
        Build.FUZZERS: BuildConfig(
            name=Build.FUZZERS,
            compiler="clang-18",
            package_type="fuzzers",
            job_config=fuzzer_build_job_config,
        ),
    },
    builds_report_config={
        JobNames.BUILD_CHECK: BuildReportConfig(
            builds=[
                Build.PACKAGE_RELEASE,
                Build.PACKAGE_AARCH64,
                Build.PACKAGE_ASAN,
                Build.PACKAGE_UBSAN,
                Build.PACKAGE_TSAN,
                Build.PACKAGE_MSAN,
                Build.PACKAGE_DEBUG,
            ]
        ),
        JobNames.BUILD_CHECK_SPECIAL: BuildReportConfig(
            builds=[
                Build.BINARY_TIDY,
                Build.BINARY_DARWIN,
                Build.BINARY_AARCH64,
                Build.BINARY_AARCH64_V80COMPAT,
                Build.BINARY_FREEBSD,
                Build.BINARY_DARWIN_AARCH64,
                Build.BINARY_PPC64LE,
                Build.BINARY_RISCV64,
                # Build.BINARY_S390X, # disabled because s390x refused to build in the migration to OpenSSL
                Build.BINARY_AMD64_COMPAT,
                Build.BINARY_AMD64_MUSL,
                Build.PACKAGE_RELEASE_COVERAGE,
                Build.BINARY_RELEASE,
                Build.FUZZERS,
            ]
        ),
    },
    other_jobs_configs={
        JobNames.DOCKER_SERVER: TestConfig("", job_config=docker_server_job_config),
        JobNames.DOCKER_KEEPER: TestConfig("", job_config=docker_server_job_config),
        JobNames.DOCS_CHECK: TestConfig(
            "",
            job_config=JobConfig(
                digest=DigestConfig(
                    include_paths=["**/*.md", "./docs", "tests/ci/docs_check.py"],
                    docker=["clickhouse/docs-builder"],
                ),
                run_command="docs_check.py",
            ),
        ),
        JobNames.FAST_TEST: TestConfig(
            "",
            job_config=JobConfig(
                pr_only=True,
                digest=DigestConfig(
                    include_paths=["./tests/queries/0_stateless/"],
                    exclude_files=[".md"],
                    docker=["clickhouse/fasttest"],
                ),
            ),
        ),
        JobNames.STYLE_CHECK: TestConfig(
            "",
            job_config=JobConfig(
                run_always=True,
            ),
        ),
        JobNames.BUGFIX_VALIDATE: TestConfig(
            "",
            # we run this check by label - no digest required
            job_config=JobConfig(
                run_by_label="pr-bugfix", run_command="bugfix_validate_check.py"
            ),
        ),
    },
    test_configs={
        JobNames.INSTALL_TEST_AMD: TestConfig(
            Build.PACKAGE_RELEASE, job_config=install_test_params
        ),
        JobNames.INSTALL_TEST_ARM: TestConfig(
            Build.PACKAGE_AARCH64, job_config=install_test_params
        ),
        JobNames.STATEFUL_TEST_ASAN: TestConfig(
            Build.PACKAGE_ASAN, job_config=JobConfig(**stateful_test_common_params)  # type: ignore
        ),
        JobNames.STATEFUL_TEST_TSAN: TestConfig(
            Build.PACKAGE_TSAN, job_config=JobConfig(**stateful_test_common_params)  # type: ignore
        ),
        JobNames.STATEFUL_TEST_MSAN: TestConfig(
            Build.PACKAGE_MSAN, job_config=JobConfig(**stateful_test_common_params)  # type: ignore
        ),
        JobNames.STATEFUL_TEST_UBSAN: TestConfig(
            Build.PACKAGE_UBSAN, job_config=JobConfig(**stateful_test_common_params)  # type: ignore
        ),
        JobNames.STATEFUL_TEST_DEBUG: TestConfig(
            Build.PACKAGE_DEBUG, job_config=JobConfig(**stateful_test_common_params)  # type: ignore
        ),
        JobNames.STATEFUL_TEST_RELEASE: TestConfig(
            Build.PACKAGE_RELEASE, job_config=JobConfig(**stateful_test_common_params)  # type: ignore
        ),
        JobNames.STATEFUL_TEST_RELEASE_COVERAGE: TestConfig(
            Build.PACKAGE_RELEASE_COVERAGE, job_config=JobConfig(**stateful_test_common_params)  # type: ignore
        ),
        JobNames.STATEFUL_TEST_AARCH64: TestConfig(
            Build.PACKAGE_AARCH64, job_config=JobConfig(**stateful_test_common_params)  # type: ignore
        ),
        # Stateful tests for parallel replicas
        JobNames.STATEFUL_TEST_PARALLEL_REPL_RELEASE: TestConfig(
            Build.PACKAGE_RELEASE, job_config=JobConfig(**stateful_test_common_params)  # type: ignore
        ),
        JobNames.STATEFUL_TEST_PARALLEL_REPL_DEBUG: TestConfig(
            Build.PACKAGE_DEBUG, job_config=JobConfig(**stateful_test_common_params)  # type: ignore
        ),
        JobNames.STATEFUL_TEST_PARALLEL_REPL_ASAN: TestConfig(
            Build.PACKAGE_ASAN, job_config=JobConfig(random_bucket="parrepl_with_sanitizer", **stateful_test_common_params)  # type: ignore
        ),
        JobNames.STATEFUL_TEST_PARALLEL_REPL_MSAN: TestConfig(
            Build.PACKAGE_MSAN, job_config=JobConfig(random_bucket="parrepl_with_sanitizer", **stateful_test_common_params)  # type: ignore
        ),
        JobNames.STATEFUL_TEST_PARALLEL_REPL_UBSAN: TestConfig(
            Build.PACKAGE_UBSAN, job_config=JobConfig(random_bucket="parrepl_with_sanitizer", **stateful_test_common_params)  # type: ignore
        ),
        JobNames.STATEFUL_TEST_PARALLEL_REPL_TSAN: TestConfig(
            Build.PACKAGE_TSAN, job_config=JobConfig(random_bucket="parrepl_with_sanitizer", **stateful_test_common_params)  # type: ignore
        ),
        # End stateful tests for parallel replicas
        JobNames.STATELESS_TEST_ASAN: TestConfig(
            Build.PACKAGE_ASAN,
            job_config=JobConfig(num_batches=4, **statless_test_common_params),  # type: ignore
        ),
        JobNames.STATELESS_TEST_TSAN: TestConfig(
            Build.PACKAGE_TSAN,
            job_config=JobConfig(num_batches=5, **statless_test_common_params),  # type: ignore
        ),
        JobNames.STATELESS_TEST_MSAN: TestConfig(
            Build.PACKAGE_MSAN,
            job_config=JobConfig(num_batches=6, **statless_test_common_params),  # type: ignore
        ),
        JobNames.STATELESS_TEST_UBSAN: TestConfig(
            Build.PACKAGE_UBSAN,
            job_config=JobConfig(num_batches=2, **statless_test_common_params),  # type: ignore
        ),
        JobNames.STATELESS_TEST_DEBUG: TestConfig(
            Build.PACKAGE_DEBUG,
            job_config=JobConfig(num_batches=5, **statless_test_common_params),  # type: ignore
        ),
        JobNames.STATELESS_TEST_RELEASE: TestConfig(
            Build.PACKAGE_RELEASE, job_config=JobConfig(**statless_test_common_params)  # type: ignore
        ),
        JobNames.STATELESS_TEST_RELEASE_COVERAGE: TestConfig(
            Build.PACKAGE_RELEASE_COVERAGE,
            job_config=JobConfig(num_batches=6, **statless_test_common_params),  # type: ignore
        ),
        JobNames.STATELESS_TEST_AARCH64: TestConfig(
            Build.PACKAGE_AARCH64, job_config=JobConfig(**statless_test_common_params)  # type: ignore
        ),
        JobNames.STATELESS_TEST_ANALYZER_S3_REPLICATED_RELEASE: TestConfig(
            Build.PACKAGE_RELEASE,
            job_config=JobConfig(num_batches=4, **statless_test_common_params),  # type: ignore
        ),
        JobNames.STATELESS_TEST_S3_DEBUG: TestConfig(
            Build.PACKAGE_DEBUG,
            job_config=JobConfig(num_batches=6, **statless_test_common_params),  # type: ignore
        ),
        JobNames.STATELESS_TEST_S3_TSAN: TestConfig(
            Build.PACKAGE_TSAN,
            job_config=JobConfig(num_batches=5, **statless_test_common_params),  # type: ignore
        ),
        JobNames.STRESS_TEST_DEBUG: TestConfig(
            Build.PACKAGE_DEBUG, job_config=JobConfig(**stress_test_common_params)  # type: ignore
        ),
        JobNames.STRESS_TEST_TSAN: TestConfig(
            Build.PACKAGE_TSAN, job_config=JobConfig(**stress_test_common_params)  # type: ignore
        ),
        JobNames.STRESS_TEST_ASAN: TestConfig(
            Build.PACKAGE_ASAN, job_config=JobConfig(random_bucket="stress_with_sanitizer", **stress_test_common_params)  # type: ignore
        ),
        JobNames.STRESS_TEST_UBSAN: TestConfig(
            Build.PACKAGE_UBSAN, job_config=JobConfig(random_bucket="stress_with_sanitizer", **stress_test_common_params)  # type: ignore
        ),
        JobNames.STRESS_TEST_MSAN: TestConfig(
            Build.PACKAGE_MSAN, job_config=JobConfig(random_bucket="stress_with_sanitizer", **stress_test_common_params)  # type: ignore
        ),
        JobNames.UPGRADE_TEST_ASAN: TestConfig(
            Build.PACKAGE_ASAN, job_config=JobConfig(pr_only=True, random_bucket="upgrade_with_sanitizer", **upgrade_test_common_params)  # type: ignore
        ),
        JobNames.UPGRADE_TEST_TSAN: TestConfig(
            Build.PACKAGE_TSAN, job_config=JobConfig(pr_only=True, random_bucket="upgrade_with_sanitizer", **upgrade_test_common_params)  # type: ignore
        ),
        JobNames.UPGRADE_TEST_MSAN: TestConfig(
            Build.PACKAGE_MSAN, job_config=JobConfig(pr_only=True, random_bucket="upgrade_with_sanitizer", **upgrade_test_common_params)  # type: ignore
        ),
        JobNames.UPGRADE_TEST_DEBUG: TestConfig(
            Build.PACKAGE_DEBUG, job_config=JobConfig(pr_only=True, **upgrade_test_common_params)  # type: ignore
        ),
        JobNames.INTEGRATION_TEST_ASAN: TestConfig(
            Build.PACKAGE_ASAN,
            job_config=JobConfig(num_batches=4, **integration_test_common_params, release_only=True),  # type: ignore
        ),
        JobNames.INTEGRATION_TEST_ASAN_ANALYZER: TestConfig(
            Build.PACKAGE_ASAN,
            job_config=JobConfig(num_batches=6, **integration_test_common_params),  # type: ignore
        ),
        JobNames.INTEGRATION_TEST_TSAN: TestConfig(
            Build.PACKAGE_TSAN,
            job_config=JobConfig(num_batches=6, **integration_test_common_params),  # type: ignore
        ),
        JobNames.INTEGRATION_TEST_ARM: TestConfig(
            Build.PACKAGE_AARCH64,
            # add [run_by_label="test arm"] to not run in regular pr workflow by default
            job_config=JobConfig(num_batches=6, **integration_test_common_params, run_by_label="test arm"),  # type: ignore
        ),
        JobNames.INTEGRATION_TEST: TestConfig(
            Build.PACKAGE_RELEASE,
            job_config=JobConfig(num_batches=4, **integration_test_common_params, release_only=True),  # type: ignore
        ),
        JobNames.INTEGRATION_TEST_FLAKY: TestConfig(
            Build.PACKAGE_ASAN, job_config=JobConfig(pr_only=True, **integration_test_common_params)  # type: ignore
        ),
        JobNames.COMPATIBILITY_TEST: TestConfig(
            Build.PACKAGE_RELEASE,
            job_config=JobConfig(
                required_on_release_branch=True, **compatibility_test_common_params  # type: ignore
            ),
        ),
        JobNames.COMPATIBILITY_TEST_ARM: TestConfig(
            Build.PACKAGE_AARCH64,
            job_config=JobConfig(
                required_on_release_branch=True, **compatibility_test_common_params  # type: ignore
            ),
        ),
        JobNames.UNIT_TEST: TestConfig(
            Build.BINARY_RELEASE, job_config=JobConfig(**unit_test_common_params)  # type: ignore
        ),
        JobNames.UNIT_TEST_ASAN: TestConfig(
            Build.PACKAGE_ASAN, job_config=JobConfig(**unit_test_common_params)  # type: ignore
        ),
        JobNames.UNIT_TEST_MSAN: TestConfig(
            Build.PACKAGE_MSAN, job_config=JobConfig(**unit_test_common_params)  # type: ignore
        ),
        JobNames.UNIT_TEST_TSAN: TestConfig(
            Build.PACKAGE_TSAN, job_config=JobConfig(**unit_test_common_params)  # type: ignore
        ),
        JobNames.UNIT_TEST_UBSAN: TestConfig(
            Build.PACKAGE_UBSAN, job_config=JobConfig(**unit_test_common_params)  # type: ignore
        ),
        JobNames.AST_FUZZER_TEST_DEBUG: TestConfig(
            Build.PACKAGE_DEBUG, job_config=JobConfig(**astfuzzer_test_common_params)  # type: ignore
        ),
        JobNames.AST_FUZZER_TEST_ASAN: TestConfig(
            Build.PACKAGE_ASAN, job_config=JobConfig(**astfuzzer_test_common_params)  # type: ignore
        ),
        JobNames.AST_FUZZER_TEST_MSAN: TestConfig(
            Build.PACKAGE_MSAN, job_config=JobConfig(**astfuzzer_test_common_params)  # type: ignore
        ),
        JobNames.AST_FUZZER_TEST_TSAN: TestConfig(
            Build.PACKAGE_TSAN, job_config=JobConfig(**astfuzzer_test_common_params)  # type: ignore
        ),
        JobNames.AST_FUZZER_TEST_UBSAN: TestConfig(
            Build.PACKAGE_UBSAN, job_config=JobConfig(**astfuzzer_test_common_params)  # type: ignore
        ),
        JobNames.STATELESS_TEST_FLAKY_ASAN: TestConfig(
            # replace to non-default
            Build.PACKAGE_ASAN,
            job_config=JobConfig(pr_only=True, **{**statless_test_common_params, "timeout": 3600}),  # type: ignore
        ),
        JobNames.JEPSEN_KEEPER: TestConfig(
            Build.BINARY_RELEASE,
            job_config=JobConfig(
                run_by_label="jepsen-test", run_command="jepsen_check.py keeper"
            ),
        ),
        JobNames.JEPSEN_SERVER: TestConfig(
            Build.BINARY_RELEASE,
            job_config=JobConfig(
                run_by_label="jepsen-test", run_command="jepsen_check.py server"
            ),
        ),
        JobNames.PERFORMANCE_TEST_AMD64: TestConfig(
            Build.PACKAGE_RELEASE,
            job_config=JobConfig(num_batches=4, **perf_test_common_params),  # type: ignore
        ),
        JobNames.PERFORMANCE_TEST_ARM64: TestConfig(
            Build.PACKAGE_AARCH64,
            job_config=JobConfig(num_batches=4, run_by_label="pr-performance", **perf_test_common_params),  # type: ignore
        ),
        JobNames.SQLANCER: TestConfig(
            Build.PACKAGE_RELEASE, job_config=sqllancer_test_common_params
        ),
        JobNames.SQLANCER_DEBUG: TestConfig(
            Build.PACKAGE_DEBUG, job_config=sqllancer_test_common_params
        ),
        JobNames.SQL_LOGIC_TEST: TestConfig(
            Build.PACKAGE_RELEASE, job_config=sqllogic_test_params
        ),
        JobNames.SQLTEST: TestConfig(Build.PACKAGE_RELEASE, job_config=sql_test_params),
        JobNames.CLCIKBENCH_TEST: TestConfig(
            Build.PACKAGE_RELEASE, job_config=JobConfig(**clickbench_test_params)  # type: ignore
        ),
        JobNames.CLCIKBENCH_TEST_ARM: TestConfig(
            Build.PACKAGE_AARCH64, job_config=JobConfig(**clickbench_test_params)  # type: ignore
        ),
        JobNames.LIBFUZZER_TEST: TestConfig(
            Build.FUZZERS,
            job_config=JobConfig(
                run_by_label=Labels.libFuzzer,
                timeout=10800,
                run_command='libfuzzer_test_check.py "$CHECK_NAME" 10800',
            ),
        ),  # type: ignore
    },
)
CI_CONFIG.validate()


# checks required by Mergeable Check
REQUIRED_CHECKS = [
    "PR Check",
    "A Sync",  # Cloud sync
    JobNames.BUILD_CHECK,
    JobNames.BUILD_CHECK_SPECIAL,
    JobNames.DOCS_CHECK,
    JobNames.FAST_TEST,
    JobNames.STATEFUL_TEST_RELEASE,
    JobNames.STATELESS_TEST_RELEASE,
    JobNames.STYLE_CHECK,
    JobNames.UNIT_TEST_ASAN,
    JobNames.UNIT_TEST_MSAN,
    JobNames.UNIT_TEST,
    JobNames.UNIT_TEST_TSAN,
    JobNames.UNIT_TEST_UBSAN,
    JobNames.INTEGRATION_TEST_ASAN_ANALYZER,
    JobNames.STATELESS_TEST_ANALYZER_S3_REPLICATED_RELEASE,
]


@dataclass
class CheckDescription:
    name: str
    description: str  # the check descriptions, will be put into the status table
    match_func: Callable[[str], bool]  # the function to check vs the commit status

    def __hash__(self) -> int:
        return hash(self.name + self.description)


CHECK_DESCRIPTIONS = [
    CheckDescription(
        "AST fuzzer",
        "Runs randomly generated queries to catch program errors. "
        "The build type is optionally given in parenthesis. "
        "If it fails, ask a maintainer for help",
        lambda x: x.startswith("AST fuzzer"),
    ),
    CheckDescription(
        JobNames.BUGFIX_VALIDATE,
        "Checks that either a new test (functional or integration) or there "
        "some changed tests that fail with the binary built on master branch",
        lambda x: x == JobNames.BUGFIX_VALIDATE,
    ),
    CheckDescription(
        "CI running",
        "A meta-check that indicates the running CI. Normally, it's in <b>success</b> or "
        "<b>pending</b> state. The failed status indicates some problems with the PR",
        lambda x: x == "CI running",
    ),
    CheckDescription(
        "ClickHouse build check",
        "Builds ClickHouse in various configurations for use in further steps. "
        "You have to fix the builds that fail. Build logs often has enough "
        "information to fix the error, but you might have to reproduce the failure "
        "locally. The <b>cmake</b> options can be found in the build log, grepping for "
        '<b>cmake</b>. Use these options and follow the <a href="'
        'https://clickhouse.com/docs/en/development/build">general build process</a>',
        lambda x: x.startswith("ClickHouse") and x.endswith("build check"),
    ),
    CheckDescription(
        "Compatibility check",
        "Checks that <b>clickhouse</b> binary runs on distributions with old libc "
        "versions. If it fails, ask a maintainer for help",
        lambda x: x.startswith("Compatibility check"),
    ),
    CheckDescription(
        JobNames.DOCKER_SERVER,
        "The check to build and optionally push the mentioned image to docker hub",
        lambda x: x.startswith("Docker server"),
    ),
    CheckDescription(
        JobNames.DOCKER_KEEPER,
        "The check to build and optionally push the mentioned image to docker hub",
        lambda x: x.startswith("Docker keeper"),
    ),
    CheckDescription(
        JobNames.DOCS_CHECK,
        "Builds and tests the documentation",
        lambda x: x == JobNames.DOCS_CHECK,
    ),
    CheckDescription(
        JobNames.FAST_TEST,
        "Normally this is the first check that is ran for a PR. It builds ClickHouse "
        'and runs most of <a href="https://clickhouse.com/docs/en/development/tests'
        '#functional-tests">stateless functional tests</a>, '
        "omitting some. If it fails, further checks are not started until it is fixed. "
        "Look at the report to see which tests fail, then reproduce the failure "
        'locally as described <a href="https://clickhouse.com/docs/en/development/'
        'tests#functional-test-locally">here</a>',
        lambda x: x == JobNames.FAST_TEST,
    ),
    CheckDescription(
        "Flaky tests",
        "Checks if new added or modified tests are flaky by running them repeatedly, "
        "in parallel, with more randomization. Functional tests are run 100 times "
        "with address sanitizer, and additional randomization of thread scheduling. "
        "Integrational tests are run up to 10 times. If at least once a new test has "
        "failed, or was too long, this check will be red. We don't allow flaky tests, "
        'read <a href="https://clickhouse.com/blog/decorating-a-christmas-tree-with-'
        'the-help-of-flaky-tests/">the doc</a>',
        lambda x: "tests flaky check" in x,
    ),
    CheckDescription(
        "Install packages",
        "Checks that the built packages are installable in a clear environment",
        lambda x: x.startswith("Install packages ("),
    ),
    CheckDescription(
        "Integration tests",
        "The integration tests report. In parenthesis the package type is given, "
        "and in square brackets are the optional part/total tests",
        lambda x: x.startswith("Integration tests ("),
    ),
    CheckDescription(
        "Mergeable Check",
        "Checks if all other necessary checks are successful",
        lambda x: x == "Mergeable Check",
    ),
    CheckDescription(
        "Performance Comparison",
        "Measure changes in query performance. The performance test report is "
        'described in detail <a href="https://github.com/ClickHouse/ClickHouse/tree'
        '/master/docker/test/performance-comparison#how-to-read-the-report">here</a>. '
        "In square brackets are the optional part/total tests",
        lambda x: x.startswith("Performance Comparison"),
    ),
    CheckDescription(
        "Push to Dockerhub",
        "The check for building and pushing the CI related docker images to docker hub",
        lambda x: x.startswith("Push") and "to Dockerhub" in x,
    ),
    CheckDescription(
        "Sqllogic",
        "Run clickhouse on the "
        '<a href="https://www.sqlite.org/sqllogictest">sqllogic</a> '
        "test set against sqlite and checks that all statements are passed",
        lambda x: x.startswith("Sqllogic test"),
    ),
    CheckDescription(
        "SQLancer",
        "Fuzzing tests that detect logical bugs with "
        '<a href="https://github.com/sqlancer/sqlancer">SQLancer</a> tool',
        lambda x: x.startswith("SQLancer"),
    ),
    CheckDescription(
        "Stateful tests",
        "Runs stateful functional tests for ClickHouse binaries built in various "
        "configurations -- release, debug, with sanitizers, etc",
        lambda x: x.startswith("Stateful tests ("),
    ),
    CheckDescription(
        "Stateless tests",
        "Runs stateless functional tests for ClickHouse binaries built in various "
        "configurations -- release, debug, with sanitizers, etc",
        lambda x: x.startswith("Stateless tests ("),
    ),
    CheckDescription(
        "Stress test",
        "Runs stateless functional tests concurrently from several clients to detect "
        "concurrency-related errors",
        lambda x: x.startswith("Stress test ("),
    ),
    CheckDescription(
        JobNames.STYLE_CHECK,
        "Runs a set of checks to keep the code style clean. If some of tests failed, "
        "see the related log from the report",
        lambda x: x == JobNames.STYLE_CHECK,
    ),
    CheckDescription(
        "Unit tests",
        "Runs the unit tests for different release types",
        lambda x: x.startswith("Unit tests ("),
    ),
    CheckDescription(
        "Upgrade check",
        "Runs stress tests on server version from last release and then tries to "
        "upgrade it to the version from the PR. It checks if the new server can "
        "successfully startup without any errors, crashes or sanitizer asserts",
        lambda x: x.startswith("Upgrade check ("),
    ),
    CheckDescription(
        "ClickBench",
        "Runs [ClickBench](https://github.com/ClickHouse/ClickBench/) with instant-attach table",
        lambda x: x.startswith("ClickBench"),
    ),
    CheckDescription(
        "Falback for unknown",
        "There's no description for the check yet, please add it to "
        "tests/ci/ci_config.py:CHECK_DESCRIPTIONS",
        lambda x: True,
    ),
]


def main() -> None:
    parser = ArgumentParser(
        formatter_class=ArgumentDefaultsHelpFormatter,
        description="The script provides build config for GITHUB_ENV or shell export",
    )
    parser.add_argument("--build-name", help="the build config to export")
    parser.add_argument(
        "--export",
        action="store_true",
        help="if set, the ENV parameters are provided for shell export",
    )
    args = parser.parse_args()
    build_config = CI_CONFIG.build_config.get(args.build_name)
    if build_config:
        print(build_config.export_env(args.export))


if __name__ == "__main__":
    main()<|MERGE_RESOLUTION|>--- conflicted
+++ resolved
@@ -1022,22 +1022,13 @@
             package_type="binary",
             static_binary_name="riscv64",
         ),
-<<<<<<< HEAD
-        Build.BINARY_S390X: BuildConfig(
-            name=Build.BINARY_S390X,
-            compiler="clang-18-s390x",
-            package_type="binary",
-            static_binary_name="s390x",
-        ),
-=======
         # disabled because s390x refused to build in the migration to OpenSSL
         # Build.BINARY_S390X: BuildConfig(
-        #     name=Build.BINARY_S390X,
-        #     compiler="clang-17-s390x",
-        #     package_type="binary",
-        #     static_binary_name="s390x",
+        #    name=Build.BINARY_S390X,
+        #    compiler="clang-18-s390x",
+        #    package_type="binary",
+        #    static_binary_name="s390x",
         # ),
->>>>>>> 8420f2f8
         Build.FUZZERS: BuildConfig(
             name=Build.FUZZERS,
             compiler="clang-18",
