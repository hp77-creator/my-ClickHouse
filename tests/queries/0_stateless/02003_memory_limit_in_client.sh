#!/usr/bin/env bash

CUR_DIR=$(cd "$(dirname "${BASH_SOURCE[0]}")" && pwd)
# shellcheck source=../shell_config.sh
. "$CUR_DIR"/../shell_config.sh

<<<<<<< HEAD
$CLICKHOUSE_CLIENT --max_result_bytes 0 --max_memory_usage_in_client=1 -n -q "SELECT arrayMap(x -> range(x), range(number)) FROM numbers(1000) -- { clientError MEMORY_LIMIT_EXCEEDED }"
$CLICKHOUSE_CLIENT --max_memory_usage_in_client=0 -n -q "SELECT * FROM (SELECT * FROM system.numbers LIMIT 600000) as num WHERE num.number=60000"

$CLICKHOUSE_CLIENT --max_result_bytes 0 --max_memory_usage_in_client='5K' -n -q "SELECT arrayMap(x -> range(x), range(number)) FROM numbers(1000) -- { clientError MEMORY_LIMIT_EXCEEDED }"
$CLICKHOUSE_CLIENT --max_result_bytes 0 --max_memory_usage_in_client='5k' -n -q "SELECT arrayMap(x -> range(x), range(number)) FROM numbers(1000) -- { clientError MEMORY_LIMIT_EXCEEDED }"
$CLICKHOUSE_CLIENT --max_memory_usage_in_client='1M' -n -q "SELECT * FROM (SELECT * FROM system.numbers LIMIT 600000) as num WHERE num.number=60000"
$CLICKHOUSE_CLIENT --max_memory_usage_in_client='23G' -n -q "SELECT * FROM (SELECT * FROM system.numbers LIMIT 600000) as num WHERE num.number=60000"
$CLICKHOUSE_CLIENT --max_memory_usage_in_client='11T' -n -q "SELECT * FROM (SELECT * FROM system.numbers LIMIT 600000) as num WHERE num.number=60000"
=======
$CLICKHOUSE_CLIENT --max_memory_usage_in_client=1 -q "SELECT arrayMap(x -> range(x), range(number)) FROM numbers(1000) -- { clientError MEMORY_LIMIT_EXCEEDED }"
$CLICKHOUSE_CLIENT --max_memory_usage_in_client=0 -q "SELECT * FROM (SELECT * FROM system.numbers LIMIT 600000) as num WHERE num.number=60000"

$CLICKHOUSE_CLIENT --max_memory_usage_in_client='5K' -q "SELECT arrayMap(x -> range(x), range(number)) FROM numbers(1000) -- { clientError MEMORY_LIMIT_EXCEEDED }"
$CLICKHOUSE_CLIENT --max_memory_usage_in_client='5k' -q "SELECT arrayMap(x -> range(x), range(number)) FROM numbers(1000) -- { clientError MEMORY_LIMIT_EXCEEDED }"
$CLICKHOUSE_CLIENT --max_memory_usage_in_client='1M' -q "SELECT * FROM (SELECT * FROM system.numbers LIMIT 600000) as num WHERE num.number=60000"
$CLICKHOUSE_CLIENT --max_memory_usage_in_client='23G' -q "SELECT * FROM (SELECT * FROM system.numbers LIMIT 600000) as num WHERE num.number=60000"
$CLICKHOUSE_CLIENT --max_memory_usage_in_client='11T' -q "SELECT * FROM (SELECT * FROM system.numbers LIMIT 600000) as num WHERE num.number=60000"
>>>>>>> 535fb794

$CLICKHOUSE_CLIENT --max_memory_usage_in_client='2P' -q "SELECT * FROM (SELECT * FROM system.numbers LIMIT 600000) as num WHERE num.number=60000" 2>&1 | grep -c -F "CANNOT_PARSE_INPUT_ASSERTION_FAILED"
$CLICKHOUSE_CLIENT --max_memory_usage_in_client='2.1p' -q "SELECT * FROM (SELECT * FROM system.numbers LIMIT 600000) as num WHERE num.number=60000" 2>&1 | grep -c -F "CANNOT_PARSE_INPUT_ASSERTION_FAILED"
$CLICKHOUSE_CLIENT --max_memory_usage_in_client='10E' -q "SELECT * FROM (SELECT * FROM system.numbers LIMIT 600000) as num WHERE num.number=60000" 2>&1 | grep -c -F "CANNOT_PARSE_INPUT_ASSERTION_FAILED"
$CLICKHOUSE_CLIENT --max_memory_usage_in_client='10.2e' -q "SELECT * FROM (SELECT * FROM system.numbers LIMIT 600000) as num WHERE num.number=60000" 2>&1 | grep -c -F "CANNOT_PARSE_INPUT_ASSERTION_FAILED"
$CLICKHOUSE_CLIENT --max_memory_usage_in_client='-1.1T' -q "SELECT * FROM (SELECT * FROM system.numbers LIMIT 600000) as num WHERE num.number=60000" 2>&1 | grep -c -F "CANNOT_PARSE_NUMBER"
$CLICKHOUSE_CLIENT --max_memory_usage_in_client='-1' -q "SELECT * FROM (SELECT * FROM system.numbers LIMIT 600000) as num WHERE num.number=60000" 2>&1 | grep -c -F "CANNOT_PARSE_NUMBER"
$CLICKHOUSE_CLIENT --max_memory_usage_in_client='1m' -q "SELECT * FROM (SELECT * FROM system.numbers LIMIT 600000) as num WHERE num.number=60000" 2>&1 | grep -c -F "CANNOT_PARSE_INPUT_ASSERTION_FAILED"
$CLICKHOUSE_CLIENT --max_memory_usage_in_client='14g' -q "SELECT * FROM (SELECT * FROM system.numbers LIMIT 600000) as num WHERE num.number=60000" 2>&1 | grep -c -F "CANNOT_PARSE_INPUT_ASSERTION_FAILED"
$CLICKHOUSE_CLIENT --max_memory_usage_in_client='11t' -q "SELECT * FROM (SELECT * FROM system.numbers LIMIT 600000) as num WHERE num.number=60000" 2>&1 | grep -c -F "CANNOT_PARSE_INPUT_ASSERTION_FAILED"<|MERGE_RESOLUTION|>--- conflicted
+++ resolved
@@ -4,25 +4,14 @@
 # shellcheck source=../shell_config.sh
 . "$CUR_DIR"/../shell_config.sh
 
-<<<<<<< HEAD
-$CLICKHOUSE_CLIENT --max_result_bytes 0 --max_memory_usage_in_client=1 -n -q "SELECT arrayMap(x -> range(x), range(number)) FROM numbers(1000) -- { clientError MEMORY_LIMIT_EXCEEDED }"
-$CLICKHOUSE_CLIENT --max_memory_usage_in_client=0 -n -q "SELECT * FROM (SELECT * FROM system.numbers LIMIT 600000) as num WHERE num.number=60000"
-
-$CLICKHOUSE_CLIENT --max_result_bytes 0 --max_memory_usage_in_client='5K' -n -q "SELECT arrayMap(x -> range(x), range(number)) FROM numbers(1000) -- { clientError MEMORY_LIMIT_EXCEEDED }"
-$CLICKHOUSE_CLIENT --max_result_bytes 0 --max_memory_usage_in_client='5k' -n -q "SELECT arrayMap(x -> range(x), range(number)) FROM numbers(1000) -- { clientError MEMORY_LIMIT_EXCEEDED }"
-$CLICKHOUSE_CLIENT --max_memory_usage_in_client='1M' -n -q "SELECT * FROM (SELECT * FROM system.numbers LIMIT 600000) as num WHERE num.number=60000"
-$CLICKHOUSE_CLIENT --max_memory_usage_in_client='23G' -n -q "SELECT * FROM (SELECT * FROM system.numbers LIMIT 600000) as num WHERE num.number=60000"
-$CLICKHOUSE_CLIENT --max_memory_usage_in_client='11T' -n -q "SELECT * FROM (SELECT * FROM system.numbers LIMIT 600000) as num WHERE num.number=60000"
-=======
-$CLICKHOUSE_CLIENT --max_memory_usage_in_client=1 -q "SELECT arrayMap(x -> range(x), range(number)) FROM numbers(1000) -- { clientError MEMORY_LIMIT_EXCEEDED }"
+$CLICKHOUSE_CLIENT --max_result_bytes 0 --max_memory_usage_in_client=1 -q "SELECT arrayMap(x -> range(x), range(number)) FROM numbers(1000) -- { clientError MEMORY_LIMIT_EXCEEDED }"
 $CLICKHOUSE_CLIENT --max_memory_usage_in_client=0 -q "SELECT * FROM (SELECT * FROM system.numbers LIMIT 600000) as num WHERE num.number=60000"
 
-$CLICKHOUSE_CLIENT --max_memory_usage_in_client='5K' -q "SELECT arrayMap(x -> range(x), range(number)) FROM numbers(1000) -- { clientError MEMORY_LIMIT_EXCEEDED }"
-$CLICKHOUSE_CLIENT --max_memory_usage_in_client='5k' -q "SELECT arrayMap(x -> range(x), range(number)) FROM numbers(1000) -- { clientError MEMORY_LIMIT_EXCEEDED }"
+$CLICKHOUSE_CLIENT --max_result_bytes 0 --max_memory_usage_in_client='5K' -q "SELECT arrayMap(x -> range(x), range(number)) FROM numbers(1000) -- { clientError MEMORY_LIMIT_EXCEEDED }"
+$CLICKHOUSE_CLIENT --max_result_bytes 0 --max_memory_usage_in_client='5k' -q "SELECT arrayMap(x -> range(x), range(number)) FROM numbers(1000) -- { clientError MEMORY_LIMIT_EXCEEDED }"
 $CLICKHOUSE_CLIENT --max_memory_usage_in_client='1M' -q "SELECT * FROM (SELECT * FROM system.numbers LIMIT 600000) as num WHERE num.number=60000"
 $CLICKHOUSE_CLIENT --max_memory_usage_in_client='23G' -q "SELECT * FROM (SELECT * FROM system.numbers LIMIT 600000) as num WHERE num.number=60000"
 $CLICKHOUSE_CLIENT --max_memory_usage_in_client='11T' -q "SELECT * FROM (SELECT * FROM system.numbers LIMIT 600000) as num WHERE num.number=60000"
->>>>>>> 535fb794
 
 $CLICKHOUSE_CLIENT --max_memory_usage_in_client='2P' -q "SELECT * FROM (SELECT * FROM system.numbers LIMIT 600000) as num WHERE num.number=60000" 2>&1 | grep -c -F "CANNOT_PARSE_INPUT_ASSERTION_FAILED"
 $CLICKHOUSE_CLIENT --max_memory_usage_in_client='2.1p' -q "SELECT * FROM (SELECT * FROM system.numbers LIMIT 600000) as num WHERE num.number=60000" 2>&1 | grep -c -F "CANNOT_PARSE_INPUT_ASSERTION_FAILED"
