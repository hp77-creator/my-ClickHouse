--- conflicted
+++ resolved
@@ -13,19 +13,13 @@
 select intDiv(number, 3) p, modulo(number, 3) o, number
 from numbers(9);
 
-<<<<<<< HEAD
+select sum(number) over w as x, max(number) over w as y from t_01568 window w as (partition by p) order by x, y;
+
 select sum(number) over w, max(number) over w from t_01568 window w as (partition by p) order by p;
-
-select sum(number) over w, max(number) over w from remote('127.0.0.{1,2}', '', t_01568) window w as (partition by p) order by p;
-
-select distinct sum(number) over w, max(number) over w from remote('127.0.0.{1,2}', '', t_01568) window w as (partition by p) order by p;
-=======
-select sum(number) over w as x, max(number) over w as y from t_01568 window w as (partition by p) order by x, y;
 
 select sum(number) over w as x, max(number) over w as y from remote('127.0.0.{1,2}', '', t_01568) window w as (partition by p) order by x, y;
 
 select distinct sum(number) over w as x, max(number) over w as y from remote('127.0.0.{1,2}', '', t_01568) window w as (partition by p) order by x, y;
->>>>>>> 73fc8c8f
 
 -- window functions + aggregation w/shards
 select groupArray(groupArray(number)) over (rows unbounded preceding) as x from remote('127.0.0.{1,2}', '', t_01568) group by mod(number, 3) order by x;
