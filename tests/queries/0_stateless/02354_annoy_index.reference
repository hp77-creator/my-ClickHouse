--- conflicted
+++ resolved
@@ -140,14 +140,4 @@
           Skip
             Name: annoy_index
             Description: annoy GRANULARITY 4
-            Parts: 1/1
-<<<<<<< HEAD
-            Granules: 1/4
-=======
-            Granules: 4/4
---- Test correctness of Annoy index with > 1 mark
-1	[1,0,0,0]
-9000	[9000,0,0,0]
-1	(1,0,0,0)
-9000	(9000,0,0,0)
->>>>>>> 5dec6f19
+            Parts: 1/1