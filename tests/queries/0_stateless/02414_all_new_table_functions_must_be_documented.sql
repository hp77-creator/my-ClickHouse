-- This outputs the list of undocumented table functions. No new items in the list should appear.
-- Please help shorten this list down to zero elements.
SELECT name FROM system.table_functions WHERE length(description) < 10
AND name NOT IN (
<<<<<<< HEAD
    'cosn', 'oss', 'hdfs', 'hdfsCluster', 'hive', 'mysql', 'postgresql', 's3', 's3Cluster', 'sqlite', 'urlCluster', -- these functions are not enabled in fast test
    'mongodb' -- will be removed when `use_legacy_mongodb_integration` setting will be purged will with the old implementation
=======
    'cosn', 'oss', 'hdfs', 'hdfsCluster', 'hive', 'mysql', 'postgresql', 's3', 's3Cluster', 'sqlite', 'urlCluster', 'mergeTreeParts' -- these functions are not enabled in fast test
>>>>>>> c907ad13
) ORDER BY name;<|MERGE_RESOLUTION|>--- conflicted
+++ resolved
@@ -2,10 +2,6 @@
 -- Please help shorten this list down to zero elements.
 SELECT name FROM system.table_functions WHERE length(description) < 10
 AND name NOT IN (
-<<<<<<< HEAD
-    'cosn', 'oss', 'hdfs', 'hdfsCluster', 'hive', 'mysql', 'postgresql', 's3', 's3Cluster', 'sqlite', 'urlCluster', -- these functions are not enabled in fast test
-    'mongodb' -- will be removed when `use_legacy_mongodb_integration` setting will be purged will with the old implementation
-=======
     'cosn', 'oss', 'hdfs', 'hdfsCluster', 'hive', 'mysql', 'postgresql', 's3', 's3Cluster', 'sqlite', 'urlCluster', 'mergeTreeParts' -- these functions are not enabled in fast test
->>>>>>> c907ad13
+    , 'mongodb' -- will be removed when `use_legacy_mongodb_integration` setting will be purged will with the old implementation
 ) ORDER BY name;